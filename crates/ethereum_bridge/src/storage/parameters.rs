--- conflicted
+++ resolved
@@ -361,13 +361,7 @@
 
 #[cfg(test)]
 mod tests {
-<<<<<<< HEAD
-    use eyre::Result;
-    use namada_core::ethereum_events::EthAddress;
     use namada_state::testing::TestState;
-=======
-    use namada_state::testing::TestWlStorage;
->>>>>>> 92fc1f67
 
     use super::*;
 
