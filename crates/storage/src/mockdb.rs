//! DB mock for testing

use std::cell::RefCell;
use std::collections::{btree_map, BTreeMap};
use std::path::Path;

use itertools::Either;
use namada_core::borsh::{BorshDeserialize, BorshSerialize};
use namada_core::hash::Hash;
use namada_core::storage::{
    BlockHeight, DbColFam, Epoch, Header, Key, KeySeg, KEY_SEGMENT_SEPARATOR,
};
use namada_core::{decode, encode, ethereum_events};
use namada_merkle_tree::{
    tree_key_prefix_with_epoch, tree_key_prefix_with_height,
    MerkleTreeStoresRead, StoreType,
};
use namada_replay_protection as replay_protection;
use regex::Regex;

use crate::db::{
    BlockStateRead, BlockStateWrite, DBIter, DBWriteBatch, Error, Result, DB,
};
use crate::types::{KVBytes, PatternIterator, PrefixIterator};

const SUBSPACE_CF: &str = "subspace";

const BLOCK_HEIGHT_KEY: &str = "height";
const NEXT_EPOCH_MIN_START_HEIGHT_KEY: &str = "next_epoch_min_start_height";
const NEXT_EPOCH_MIN_START_TIME_KEY: &str = "next_epoch_min_start_time";
const UPDATE_EPOCH_BLOCKS_DELAY_KEY: &str = "update_epoch_blocks_delay";
const COMMIT_ONLY_DATA_KEY: &str = "commit_only_data_commitment";
const CONVERSION_STATE_KEY: &str = "conversion_state";
const ETHEREUM_HEIGHT_KEY: &str = "ethereum_height";
const ETH_EVENTS_QUEUE_KEY: &str = "eth_events_queue";
const RESULTS_KEY_PREFIX: &str = "results";

const MERKLE_TREE_ROOT_KEY_SEGMENT: &str = "root";
const MERKLE_TREE_STORE_KEY_SEGMENT: &str = "store";
const BLOCK_HEADER_KEY_SEGMENT: &str = "header";
const BLOCK_HASH_KEY_SEGMENT: &str = "hash";
const BLOCK_TIME_KEY_SEGMENT: &str = "time";
const EPOCH_KEY_SEGMENT: &str = "epoch";
const PRED_EPOCHS_KEY_SEGMENT: &str = "pred_epochs";
const ADDRESS_GEN_KEY_SEGMENT: &str = "address_gen";

const OLD_DIFF_PREFIX: &str = "old";
const NEW_DIFF_PREFIX: &str = "new";

/// An in-memory DB for testing.
#[derive(Debug, Default)]
pub struct MockDB(
    // The state is wrapped in `RefCell` to allow modifying it directly from
    // batch write method (which requires immutable self ref).
    RefCell<BTreeMap<String, Vec<u8>>>,
);

// The `MockDB` is not `Sync`, but we're sharing it across threads for reading
// only (for parallelized VP runs). In a different context, this may not be
// safe.
unsafe impl Sync for MockDB {}

/// An in-memory write batch is not needed as it just updates values in memory.
/// It's here to satisfy the storage interface.
#[derive(Debug, Default)]
pub struct MockDBWriteBatch;

impl MockDB {
    fn read_value<T>(&self, key: impl AsRef<str>) -> Result<Option<T>>
    where
        T: BorshDeserialize,
    {
        self.0
            .borrow()
            .get(key.as_ref())
            .map(|bytes| decode(bytes).map_err(Error::CodingError))
            .transpose()
    }

    fn write_value<T>(&self, key: impl AsRef<str>, value: &T)
    where
        T: BorshSerialize,
    {
        self.0
            .borrow_mut()
            .insert(key.as_ref().to_string(), encode(value));
    }
}

impl DB for MockDB {
    /// There is no cache for MockDB
    type Cache = ();
    type WriteBatch = MockDBWriteBatch;

    fn open(_db_path: impl AsRef<Path>, _cache: Option<&Self::Cache>) -> Self {
        Self::default()
    }

    fn flush(&self, _wait: bool) -> Result<()> {
        Ok(())
    }

    fn read_last_block(&self) -> Result<Option<BlockStateRead>> {
        // Block height
        let height: BlockHeight = match self.read_value(BLOCK_HEIGHT_KEY)? {
            Some(h) => h,
            None => return Ok(None),
        };

        // Epoch start height and time
        let next_epoch_min_start_height =
            match self.read_value(NEXT_EPOCH_MIN_START_HEIGHT_KEY)? {
                Some(h) => h,
                None => return Ok(None),
            };
        let next_epoch_min_start_time =
            match self.read_value(NEXT_EPOCH_MIN_START_TIME_KEY)? {
                Some(t) => t,
                None => return Ok(None),
            };
        let update_epoch_blocks_delay =
            match self.read_value(UPDATE_EPOCH_BLOCKS_DELAY_KEY)? {
                Some(d) => d,
                None => return Ok(None),
            };
        let commit_only_data = match self.read_value(COMMIT_ONLY_DATA_KEY)? {
            Some(d) => d,
            None => return Ok(None),
        };
        let conversion_state = match self.read_value(CONVERSION_STATE_KEY)? {
            Some(c) => c,
            None => return Ok(None),
        };

        let ethereum_height = match self.read_value(ETHEREUM_HEIGHT_KEY)? {
            Some(h) => h,
            None => return Ok(None),
        };

        let eth_events_queue = match self.read_value(ETH_EVENTS_QUEUE_KEY)? {
            Some(q) => q,
            None => return Ok(None),
        };

<<<<<<< HEAD
        // Block results
        let results_key = format!("{RESULTS_KEY_PREFIX}/{}", height.raw());
        let results = match self.read_value(results_key)? {
            Some(r) => r,
            None => return Ok(None),
        };

        let prefix = height.raw();

        let hash_key = format!("{prefix}/{BLOCK_HASH_KEY_SEGMENT}");
        let hash = match self.read_value(hash_key)? {
            Some(h) => h,
            None => return Ok(None),
        };

        let time_key = format!("{prefix}/{BLOCK_TIME_KEY_SEGMENT}");
        let time = match self.read_value(time_key)? {
            Some(t) => t,
            None => return Ok(None),
        };

        let epoch_key = format!("{prefix}/{EPOCH_KEY_SEGMENT}");
        let epoch = match self.read_value(epoch_key)? {
            Some(e) => e,
            None => return Ok(None),
        };

        let pred_epochs_key = format!("{prefix}/{PRED_EPOCHS_KEY_SEGMENT}");
        let pred_epochs = match self.read_value(pred_epochs_key)? {
            Some(e) => e,
            None => return Ok(None),
        };

        let address_gen_key = format!("{prefix}/{ADDRESS_GEN_KEY_SEGMENT}");
        let address_gen = match self.read_value(address_gen_key)? {
            Some(a) => a,
            None => return Ok(None),
        };

        Ok(Some(BlockStateRead {
            hash,
            height,
            time,
            epoch,
            pred_epochs,
            results,
            conversion_state,
            next_epoch_min_start_height,
            next_epoch_min_start_time,
            update_epoch_blocks_delay,
            address_gen,
            ethereum_height,
            eth_events_queue,
            commit_only_data,
        }))
=======
        // Load data at the height
        let prefix = format!("{}/", height.raw());
        let upper_prefix = format!("{}/", height.next_height().raw());
        let mut merkle_tree_stores = MerkleTreeStoresRead::default();
        let mut time = None;
        let mut epoch: Option<Epoch> = None;
        let mut pred_epochs = None;
        let mut address_gen = None;
        for (path, bytes) in self
            .0
            .borrow()
            .range((Included(prefix), Excluded(upper_prefix)))
        {
            let segments: Vec<&str> =
                path.split(KEY_SEGMENT_SEPARATOR).collect();
            match segments.get(1) {
                Some(prefix) => match *prefix {
                    "tree" => match segments.get(2) {
                        Some(s) => {
                            let st = StoreType::from_str(s)?;
                            match segments.get(3) {
                                Some(&"root") => merkle_tree_stores.set_root(
                                    &st,
                                    decode(bytes)
                                        .map_err(Error::CodingError)?,
                                ),
                                Some(&"store") => merkle_tree_stores
                                    .set_store(st.decode_store(bytes)?),
                                _ => unknown_key_error(path)?,
                            }
                        }
                        None => unknown_key_error(path)?,
                    },
                    "header" => {
                        // the block header doesn't have to be restored
                    }
                    "time" => {
                        time = Some(decode(bytes).map_err(Error::CodingError)?)
                    }
                    "epoch" => {
                        epoch = Some(decode(bytes).map_err(Error::CodingError)?)
                    }
                    "pred_epochs" => {
                        pred_epochs =
                            Some(decode(bytes).map_err(Error::CodingError)?)
                    }
                    "address_gen" => {
                        address_gen =
                            Some(decode(bytes).map_err(Error::CodingError)?);
                    }
                    _ => unknown_key_error(path)?,
                },
                None => unknown_key_error(path)?,
            }
        }
        // Restore subtrees of Merkle tree
        if let Some(epoch) = epoch {
            for st in StoreType::iter_subtrees() {
                let prefix_key = tree_key_prefix_with_epoch(st, epoch);
                let root_key =
                    prefix_key.clone().with_segment("root".to_owned());
                if let Some(bytes) = self.0.borrow().get(&root_key.to_string())
                {
                    merkle_tree_stores.set_root(
                        st,
                        decode(bytes).map_err(Error::CodingError)?,
                    );
                }
                let store_key = prefix_key.with_segment("store".to_owned());
                if let Some(bytes) = self.0.borrow().get(&store_key.to_string())
                {
                    merkle_tree_stores.set_store(st.decode_store(bytes)?);
                }
            }
        }
        match (time, epoch, pred_epochs, address_gen) {
            (Some(time), Some(epoch), Some(pred_epochs), Some(address_gen)) => {
                Ok(Some(BlockStateRead {
                    merkle_tree_stores,
                    height,
                    time,
                    epoch,
                    pred_epochs,
                    next_epoch_min_start_height,
                    next_epoch_min_start_time,
                    update_epoch_blocks_delay,
                    address_gen,
                    results,
                    conversion_state,
                    ethereum_height,
                    eth_events_queue,
                    commit_only_data,
                }))
            }
            _ => Err(Error::Temporary {
                error: "Essential data couldn't be read from the DB"
                    .to_string(),
            }),
        }
>>>>>>> c2eccab7
    }

    fn add_block_to_batch(
        &self,
        state: BlockStateWrite,
        _batch: &mut Self::WriteBatch,
        is_full_commit: bool,
    ) -> Result<()> {
        let BlockStateWrite {
            merkle_tree_stores,
            header,
            time,
            height,
            epoch,
            pred_epochs,
            next_epoch_min_start_height,
            next_epoch_min_start_time,
            update_epoch_blocks_delay,
            address_gen,
            results,
            conversion_state,
            ethereum_height,
            eth_events_queue,
            commit_only_data,
        }: BlockStateWrite = state;

        self.write_value(
            NEXT_EPOCH_MIN_START_HEIGHT_KEY,
            &next_epoch_min_start_height,
        );
        self.write_value(
            NEXT_EPOCH_MIN_START_TIME_KEY,
            &next_epoch_min_start_time,
        );
        self.write_value(
            UPDATE_EPOCH_BLOCKS_DELAY_KEY,
            &update_epoch_blocks_delay,
        );
        self.write_value(ETHEREUM_HEIGHT_KEY, &ethereum_height);
        self.write_value(ETH_EVENTS_QUEUE_KEY, &eth_events_queue);
        self.write_value(CONVERSION_STATE_KEY, &conversion_state);
        self.write_value(COMMIT_ONLY_DATA_KEY, &commit_only_data);

        let prefix = height.raw();

        // Merkle tree
        for st in StoreType::iter() {
            if *st == StoreType::Base
                || *st == StoreType::CommitData
                || is_full_commit
            {
                let key_prefix = match st {
                    StoreType::Base | StoreType::CommitData => {
                        tree_key_prefix_with_height(st, height)
                    }
                    _ => tree_key_prefix_with_epoch(st, epoch),
                };
                let root_key =
                    format!("{key_prefix}/{MERKLE_TREE_ROOT_KEY_SEGMENT}");
                self.write_value(root_key, merkle_tree_stores.root(st));
                let store_key =
                    format!("{key_prefix}/{MERKLE_TREE_STORE_KEY_SEGMENT}");
                self.0
                    .borrow_mut()
                    .insert(store_key, merkle_tree_stores.store(st).encode());
            }
        }
<<<<<<< HEAD
        // Block header
        if let Some(h) = header {
            let header_key = format!("{prefix}/{BLOCK_HEADER_KEY_SEGMENT}");
            self.write_value(header_key, &h);
        }
        // Block hash
        let hash_key = format!("{prefix}/{BLOCK_HASH_KEY_SEGMENT}");
        self.write_value(hash_key, &hash);
=======
>>>>>>> c2eccab7
        // Block time
        let time_key = format!("{prefix}/{BLOCK_TIME_KEY_SEGMENT}");
        self.write_value(time_key, &time);
        // Block epoch
        let epoch_key = format!("{prefix}/{EPOCH_KEY_SEGMENT}");
        self.write_value(epoch_key, &epoch);
        // Block results
        let results_key = format!("{RESULTS_KEY_PREFIX}/{}", height.raw());
        self.write_value(results_key, &results);
        // Predecessor block epochs
        let pred_epochs_key = format!("{prefix}/{PRED_EPOCHS_KEY_SEGMENT}");
        self.write_value(pred_epochs_key, &pred_epochs);
        // Address gen
        let address_gen_key = format!("{prefix}/{ADDRESS_GEN_KEY_SEGMENT}");
        self.write_value(address_gen_key, &address_gen);

        // Block height
        self.write_value(BLOCK_HEIGHT_KEY, &height);

        Ok(())
    }

    fn read_block_header(&self, height: BlockHeight) -> Result<Option<Header>> {
        let header_key = format!("{}/{BLOCK_HEADER_KEY_SEGMENT}", height.raw());
        self.read_value(header_key)
    }

    fn read_merkle_tree_stores(
        &self,
        epoch: Epoch,
        base_height: BlockHeight,
        store_type: Option<StoreType>,
    ) -> Result<Option<MerkleTreeStoresRead>> {
        let mut merkle_tree_stores = MerkleTreeStoresRead::default();
        let store_types = store_type
            .as_ref()
            .map(|st| Either::Left(std::iter::once(st)))
            .unwrap_or_else(|| Either::Right(StoreType::iter()));
        for st in store_types {
            let key_prefix = match st {
                StoreType::Base | StoreType::CommitData => {
                    tree_key_prefix_with_height(st, base_height)
                }
                _ => tree_key_prefix_with_epoch(st, epoch),
            };
            let root_key =
                format!("{key_prefix}/{MERKLE_TREE_ROOT_KEY_SEGMENT}");
            match self.read_value(root_key)? {
                Some(root) => merkle_tree_stores.set_root(st, root),
                None => return Ok(None),
            }
            let store_key =
                format!("{key_prefix}/{MERKLE_TREE_STORE_KEY_SEGMENT}");
            let bytes = self.0.borrow().get(&store_key.to_string()).cloned();
            match bytes {
                Some(b) => {
                    merkle_tree_stores.set_store(st.decode_store(b)?);
                }
                None => return Ok(None),
            }
        }
        Ok(Some(merkle_tree_stores))
    }

    fn has_replay_protection_entry(&self, hash: &Hash) -> Result<bool> {
        let prefix_key =
            Key::parse("replay_protection").map_err(Error::KeyError)?;
        let key = prefix_key.join(&replay_protection::key(hash));
        let current_key =
            prefix_key.join(&replay_protection::current_key(hash));
        if self.0.borrow().contains_key(&key.to_string())
            || self.0.borrow().contains_key(&current_key.to_string())
        {
            return Ok(true);
        }

        Ok(false)
    }

    fn read_diffs_val(
        &self,
        key: &Key,
        height: BlockHeight,
        is_old: bool,
    ) -> Result<Option<Vec<u8>>> {
        let old_new_seg = if is_old {
            OLD_DIFF_PREFIX
        } else {
            NEW_DIFF_PREFIX
        };

        let prefix = Key::from(height.to_db_key())
            .push(&old_new_seg.to_string().to_db_key())
            .map_err(Error::KeyError)?
            .join(key);

        Ok(self.0.borrow().get(&prefix.to_string()).cloned())
    }

    fn read_subspace_val(&self, key: &Key) -> Result<Option<Vec<u8>>> {
        let key = Key::parse(SUBSPACE_CF).map_err(Error::KeyError)?.join(key);
        Ok(self.0.borrow().get(&key.to_string()).cloned())
    }

    fn read_subspace_val_with_height(
        &self,
        key: &Key,
        _height: BlockHeight,
        _last_height: BlockHeight,
    ) -> Result<Option<Vec<u8>>> {
        tracing::warn!(
            "read_subspace_val_with_height is not implemented, will read \
             subspace value from latest height"
        );
        self.read_subspace_val(key)
    }

    fn write_subspace_val(
        &mut self,
        height: BlockHeight,
        key: &Key,
        value: impl AsRef<[u8]>,
        persist_diffs: bool,
    ) -> Result<i64> {
        // batch_write are directly committed
        self.batch_write_subspace_val(
            &mut MockDBWriteBatch,
            height,
            key,
            value,
            persist_diffs,
        )
    }

    fn delete_subspace_val(
        &mut self,
        height: BlockHeight,
        key: &Key,
        persist_diffs: bool,
    ) -> Result<i64> {
        // batch_delete are directly committed
        self.batch_delete_subspace_val(
            &mut MockDBWriteBatch,
            height,
            key,
            persist_diffs,
        )
    }

    fn batch() -> Self::WriteBatch {
        MockDBWriteBatch
    }

    fn exec_batch(&self, _batch: Self::WriteBatch) -> Result<()> {
        // Nothing to do - in MockDB, batch writes are committed directly from
        // `batch_write_subspace_val` and `batch_delete_subspace_val`.
        Ok(())
    }

    fn batch_write_subspace_val(
        &self,
        _batch: &mut Self::WriteBatch,
        height: BlockHeight,
        key: &Key,
        value: impl AsRef<[u8]>,
        persist_diffs: bool,
    ) -> Result<i64> {
        let value = value.as_ref();
        let subspace_key =
            Key::parse(SUBSPACE_CF).map_err(Error::KeyError)?.join(key);
        let current_len = value.len() as i64;
        let diff_prefix = Key::from(height.to_db_key());
        let mut db = self.0.borrow_mut();

        // Diffs - Note that this is different from RocksDB that has a separate
        // CF for non-persisted diffs (ROLLBACK_CF)
        let size_diff =
            match db.insert(subspace_key.to_string(), value.to_owned()) {
                Some(prev_value) => {
                    let old_key = diff_prefix
                        .push(&OLD_DIFF_PREFIX.to_string().to_db_key())
                        .unwrap()
                        .join(key);
                    db.insert(old_key.to_string(), prev_value.clone());
                    let new_key = diff_prefix
                        .push(&NEW_DIFF_PREFIX.to_string().to_db_key())
                        .unwrap()
                        .join(key);
                    db.insert(new_key.to_string(), value.to_owned());
                    current_len - prev_value.len() as i64
                }
                None => {
                    let new_key = diff_prefix
                        .push(&NEW_DIFF_PREFIX.to_string().to_db_key())
                        .unwrap()
                        .join(key);
                    db.insert(new_key.to_string(), value.to_owned());
                    current_len
                }
            };

        if !persist_diffs {
            if let Some(pruned_height) = height.0.checked_sub(1) {
                let pruned_key_prefix = Key::from(pruned_height.to_db_key());
                let old_val_key = pruned_key_prefix
                    .push(&NEW_DIFF_PREFIX.to_string().to_db_key())
                    .unwrap()
                    .join(key)
                    .to_string();
                db.remove(&old_val_key);
                let new_val_key = pruned_key_prefix
                    .push(&NEW_DIFF_PREFIX.to_string().to_db_key())
                    .unwrap()
                    .join(key)
                    .to_string();
                db.remove(&new_val_key);
            }
        }

        Ok(size_diff)
    }

    fn batch_delete_subspace_val(
        &self,
        _batch: &mut Self::WriteBatch,
        height: BlockHeight,
        key: &Key,
        persist_diffs: bool,
    ) -> Result<i64> {
        let subspace_key =
            Key::parse(SUBSPACE_CF).map_err(Error::KeyError)?.join(key);
        let diff_prefix = Key::from(height.to_db_key());
        let mut db = self.0.borrow_mut();

        // Diffs - Note that this is different from RocksDB that has a separate
        // CF for non-persisted diffs (ROLLBACK_CF)
        let size_diff = match db.remove(&subspace_key.to_string()) {
            Some(value) => {
                let old_key = diff_prefix
                    .push(&OLD_DIFF_PREFIX.to_string().to_db_key())
                    .unwrap()
                    .join(key);
                db.insert(old_key.to_string(), value.clone());

                if !persist_diffs {
                    if let Some(pruned_height) = height.0.checked_sub(1) {
                        let pruned_key_prefix =
                            Key::from(pruned_height.to_db_key());
                        let old_val_key = pruned_key_prefix
                            .push(&NEW_DIFF_PREFIX.to_string().to_db_key())
                            .unwrap()
                            .join(key)
                            .to_string();
                        db.remove(&old_val_key);
                        let new_val_key = pruned_key_prefix
                            .push(&NEW_DIFF_PREFIX.to_string().to_db_key())
                            .unwrap()
                            .join(key)
                            .to_string();
                        db.remove(&new_val_key);
                    }
                }
                value.len() as i64
            }
            None => 0,
        };

        Ok(size_diff)
    }

    fn prune_merkle_tree_store(
        &mut self,
        _batch: &mut Self::WriteBatch,
        store_type: &StoreType,
        epoch: Epoch,
    ) -> Result<()> {
        let key_prefix = tree_key_prefix_with_epoch(store_type, epoch);
        let root_key = format!("{key_prefix}/{MERKLE_TREE_ROOT_KEY_SEGMENT}");
        self.0.borrow_mut().remove(&root_key);
        let store_key = format!("{key_prefix}/{MERKLE_TREE_STORE_KEY_SEGMENT}");
        self.0.borrow_mut().remove(&store_key);
        Ok(())
    }

    fn read_bridge_pool_signed_nonce(
        &self,
        _height: BlockHeight,
        _last_height: BlockHeight,
    ) -> Result<Option<ethereum_events::Uint>> {
        Ok(None)
    }

    fn write_replay_protection_entry(
        &mut self,
        _batch: &mut Self::WriteBatch,
        key: &Key,
    ) -> Result<()> {
        let key = Key::parse("replay_protection")
            .map_err(Error::KeyError)?
            .join(key);

        match self.0.borrow_mut().insert(key.to_string(), vec![]) {
            Some(_) => Err(Error::DBError(format!(
                "Replay protection key {key} already in storage"
            ))),
            None => Ok(()),
        }
    }

    fn move_current_replay_protection_entries(
        &mut self,
        _batch: &mut Self::WriteBatch,
    ) -> Result<()> {
        let current_key_prefix = Key::parse("replay_protection")
            .map_err(Error::KeyError)?
            .push(&"current".to_string())
            .map_err(Error::KeyError)?;
        let mut target_hashes = vec![];

        for (key, _) in self.0.borrow().iter() {
            if key.starts_with(&current_key_prefix.to_string()) {
                let hash = key
                    .rsplit(KEY_SEGMENT_SEPARATOR)
                    .last()
                    .unwrap()
                    .to_string();
                target_hashes.push(hash);
            }
        }

        for hash in target_hashes {
            let current_key =
                current_key_prefix.push(&hash).map_err(Error::KeyError)?;
            let key = Key::parse("replay_protection")
                .map_err(Error::KeyError)?
                .push(&hash)
                .map_err(Error::KeyError)?;

            self.0.borrow_mut().remove(&current_key.to_string());
            self.0.borrow_mut().insert(key.to_string(), vec![]);
        }

        Ok(())
    }

    fn prune_non_persisted_diffs(
        &mut self,
        _batch: &mut Self::WriteBatch,
        _height: BlockHeight,
    ) -> Result<()> {
        // No-op - Note that this is different from RocksDB that has a separate
        // CF for non-persisted diffs (ROLLBACK_CF)
        Ok(())
    }

    fn overwrite_entry(
        &self,
        _batch: &mut Self::WriteBatch,
        _height: Option<BlockHeight>,
        _cf: &DbColFam,
        _key: &Key,
        _new_value: impl AsRef<[u8]>,
    ) -> Result<()> {
        unimplemented!()
    }
}

impl<'iter> DBIter<'iter> for MockDB {
    type PatternIter = MockPatternIterator;
    type PrefixIter = MockPrefixIterator;

    fn iter_prefix(&'iter self, prefix: Option<&Key>) -> MockPrefixIterator {
        let stripped_prefix = "subspace/".to_owned();
        let prefix = format!(
            "{}{}",
            stripped_prefix,
            match prefix {
                Some(prefix) => {
                    if prefix == &Key::default() {
                        prefix.to_string()
                    } else {
                        format!("{prefix}/")
                    }
                }
                None => "".to_string(),
            }
        );
        let iter = self.0.borrow().clone().into_iter();
        MockPrefixIterator::new(MockIterator { prefix, iter }, stripped_prefix)
    }

    fn iter_pattern(
        &'iter self,
        prefix: Option<&Key>,
        pattern: Regex,
    ) -> Self::PatternIter {
        MockPatternIterator {
            inner: PatternIterator {
                iter: self.iter_prefix(prefix),
                pattern,
            },
            finished: false,
        }
    }

    fn iter_results(&'iter self) -> MockPrefixIterator {
        let stripped_prefix = "results/".to_owned();
        let prefix = "results".to_owned();
        let iter = self.0.borrow().clone().into_iter();
        MockPrefixIterator::new(MockIterator { prefix, iter }, stripped_prefix)
    }

    fn iter_old_diffs(
        &self,
        height: BlockHeight,
        prefix: Option<&Key>,
    ) -> MockPrefixIterator {
        // Returns an empty iterator since Mock DB can read only the latest
        // value for now
        let stripped_prefix = format!("{}/old/", height.0.raw());
        let prefix = prefix
            .map(|k| {
                if k == &Key::default() {
                    stripped_prefix.clone()
                } else {
                    format!("{stripped_prefix}{k}/")
                }
            })
            .unwrap_or("".to_string());
        let iter = self.0.borrow().clone().into_iter();
        MockPrefixIterator::new(MockIterator { prefix, iter }, stripped_prefix)
    }

    fn iter_new_diffs(
        &self,
        height: BlockHeight,
        prefix: Option<&Key>,
    ) -> MockPrefixIterator {
        // Returns an empty iterator since Mock DB can read only the latest
        // value for now
        let stripped_prefix = format!("{}/new/", height.0.raw());
        let prefix = prefix
            .map(|k| {
                if k == &Key::default() {
                    stripped_prefix.clone()
                } else {
                    format!("{stripped_prefix}{k}/")
                }
            })
            .unwrap_or("".to_string());
        let iter = self.0.borrow().clone().into_iter();
        MockPrefixIterator::new(MockIterator { prefix, iter }, stripped_prefix)
    }

    fn iter_current_replay_protection(&'iter self) -> Self::PrefixIter {
        let stripped_prefix = format!(
            "replay_protection/{}/",
            replay_protection::current_prefix()
        );
        let prefix = stripped_prefix.clone();
        let iter = self.0.borrow().clone().into_iter();
        MockPrefixIterator::new(MockIterator { prefix, iter }, stripped_prefix)
    }
}

/// A prefix iterator base for the [`MockPrefixIterator`].
#[derive(Debug)]
pub struct MockIterator {
    prefix: String,
    /// The concrete iterator
    pub iter: btree_map::IntoIter<String, Vec<u8>>,
}

/// A prefix iterator for the [`MockDB`].
pub type MockPrefixIterator = PrefixIterator<MockIterator>;

impl Iterator for MockIterator {
    type Item = Result<KVBytes>;

    fn next(&mut self) -> Option<Self::Item> {
        for (key, val) in &mut self.iter {
            if key.starts_with(&self.prefix) {
                return Some(Ok((
                    Box::from(key.as_bytes()),
                    Box::from(val.as_slice()),
                )));
            }
        }
        None
    }
}

impl Iterator for PrefixIterator<MockIterator> {
    type Item = (String, Vec<u8>, u64);

    /// Returns the next pair and the gas cost
    fn next(&mut self) -> Option<(String, Vec<u8>, u64)> {
        match self.iter.next() {
            Some(result) => {
                let (key, val) =
                    result.expect("Prefix iterator shouldn't fail");
                let key = String::from_utf8(key.to_vec())
                    .expect("Cannot convert from bytes to key string");
                match key.strip_prefix(&self.stripped_prefix) {
                    Some(k) => {
                        let gas = k.len() + val.len();
                        Some((k.to_owned(), val.to_vec(), gas as _))
                    }
                    None => self.next(),
                }
            }
            None => None,
        }
    }
}

#[derive(Debug)]
pub struct MockPatternIterator {
    inner: PatternIterator<MockPrefixIterator>,
    finished: bool,
}

impl Iterator for MockPatternIterator {
    type Item = (String, Vec<u8>, u64);

    /// Returns the next pair and the gas cost
    fn next(&mut self) -> Option<(String, Vec<u8>, u64)> {
        if self.finished {
            return None;
        }
        loop {
            let next_result = self.inner.iter.next()?;
            if self.inner.pattern.is_match(&next_result.0) {
                return Some(next_result);
            } else {
                self.finished = true;
            }
        }
    }
}

impl DBWriteBatch for MockDBWriteBatch {}<|MERGE_RESOLUTION|>--- conflicted
+++ resolved
@@ -38,7 +38,6 @@
 const MERKLE_TREE_ROOT_KEY_SEGMENT: &str = "root";
 const MERKLE_TREE_STORE_KEY_SEGMENT: &str = "store";
 const BLOCK_HEADER_KEY_SEGMENT: &str = "header";
-const BLOCK_HASH_KEY_SEGMENT: &str = "hash";
 const BLOCK_TIME_KEY_SEGMENT: &str = "time";
 const EPOCH_KEY_SEGMENT: &str = "epoch";
 const PRED_EPOCHS_KEY_SEGMENT: &str = "pred_epochs";
@@ -142,7 +141,6 @@
             None => return Ok(None),
         };
 
-<<<<<<< HEAD
         // Block results
         let results_key = format!("{RESULTS_KEY_PREFIX}/{}", height.raw());
         let results = match self.read_value(results_key)? {
@@ -152,12 +150,6 @@
 
         let prefix = height.raw();
 
-        let hash_key = format!("{prefix}/{BLOCK_HASH_KEY_SEGMENT}");
-        let hash = match self.read_value(hash_key)? {
-            Some(h) => h,
-            None => return Ok(None),
-        };
-
         let time_key = format!("{prefix}/{BLOCK_TIME_KEY_SEGMENT}");
         let time = match self.read_value(time_key)? {
             Some(t) => t,
@@ -183,7 +175,6 @@
         };
 
         Ok(Some(BlockStateRead {
-            hash,
             height,
             time,
             epoch,
@@ -198,107 +189,6 @@
             eth_events_queue,
             commit_only_data,
         }))
-=======
-        // Load data at the height
-        let prefix = format!("{}/", height.raw());
-        let upper_prefix = format!("{}/", height.next_height().raw());
-        let mut merkle_tree_stores = MerkleTreeStoresRead::default();
-        let mut time = None;
-        let mut epoch: Option<Epoch> = None;
-        let mut pred_epochs = None;
-        let mut address_gen = None;
-        for (path, bytes) in self
-            .0
-            .borrow()
-            .range((Included(prefix), Excluded(upper_prefix)))
-        {
-            let segments: Vec<&str> =
-                path.split(KEY_SEGMENT_SEPARATOR).collect();
-            match segments.get(1) {
-                Some(prefix) => match *prefix {
-                    "tree" => match segments.get(2) {
-                        Some(s) => {
-                            let st = StoreType::from_str(s)?;
-                            match segments.get(3) {
-                                Some(&"root") => merkle_tree_stores.set_root(
-                                    &st,
-                                    decode(bytes)
-                                        .map_err(Error::CodingError)?,
-                                ),
-                                Some(&"store") => merkle_tree_stores
-                                    .set_store(st.decode_store(bytes)?),
-                                _ => unknown_key_error(path)?,
-                            }
-                        }
-                        None => unknown_key_error(path)?,
-                    },
-                    "header" => {
-                        // the block header doesn't have to be restored
-                    }
-                    "time" => {
-                        time = Some(decode(bytes).map_err(Error::CodingError)?)
-                    }
-                    "epoch" => {
-                        epoch = Some(decode(bytes).map_err(Error::CodingError)?)
-                    }
-                    "pred_epochs" => {
-                        pred_epochs =
-                            Some(decode(bytes).map_err(Error::CodingError)?)
-                    }
-                    "address_gen" => {
-                        address_gen =
-                            Some(decode(bytes).map_err(Error::CodingError)?);
-                    }
-                    _ => unknown_key_error(path)?,
-                },
-                None => unknown_key_error(path)?,
-            }
-        }
-        // Restore subtrees of Merkle tree
-        if let Some(epoch) = epoch {
-            for st in StoreType::iter_subtrees() {
-                let prefix_key = tree_key_prefix_with_epoch(st, epoch);
-                let root_key =
-                    prefix_key.clone().with_segment("root".to_owned());
-                if let Some(bytes) = self.0.borrow().get(&root_key.to_string())
-                {
-                    merkle_tree_stores.set_root(
-                        st,
-                        decode(bytes).map_err(Error::CodingError)?,
-                    );
-                }
-                let store_key = prefix_key.with_segment("store".to_owned());
-                if let Some(bytes) = self.0.borrow().get(&store_key.to_string())
-                {
-                    merkle_tree_stores.set_store(st.decode_store(bytes)?);
-                }
-            }
-        }
-        match (time, epoch, pred_epochs, address_gen) {
-            (Some(time), Some(epoch), Some(pred_epochs), Some(address_gen)) => {
-                Ok(Some(BlockStateRead {
-                    merkle_tree_stores,
-                    height,
-                    time,
-                    epoch,
-                    pred_epochs,
-                    next_epoch_min_start_height,
-                    next_epoch_min_start_time,
-                    update_epoch_blocks_delay,
-                    address_gen,
-                    results,
-                    conversion_state,
-                    ethereum_height,
-                    eth_events_queue,
-                    commit_only_data,
-                }))
-            }
-            _ => Err(Error::Temporary {
-                error: "Essential data couldn't be read from the DB"
-                    .to_string(),
-            }),
-        }
->>>>>>> c2eccab7
     }
 
     fn add_block_to_batch(
@@ -366,17 +256,11 @@
                     .insert(store_key, merkle_tree_stores.store(st).encode());
             }
         }
-<<<<<<< HEAD
         // Block header
         if let Some(h) = header {
             let header_key = format!("{prefix}/{BLOCK_HEADER_KEY_SEGMENT}");
             self.write_value(header_key, &h);
         }
-        // Block hash
-        let hash_key = format!("{prefix}/{BLOCK_HASH_KEY_SEGMENT}");
-        self.write_value(hash_key, &hash);
-=======
->>>>>>> c2eccab7
         // Block time
         let time_key = format!("{prefix}/{BLOCK_TIME_KEY_SEGMENT}");
         self.write_value(time_key, &time);
