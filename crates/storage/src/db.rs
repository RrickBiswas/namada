use std::fmt::Debug;

use namada_core::address::EstablishedAddressGen;
use namada_core::hash::{Error as HashError, Hash};
use namada_core::storage::{
    BlockHash, BlockHeight, BlockResults, Epoch, Epochs, EthEventsQueue,
    Header, Key,
};
use namada_core::time::DateTimeUtc;
use namada_core::{ethereum_events, ethereum_structs};
use namada_merkle_tree::{
    Error as MerkleTreeError, MerkleTreeStoresRead, MerkleTreeStoresWrite,
    StoreType,
};
use regex::Regex;
use thiserror::Error;

use crate::conversion_state::ConversionState;
use crate::tx_queue::TxQueue;

#[allow(missing_docs)]
#[derive(Error, Debug)]
pub enum Error {
    #[error("TEMPORARY error: {error}")]
    Temporary { error: String },
    #[error("Found an unknown key: {key}")]
    UnknownKey { key: String },
    #[error("Storage key error {0}")]
    KeyError(namada_core::storage::Error),
    #[error("Coding error: {0}")]
    CodingError(#[from] namada_core::DecodeError),
    #[error("Merkle tree error: {0}")]
    MerkleTreeError(#[from] MerkleTreeError),
    #[error("DB error: {0}")]
    DBError(String),
    #[error("Borsh (de)-serialization error: {0}")]
    BorshCodingError(std::io::Error),
    #[error("Merkle tree at the height {height} is not stored")]
    NoMerkleTree { height: BlockHeight },
    #[error("Code hash error: {0}")]
    InvalidCodeHash(HashError),
}

/// A result of a function that may fail
pub type Result<T> = std::result::Result<T, Error>;

/// The block's state as stored in the database.
pub struct BlockStateRead {
    /// Merkle tree stores
    pub merkle_tree_stores: MerkleTreeStoresRead,
    /// Hash of the block
    pub hash: BlockHash,
    /// Height of the block
    pub height: BlockHeight,
    /// Time of the block
    pub time: DateTimeUtc,
    /// Epoch of the block
    pub epoch: Epoch,
    /// Predecessor block epochs
    pub pred_epochs: Epochs,
    /// Minimum block height at which the next epoch may start
    pub next_epoch_min_start_height: BlockHeight,
    /// Minimum block time at which the next epoch may start
    pub next_epoch_min_start_time: DateTimeUtc,
    /// Update epoch delay
    pub update_epoch_blocks_delay: Option<u32>,
    /// Established address generator
    pub address_gen: EstablishedAddressGen,
    /// Results of applying transactions
    pub results: BlockResults,
    /// The conversion state
    pub conversion_state: ConversionState,
    /// Wrapper txs to be decrypted in the next block proposal
    pub tx_queue: TxQueue,
    /// The latest block height on Ethereum processed, if
    /// the bridge is enabled.
    pub ethereum_height: Option<ethereum_structs::BlockHeight>,
    /// The queue of Ethereum events to be processed in order.
    pub eth_events_queue: EthEventsQueue,
}

/// The block's state to write into the database.
pub struct BlockStateWrite<'a> {
    /// Merkle tree stores
    pub merkle_tree_stores: MerkleTreeStoresWrite<'a>,
    /// Header of the block
    pub header: Option<&'a Header>,
    /// Hash of the block
    pub hash: &'a BlockHash,
    /// Height of the block
    pub height: BlockHeight,
    /// Time of the block
    pub time: DateTimeUtc,
    /// Epoch of the block
    pub epoch: Epoch,
    /// Predecessor block epochs
    pub pred_epochs: &'a Epochs,
    /// Minimum block height at which the next epoch may start
    pub next_epoch_min_start_height: BlockHeight,
    /// Minimum block time at which the next epoch may start
    pub next_epoch_min_start_time: DateTimeUtc,
    /// Update epoch delay
    pub update_epoch_blocks_delay: Option<u32>,
    /// Established address generator
    pub address_gen: &'a EstablishedAddressGen,
    /// Results of applying transactions
    pub results: &'a BlockResults,
    /// The conversion state
    pub conversion_state: &'a ConversionState,
    /// Wrapper txs to be decrypted in the next block proposal
    pub tx_queue: &'a TxQueue,
    /// The latest block height on Ethereum processed, if
    /// the bridge is enabled.
    pub ethereum_height: Option<&'a ethereum_structs::BlockHeight>,
    /// The queue of Ethereum events to be processed in order.
    pub eth_events_queue: &'a EthEventsQueue,
}

/// A database backend.
pub trait DB: Debug {
    /// A DB's cache
    type Cache;
    /// A handle for batch writes
    type WriteBatch: DBWriteBatch;

    /// Open the database from provided path
    fn open(
        db_path: impl AsRef<std::path::Path>,
        cache: Option<&Self::Cache>,
    ) -> Self;

    /// Flush data on the memory to persistent them
    fn flush(&self, wait: bool) -> Result<()>;

    /// Read the last committed block's metadata
    fn read_last_block(&self) -> Result<Option<BlockStateRead>>;

    /// Write block's metadata. Merkle tree sub-stores are committed only when
    /// `is_full_commit` is `true` (typically on a beginning of a new epoch).
    fn add_block_to_batch(
        &self,
        state: BlockStateWrite,
        batch: &mut Self::WriteBatch,
        is_full_commit: bool,
    ) -> Result<()>;

    /// Read the block header with the given height from the DB
    fn read_block_header(&self, height: BlockHeight) -> Result<Option<Header>>;

    /// Read the merkle tree stores with the given epoch. If a store_type is
    /// given, it reads only the the specified tree. Otherwise, it reads all
    /// trees.
    fn read_merkle_tree_stores(
        &self,
        epoch: Epoch,
        base_height: BlockHeight,
        store_type: Option<StoreType>,
    ) -> Result<Option<MerkleTreeStoresRead>>;

    /// Check if the given replay protection entry exists
    fn has_replay_protection_entry(&self, hash: &Hash) -> Result<bool>;

    /// Read the latest value for account subspace key from the DB
    fn read_subspace_val(&self, key: &Key) -> Result<Option<Vec<u8>>>;

    /// Read the value for account subspace key at the given height from the DB.
    /// In our `PersistentStorage` (rocksdb), to find a value from arbitrary
    /// height requires looking for diffs from the given `height`, possibly
    /// up to the `last_height`.
    fn read_subspace_val_with_height(
        &self,
        key: &Key,
        height: BlockHeight,
        last_height: BlockHeight,
    ) -> Result<Option<Vec<u8>>>;

    /// Read the value for the account diffs at the corresponding height from
    /// the DB
    fn read_diffs_val(
        &self,
        key: &Key,
        height: BlockHeight,
        is_old: bool,
    ) -> Result<Option<Vec<u8>>>;

    /// Write the value with the given height and account subspace key to the
    /// DB. Returns the size difference from previous value, if any, or the
    /// size of the value otherwise.
    fn write_subspace_val(
        &mut self,
        height: BlockHeight,
        key: &Key,
        value: impl AsRef<[u8]>,
        persist_diffs: bool,
    ) -> Result<i64>;

    /// Delete the value with the given height and account subspace key from the
    /// DB. Returns the size of the removed value, if any, 0 if no previous
    /// value was found.
    fn delete_subspace_val(
        &mut self,
        height: BlockHeight,
        key: &Key,
        persist_diffs: bool,
    ) -> Result<i64>;

    /// Start write batch.
    fn batch() -> Self::WriteBatch;

    /// Execute write batch.
    fn exec_batch(&mut self, batch: Self::WriteBatch) -> Result<()>;

    /// Batch write the value with the given height and account subspace key to
    /// the DB. Returns the size difference from previous value, if any, or
    /// the size of the value otherwise.
    fn batch_write_subspace_val(
        &self,
        batch: &mut Self::WriteBatch,
        height: BlockHeight,
        key: &Key,
        value: impl AsRef<[u8]>,
        persist_diffs: bool,
    ) -> Result<i64>;

    /// Batch delete the value with the given height and account subspace key
    /// from the DB. Returns the size of the removed value, if any, 0 if no
    /// previous value was found.
    fn batch_delete_subspace_val(
        &self,
        batch: &mut Self::WriteBatch,
        height: BlockHeight,
        key: &Key,
        persist_diffs: bool,
    ) -> Result<i64>;

    /// Prune Merkle tree stores at the given epoch
    fn prune_merkle_tree_store(
        &mut self,
        batch: &mut Self::WriteBatch,
        store_type: &StoreType,
        pruned_epoch: Epoch,
    ) -> Result<()>;

    /// Read the signed nonce of Bridge Pool
    fn read_bridge_pool_signed_nonce(
        &self,
        height: BlockHeight,
        last_height: BlockHeight,
    ) -> Result<Option<ethereum_events::Uint>>;

    /// Write a replay protection entry
    fn write_replay_protection_entry(
        &mut self,
        batch: &mut Self::WriteBatch,
        key: &Key,
    ) -> Result<()>;

    /// Delete a replay protection entry
    fn delete_replay_protection_entry(
        &mut self,
        batch: &mut Self::WriteBatch,
        key: &Key,
    ) -> Result<()>;

<<<<<<< HEAD
    /// Delete the entire replay protection buffer
    fn prune_replay_protection_buffer(
        &mut self,
        batch: &mut Self::WriteBatch,
=======
    /// Overwrite a new value in storage, taking into
    /// account values stored at a previous height
    fn overwrite_entry(
        &self,
        batch: &mut Self::WriteBatch,
        height: Option<BlockHeight>,
        key: &Key,
        new_value: impl AsRef<[u8]>,
>>>>>>> c215db7d
    ) -> Result<()>;
}

/// A database prefix iterator.
pub trait DBIter<'iter> {
    /// The concrete type of the iterator
    type PrefixIter: Debug + Iterator<Item = (String, Vec<u8>, u64)>;
    type PatternIter: Debug + Iterator<Item = (String, Vec<u8>, u64)>;

    /// WARNING: This only works for values that have been committed to DB.
    /// To be able to see values written or deleted, but not yet committed,
    /// use the `StorageWithWriteLog`.
    ///
    /// Read account subspace key value pairs with the given prefix from the DB,
    /// ordered by the storage keys.
    fn iter_prefix(&'iter self, prefix: Option<&Key>) -> Self::PrefixIter;

    /// WARNING: This only works for values that have been committed to DB.
    /// To be able to see values written or deleted, but not yet committed,
    /// use the `StorageWithWriteLog`.
    ///
    /// Read account subspace key value pairs with the given pattern from the
    /// DB, ordered by the storage keys.
    fn iter_pattern(
        &'iter self,
        prefix: Option<&Key>,
        pattern: Regex,
    ) -> Self::PatternIter;

    /// Read results subspace key value pairs from the DB
    fn iter_results(&'iter self) -> Self::PrefixIter;

    /// Read subspace old diffs at a given height
    fn iter_old_diffs(
        &'iter self,
        height: BlockHeight,
        prefix: Option<&'iter Key>,
    ) -> Self::PrefixIter;

    /// Read subspace new diffs at a given height
    fn iter_new_diffs(
        &'iter self,
        height: BlockHeight,
        prefix: Option<&'iter Key>,
    ) -> Self::PrefixIter;

    /// Read replay protection storage from the last block
    fn iter_replay_protection(&'iter self) -> Self::PrefixIter;

    /// Read replay protection storage from the the buffer
    fn iter_replay_protection_buffer(&'iter self) -> Self::PrefixIter;
}

/// Atomic batch write.
pub trait DBWriteBatch {}<|MERGE_RESOLUTION|>--- conflicted
+++ resolved
@@ -262,12 +262,12 @@
         key: &Key,
     ) -> Result<()>;
 
-<<<<<<< HEAD
     /// Delete the entire replay protection buffer
     fn prune_replay_protection_buffer(
         &mut self,
         batch: &mut Self::WriteBatch,
-=======
+    ) -> Result<()>;
+
     /// Overwrite a new value in storage, taking into
     /// account values stored at a previous height
     fn overwrite_entry(
@@ -276,7 +276,6 @@
         height: Option<BlockHeight>,
         key: &Key,
         new_value: impl AsRef<[u8]>,
->>>>>>> c215db7d
     ) -> Result<()>;
 }
 
