--- conflicted
+++ resolved
@@ -419,14 +419,9 @@
         // Initialize the state according to the target tx
         let (mut shielded_ctx, signed_tx) = prepare_ibc_tx_and_ctx(bench_name);
 
-<<<<<<< HEAD
-        shielded_ctx.shell.execute_tx(&signed_tx);
+        let verifiers_from_tx = shielded_ctx.shell.execute_tx(&signed_tx);
         let (verifiers, keys_changed) = shielded_ctx
             .shell
-=======
-        let verifiers_from_tx = shell.execute_tx(signed_tx);
-        let (verifiers, keys_changed) = shell
->>>>>>> 38c9cc28
             .state
             .write_log()
             .verifiers_and_changed_keys(&verifiers_from_tx);
@@ -653,7 +648,7 @@
     c.bench_function("vp_masp_check_spend", |b| {
         b.iter_batched_ref(
             || {
-                let (_, signed_tx) =
+                let (_, _verifiers_from_tx, signed_tx) =
                     setup_storage_for_masp_verification("shielded");
 
                 let transaction = signed_tx
@@ -685,7 +680,6 @@
                     &txid_parts,
                 );
 
-<<<<<<< HEAD
                 (ctx, spend, sighash)
             },
             |(ctx, spend, sighash)| {
@@ -695,12 +689,6 @@
         )
     });
 }
-=======
-    for bench_name in ["shielding", "unshielding", "shielded"] {
-        group.bench_function(bench_name, |b| {
-            let (_, _verifiers_from_tx, signed_tx) =
-                setup_storage_for_masp_verification(bench_name);
->>>>>>> 38c9cc28
 
 fn masp_check_convert(c: &mut Criterion) {
     let convert_vk = &preload_verifying_keys().convert_vk;
@@ -708,7 +696,7 @@
     c.bench_function("vp_masp_check_convert", |b| {
         b.iter_batched_ref(
             || {
-                let (_, signed_tx) =
+                let (_, _verifiers_from_tx, signed_tx) =
                     setup_storage_for_masp_verification("shielded");
 
                 let transaction = signed_tx
@@ -747,7 +735,7 @@
     c.bench_function("masp_vp_check_output", |b| {
         b.iter_batched_ref(
             || {
-                let (_, signed_tx) =
+                let (_, _verifiers_from_tx, signed_tx) =
                     setup_storage_for_masp_verification("shielded");
 
                 let transaction = signed_tx
@@ -787,7 +775,8 @@
         output_vk,
     } = preload_verifying_keys();
 
-    let (_, signed_tx) = setup_storage_for_masp_verification("shielded");
+    let (_, _verifiers_from_tx, signed_tx) =
+        setup_storage_for_masp_verification("shielded");
 
     let transaction = signed_tx
         .sections
@@ -1320,11 +1309,7 @@
     ] {
         let (mut shielded_ctx, signed_tx) = prepare_ibc_tx_and_ctx(bench_name);
 
-<<<<<<< HEAD
-        shielded_ctx.shell.execute_tx(&signed_tx);
-=======
-        let verifiers_from_tx = shell.execute_tx(signed_tx);
->>>>>>> 38c9cc28
+        let verifiers_from_tx = shielded_ctx.shell.execute_tx(&signed_tx);
         let tx_data = signed_tx.data().unwrap();
         let (verifiers, keys_changed) = shielded_ctx
             .shell
@@ -1378,11 +1363,7 @@
     ] {
         let (mut shielded_ctx, signed_tx) = prepare_ibc_tx_and_ctx(bench_name);
 
-<<<<<<< HEAD
-        shielded_ctx.shell.execute_tx(&signed_tx);
-=======
-        let verifiers_from_tx = shell.execute_tx(signed_tx);
->>>>>>> 38c9cc28
+        let verifiers_from_tx = shielded_ctx.shell.execute_tx(&signed_tx);
         let tx_data = signed_tx.data().unwrap();
         let (verifiers, keys_changed) = shielded_ctx
             .shell
