--- conflicted
+++ resolved
@@ -1,25 +1,14 @@
 //! MASP rewards conversions
 
-<<<<<<< HEAD
+use namada_core::address::{Address, MASP};
 #[cfg(any(feature = "multicore", test))]
 use namada_core::borsh::BorshSerializeExt;
-use namada_core::ledger::inflation::{
-    ShieldedRewardsController, ShieldedValsToUpdate,
-};
-use namada_core::types::address::{Address, MASP};
-use namada_core::types::dec::Dec;
+use namada_core::dec::Dec;
 #[cfg(any(feature = "multicore", test))]
-use namada_core::types::hash::Hash;
-use namada_core::types::uint::Uint;
-use namada_parameters as parameters;
-use namada_state::collections::{LazyCollection, LazyMap};
-use namada_state::{DBIter, StorageHasher, WlStorage, DB};
-=======
-use namada_core::address::{Address, MASP};
-use namada_core::dec::Dec;
+use namada_core::hash::Hash;
 use namada_core::uint::Uint;
 use namada_parameters as parameters;
->>>>>>> 78519dd1
+use namada_storage::collections::{LazyCollection, LazyMap};
 use namada_storage::{StorageRead, StorageWrite};
 use namada_trans_token::inflation::{
     ShieldedRewardsController, ShieldedValsToUpdate,
@@ -244,24 +233,15 @@
     // The derived conversions will be placed in MASP address space
     let masp_addr = MASP;
 
-<<<<<<< HEAD
     let token_map = token_map_handle();
     let mut masp_reward_keys = token_map
-        .iter(wl_storage)?
+        .iter(storage)?
         .map(|a| {
             let (_, address) = a.expect("The address should be stored");
             address
         })
         .collect::<Vec<_>>();
 
-=======
-    let mut masp_reward_keys: Vec<_> = storage
-        .conversion_state()
-        .tokens
-        .values()
-        .cloned()
-        .collect();
->>>>>>> 78519dd1
     let mut masp_reward_denoms = BTreeMap::new();
     // Put the native rewards first because other inflation computations depend
     // on it
@@ -554,14 +534,9 @@
         }
     }
     // store only the assets hash because the size is quite large
-    let assets_hash = Hash::sha256(
-        wl_storage
-            .storage
-            .conversion_state
-            .assets
-            .serialize_to_vec(),
-    );
-    wl_storage.write(&masp_assets_hash_key(), assets_hash)?;
+    let assets_hash =
+        Hash::sha256(storage.conversion_state().assets.serialize_to_vec());
+    storage.write(&masp_assets_hash_key(), assets_hash)?;
 
     Ok(())
 }
@@ -660,16 +635,10 @@
                 .unwrap();
 
                 // Insert tokens into MASP conversion state
-<<<<<<< HEAD
                 let token_map = token_map_handle();
                 token_map
                     .insert(&mut s, alias.to_string(), token_addr.clone())
                     .unwrap();
-=======
-                s.conversion_state_mut()
-                    .tokens
-                    .insert(alias.to_string(), token_addr.clone());
->>>>>>> 78519dd1
             }
         }
 
