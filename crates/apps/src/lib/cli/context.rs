--- conflicted
+++ resolved
@@ -621,14 +621,11 @@
                 ExtendedViewingKey::arg_from_mut_ctx(ctx, raw)
                     .map(Self::FullViewingKey)
             })
-<<<<<<< HEAD
-=======
             .map_err(|_| {
                 format!(
                     "Could not find {raw} in the wallet, nor parse it as a \
                      transparent address or as a MASP viewing key"
                 )
             })
->>>>>>> 65ce1d7c
     }
 }