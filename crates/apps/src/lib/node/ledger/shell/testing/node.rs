<<<<<<< HEAD
=======
use std::collections::HashMap;
use std::fmt::{Debug, Formatter};
>>>>>>> 24683215
use std::future::poll_fn;
use std::mem::ManuallyDrop;
use std::path::PathBuf;
use std::str::FromStr;
use std::sync::{Arc, Mutex};
use std::task::Poll;

use color_eyre::eyre::{Report, Result};
use data_encoding::HEXUPPER;
use itertools::Either;
use lazy_static::lazy_static;
use namada::address::Address;
use namada::control_flow::time::Duration;
use namada::core::collections::HashMap;
use namada::core::ethereum_events::EthereumEvent;
use namada::core::ethereum_structs;
use namada::core::hash::Hash;
use namada::core::key::tm_consensus_key_raw_hash;
use namada::core::storage::{BlockHash, BlockHeight, Epoch, Header};
use namada::core::time::DateTimeUtc;
use namada::eth_bridge::oracle::config::Config as OracleConfig;
use namada::ledger::dry_run_tx;
use namada::ledger::events::log::dumb_queries;
use namada::ledger::queries::{
    EncodedResponseQuery, RequestCtx, RequestQuery, Router, RPC,
};
use namada::proof_of_stake::pos_queries::PosQueries;
use namada::proof_of_stake::storage::{
    read_consensus_validator_set_addresses_with_stake,
    validator_consensus_key_handle,
};
use namada::proof_of_stake::types::WeightedValidator;
use namada::state::{
    LastBlock, Sha256Hasher, StorageRead, EPOCH_SWITCH_BLOCKS_DELAY,
};
use namada::tendermint::abci::response::Info;
use namada::tendermint::abci::types::VoteInfo;
use namada_sdk::queries::Client;
use namada_sdk::tendermint_proto::google::protobuf::Timestamp;
use namada_sdk::tx::data::ResultCode;
use regex::Regex;
use tendermint_rpc::endpoint::block;
use tendermint_rpc::SimpleRequest;
use tokio::sync::mpsc;

use crate::facade::tendermint;
use crate::facade::tendermint_proto::v0_37::abci::{
    RequestPrepareProposal, RequestProcessProposal,
};
use crate::facade::tendermint_rpc::error::Error as RpcError;
use crate::node::ledger::ethereum_oracle::test_tools::mock_web3_client::{
    TestOracle, Web3Client, Web3Controller,
};
use crate::node::ledger::ethereum_oracle::{
    control, last_processed_block, try_process_eth_events,
};
use crate::node::ledger::shell::testing::utils::TestDir;
use crate::node::ledger::shell::{EthereumOracleChannels, Shell};
use crate::node::ledger::shims::abcipp_shim_types::shim::request::{
    FinalizeBlock, ProcessedTx,
};
use crate::node::ledger::shims::abcipp_shim_types::shim::response::TxResult;
use crate::node::ledger::storage;

/// Mock Ethereum oracle used for testing purposes.
struct MockEthOracle {
    /// The inner oracle.
    oracle: TestOracle,
    /// The inner oracle's configuration.
    config: OracleConfig,
    /// The inner oracle's next block to process.
    next_block_to_process: tokio::sync::RwLock<ethereum_structs::BlockHeight>,
}

impl MockEthOracle {
    /// Updates the state of the Ethereum oracle.
    ///
    /// This includes sending any confirmed Ethereum events to
    /// the shell and updating the height of the next Ethereum
    /// block to process. Upon a successfully processed block,
    /// this functions returns `true`.
    async fn drive(&self) -> bool {
        try_process_eth_events(
            &self.oracle,
            &self.config,
            &*self.next_block_to_process.read().await,
        )
        .await
        .process_new_block()
    }
}

/// Services mocking the operation of the ledger's various async tasks.
pub struct MockServices {
    /// Receives transactions that are supposed to be broadcasted
    /// to the network.
    tx_receiver: tokio::sync::Mutex<mpsc::UnboundedReceiver<Vec<u8>>>,
    /// Mock Ethereum oracle, that processes blocks from Ethereum
    /// in order to find events emitted by a transaction to vote on.
    ethereum_oracle: MockEthOracle,
}

/// Actions to be performed by the mock node, as a result
/// of driving [`MockServices`].
pub enum MockServiceAction {
    /// The ledger should broadcast new transactions.
    BroadcastTxs(Vec<Vec<u8>>),
    /// Progress to the next Ethereum block to process.
    IncrementEthHeight,
}

impl MockServices {
    /// Drive the internal state machine of the mock node's services.
    async fn drive(&self) -> Vec<MockServiceAction> {
        let mut actions = vec![];

        // process new eth events
        // NOTE: this may result in a deadlock, if the events
        // sent to the shell exceed the capacity of the oracle's
        // events channel!
        if self.ethereum_oracle.drive().await {
            actions.push(MockServiceAction::IncrementEthHeight);
        }

        // receive txs from the broadcaster
        let txs = {
            let mut txs = vec![];
            let mut tx_receiver = self.tx_receiver.lock().await;

            while let Some(tx) = poll_fn(|cx| match tx_receiver.poll_recv(cx) {
                Poll::Pending => Poll::Ready(None),
                poll => poll,
            })
            .await
            {
                txs.push(tx);
            }

            txs
        };
        if !txs.is_empty() {
            actions.push(MockServiceAction::BroadcastTxs(txs));
        }

        actions
    }
}

/// Controller of various mock node services.
pub struct MockServicesController {
    /// Ethereum oracle controller.
    pub eth_oracle: Web3Controller,
    /// Handler to the Ethereum oracle sender channel.
    ///
    /// Bypasses the Ethereum oracle service and sends
    /// events directly to the [`Shell`].
    pub eth_events: mpsc::Sender<EthereumEvent>,
    /// Transaction broadcaster handle.
    pub tx_broadcaster: mpsc::UnboundedSender<Vec<u8>>,
}

/// Service handlers to be passed to a [`Shell`], when building
/// a mock node.
pub struct MockServiceShellHandlers {
    /// Transaction broadcaster handle.
    pub tx_broadcaster: mpsc::UnboundedSender<Vec<u8>>,
    /// Ethereum oracle channel handlers.
    pub eth_oracle_channels: Option<EthereumOracleChannels>,
}

/// Mock services data returned by [`mock_services`].
pub struct MockServicesPackage {
    /// Whether to automatically drive mock services or not.
    pub auto_drive_services: bool,
    /// Mock services stored by the [`MockNode`].
    pub services: MockServices,
    /// Handlers to mock services stored by the [`Shell`].
    pub shell_handlers: MockServiceShellHandlers,
    /// Handler to the mock services controller.
    pub controller: MockServicesController,
}

/// Mock services config.
pub struct MockServicesCfg {
    /// Whether to automatically drive mock services or not.
    pub auto_drive_services: bool,
    /// Whether to enable the Ethereum oracle or not.
    pub enable_eth_oracle: bool,
}

/// Instantiate mock services for a node.
pub fn mock_services(cfg: MockServicesCfg) -> MockServicesPackage {
    let (_, eth_client) = Web3Client::setup();
    let (eth_sender, eth_receiver) = mpsc::channel(1000);
    let (last_processed_block_sender, last_processed_block_receiver) =
        last_processed_block::channel();
    let (control_sender, control_receiver) = control::channel();
    let eth_oracle_controller = eth_client.controller();
    let oracle = TestOracle::new(
        Either::Left(eth_client),
        eth_sender.clone(),
        last_processed_block_sender,
        Duration::from_millis(5),
        Duration::from_secs(30),
        control_receiver,
    );
    let eth_oracle_channels = EthereumOracleChannels::new(
        eth_receiver,
        control_sender,
        last_processed_block_receiver,
    );
    let (tx_broadcaster, tx_receiver) = mpsc::unbounded_channel();
    let ethereum_oracle = MockEthOracle {
        oracle,
        config: Default::default(),
        next_block_to_process: tokio::sync::RwLock::new(Default::default()),
    };
    MockServicesPackage {
        auto_drive_services: cfg.auto_drive_services,
        services: MockServices {
            ethereum_oracle,
            tx_receiver: tokio::sync::Mutex::new(tx_receiver),
        },
        shell_handlers: MockServiceShellHandlers {
            tx_broadcaster: tx_broadcaster.clone(),
            eth_oracle_channels: cfg
                .enable_eth_oracle
                .then_some(eth_oracle_channels),
        },
        controller: MockServicesController {
            eth_oracle: eth_oracle_controller,
            eth_events: eth_sender,
            tx_broadcaster,
        },
    }
}

/// Status of tx
#[derive(Debug, Clone, PartialEq, Eq, Hash)]
pub enum NodeResults {
    /// Success
    Ok,
    /// Rejected by Process Proposal
    Rejected(TxResult),
    /// Failure in application in Finalize Block
    Failed(ResultCode),
}

pub struct MockNode {
    pub shell: Arc<Mutex<Shell<storage::PersistentDB, Sha256Hasher>>>,
    pub test_dir: ManuallyDrop<TestDir>,
    pub keep_temp: bool,
    pub results: Arc<Mutex<Vec<NodeResults>>>,
    pub blocks: Arc<Mutex<HashMap<BlockHeight, block::Response>>>,
    pub services: Arc<MockServices>,
    pub auto_drive_services: bool,
}

impl Debug for MockNode {
    fn fmt(&self, f: &mut Formatter<'_>) -> std::fmt::Result {
        f.debug_struct("MockNode")
            .field("shell", &self.shell)
            .finish()
    }
}

impl Drop for MockNode {
    fn drop(&mut self) {
        unsafe {
            if !self.keep_temp {
                ManuallyDrop::take(&mut self.test_dir).clean_up()
            } else {
                println!(
                    "Keeping tempfile at {}",
                    self.test_dir.path().to_string_lossy()
                );
                ManuallyDrop::drop(&mut self.test_dir)
            }
        }
    }
}

impl MockNode {
    pub async fn handle_service_action(&self, action: MockServiceAction) {
        match action {
            MockServiceAction::BroadcastTxs(txs) => {
                self.submit_txs(txs);
            }
            MockServiceAction::IncrementEthHeight => {
                *self
                    .services
                    .ethereum_oracle
                    .next_block_to_process
                    .write()
                    .await += 1.into();
            }
        }
    }

    pub async fn drive_mock_services(&self) {
        for action in self.services.drive().await {
            self.handle_service_action(action).await;
        }
    }

    async fn drive_mock_services_bg(&self) {
        if self.auto_drive_services {
            self.drive_mock_services().await;
        }
    }

    pub fn genesis_dir(&self) -> PathBuf {
        self.test_dir
            .path()
            .join(self.shell.lock().unwrap().chain_id.to_string())
    }

    pub fn genesis_path(&self) -> PathBuf {
        self.test_dir
            .path()
            .join(format!("{}.toml", self.shell.lock().unwrap().chain_id))
    }

    pub fn wasm_dir(&self) -> PathBuf {
        self.genesis_path().join("wasm")
    }

    pub fn wallet_path(&self) -> PathBuf {
        self.genesis_dir().join("wallet.toml")
    }

    pub fn current_epoch(&self) -> Epoch {
        self.shell.lock().unwrap().state.in_mem().last_epoch
    }

    pub fn next_epoch(&mut self) -> Epoch {
        {
            let mut locked = self.shell.lock().unwrap();

            let next_epoch_height =
                locked.state.in_mem().get_last_block_height() + 1;
            locked.state.in_mem_mut().next_epoch_min_start_height =
                next_epoch_height;
            locked.state.in_mem_mut().next_epoch_min_start_time = {
                #[allow(clippy::disallowed_methods)]
                DateTimeUtc::now()
            };
            let next_epoch_min_start_height =
                locked.state.in_mem().next_epoch_min_start_height;
            if let Some(LastBlock { height, .. }) =
                locked.state.in_mem_mut().last_block.as_mut()
            {
                *height = next_epoch_min_start_height;
            }
        }
        self.finalize_and_commit();

        for _ in 0..EPOCH_SWITCH_BLOCKS_DELAY {
            self.finalize_and_commit();
        }
        self.shell
            .lock()
            .unwrap()
            .state
            .in_mem()
            .get_current_epoch()
            .0
    }

    pub fn native_token(&self) -> Address {
        let locked = self.shell.lock().unwrap();
        locked.state.get_native_token().unwrap()
    }

    /// Get the address of the block proposer and the votes for the block
    fn prepare_request(&self) -> (Vec<u8>, Vec<VoteInfo>) {
        let (val1, ck) = {
            let locked = self.shell.lock().unwrap();
            let params = locked.state.pos_queries().get_pos_params();
            let current_epoch = locked.state.in_mem().get_current_epoch().0;
            let consensus_set: Vec<WeightedValidator> =
                read_consensus_validator_set_addresses_with_stake(
                    &locked.state,
                    current_epoch,
                )
                .unwrap()
                .into_iter()
                .collect();

            let val1 = consensus_set[0].clone();
            let ck = validator_consensus_key_handle(&val1.address)
                .get(&locked.state, current_epoch, &params)
                .unwrap()
                .unwrap();
            (val1, ck)
        };

        let hash_string = tm_consensus_key_raw_hash(&ck);
        let pkh1 = HEXUPPER.decode(hash_string.as_bytes()).unwrap();
        let votes = vec![VoteInfo {
            validator: tendermint::abci::types::Validator {
                address: pkh1.clone().try_into().unwrap(),
                power: (u128::try_from(val1.bonded_stake).expect("Test failed")
                    as u64)
                    .try_into()
                    .unwrap(),
            },
            sig_info: tendermint::abci::types::BlockSignatureInfo::LegacySigned,
        }];

        (pkh1, votes)
    }

    /// Simultaneously call the `FinalizeBlock` and
    /// `Commit` handlers.
    pub fn finalize_and_commit(&self) {
        let (proposer_address, votes) = self.prepare_request();

        let mut locked = self.shell.lock().unwrap();
        let height =
            locked.state.in_mem().get_last_block_height().next_height();

        // check if we have protocol txs to be included
        // in the finalize block request
        let txs: Vec<ProcessedTx> = {
            let req = RequestPrepareProposal {
                proposer_address: proposer_address.clone().into(),
                ..Default::default()
            };
            let txs = locked.prepare_proposal(req).txs;

            txs.into_iter()
                .map(|tx| ProcessedTx {
                    tx,
                    result: TxResult {
                        code: 0,
                        info: String::new(),
                    },
                })
                .collect()
        };
        // build finalize block abci request
        let req = FinalizeBlock {
            hash: BlockHash([0u8; 32]),
            header: Header {
                hash: Hash([0; 32]),
                #[allow(clippy::disallowed_methods)]
                time: DateTimeUtc::now(),
                next_validators_hash: Hash([0; 32]),
            },
            byzantine_validators: vec![],
            txs: txs.clone(),
            proposer_address,
            votes,
        };

        let resp = locked.finalize_block(req).expect("Test failed");
        let mut error_codes = resp
            .events
            .into_iter()
            .map(|e| {
                let code = ResultCode::from_u32(
                    e.attributes
                        .get("code")
                        .map(|e| u32::from_str(e).unwrap())
                        .unwrap_or_default(),
                )
                .unwrap();
                if code == ResultCode::Ok {
                    NodeResults::Ok
                } else {
                    NodeResults::Failed(code)
                }
            })
            .collect::<Vec<_>>();
        self.results.lock().unwrap().append(&mut error_codes);
        locked.commit();

        // Cache the block
        self.blocks.lock().unwrap().insert(
            height,
            block::Response {
                block_id: tendermint::block::Id {
                    hash: tendermint::Hash::None,
                    part_set_header: tendermint::block::parts::Header::default(
                    ),
                },
                block: tendermint::block::Block::new(
                    tendermint::block::Header {
                        version: tendermint::block::header::Version {
                            block: 0,
                            app: 0,
                        },
                        chain_id: locked
                            .chain_id
                            .to_string()
                            .try_into()
                            .unwrap(),
                        height: 1u32.into(),
                        time: tendermint::Time::now(),
                        last_block_id: None,
                        last_commit_hash: None,
                        data_hash: None,
                        validators_hash: tendermint::Hash::None,
                        next_validators_hash: tendermint::Hash::None,
                        consensus_hash: tendermint::Hash::None,
                        app_hash: tendermint::AppHash::default(),
                        last_results_hash: None,
                        evidence_hash: None,
                        proposer_address: tendermint::account::Id::new(
                            [0u8; 20],
                        ),
                    },
                    txs.into_iter().map(|tx| tx.tx.to_vec()).collect(),
                    tendermint::evidence::List::default(),
                    None,
                )
                .unwrap(),
            },
        );
    }

    /// Send a tx through Process Proposal and Finalize Block
    /// and register the results.
    pub fn submit_txs(&self, txs: Vec<Vec<u8>>) {
        self.finalize_and_commit();
        let (proposer_address, votes) = self.prepare_request();

        #[allow(clippy::disallowed_methods)]
        let time = DateTimeUtc::now();
        let req = RequestProcessProposal {
            txs: txs.clone().into_iter().map(|tx| tx.into()).collect(),
            proposer_address: proposer_address.clone().into(),
            time: Some(Timestamp {
                seconds: time.0.timestamp(),
                nanos: time.0.timestamp_subsec_nanos() as i32,
            }),
            ..Default::default()
        };
        let mut locked = self.shell.lock().unwrap();
        let height =
            locked.state.in_mem().get_last_block_height().next_height();
        let (result, tx_results) = locked.process_proposal(req);

        let mut errors: Vec<_> = tx_results
            .iter()
            .map(|e| {
                if e.code == 0 {
                    NodeResults::Ok
                } else {
                    NodeResults::Rejected(e.clone())
                }
            })
            .collect();
        if result != tendermint::abci::response::ProcessProposal::Accept {
            self.results.lock().unwrap().append(&mut errors);
            return;
        }

        // process proposal succeeded, now run finalize block
        let req = FinalizeBlock {
            hash: BlockHash([0u8; 32]),
            header: Header {
                hash: Hash([0; 32]),
                #[allow(clippy::disallowed_methods)]
                time: DateTimeUtc::now(),
                next_validators_hash: Hash([0; 32]),
            },
            byzantine_validators: vec![],
            txs: txs
                .clone()
                .into_iter()
                .zip(tx_results)
                .map(|(tx, result)| ProcessedTx {
                    tx: tx.into(),
                    result,
                })
                .collect(),
            proposer_address,
            votes,
        };

        // process the results
        let resp = locked.finalize_block(req).unwrap();
        let mut error_codes = resp
            .events
            .into_iter()
            .map(|e| {
                let code = ResultCode::from_u32(
                    e.attributes
                        .get("code")
                        .map(|e| u32::from_str(e).unwrap())
                        .unwrap_or_default(),
                )
                .unwrap();
                if code == ResultCode::Ok {
                    NodeResults::Ok
                } else {
                    NodeResults::Failed(code)
                }
            })
            .collect::<Vec<_>>();
        self.results.lock().unwrap().append(&mut error_codes);
        self.blocks.lock().unwrap().insert(
            height,
            block::Response {
                block_id: tendermint::block::Id {
                    hash: tendermint::Hash::None,
                    part_set_header: tendermint::block::parts::Header::default(
                    ),
                },
                block: tendermint::block::Block::new(
                    tendermint::block::Header {
                        version: tendermint::block::header::Version {
                            block: 0,
                            app: 0,
                        },
                        chain_id: locked
                            .chain_id
                            .to_string()
                            .try_into()
                            .unwrap(),
                        height: 1u32.into(),
                        time: tendermint::Time::now(),
                        last_block_id: None,
                        last_commit_hash: None,
                        data_hash: None,
                        validators_hash: tendermint::Hash::None,
                        next_validators_hash: tendermint::Hash::None,
                        consensus_hash: tendermint::Hash::None,
                        app_hash: tendermint::AppHash::default(),
                        last_results_hash: None,
                        evidence_hash: None,
                        proposer_address: tendermint::account::Id::new(
                            [0u8; 20],
                        ),
                    },
                    txs,
                    tendermint::evidence::List::default(),
                    None,
                )
                .unwrap(),
            },
        );
        locked.commit();
    }

    /// Check that applying a tx succeeded.
    pub fn success(&self) -> bool {
        self.results
            .lock()
            .unwrap()
            .iter()
            .all(|r| *r == NodeResults::Ok)
    }

    pub fn clear_results(&self) {
        self.results.lock().unwrap().clear();
    }

    pub fn assert_success(&self) {
        if !self.success() {
            panic!(
                "Assert failed: The node did not execute \
                 successfully:\nErrors:\n    {:?}",
                self.results.lock().unwrap()
            );
        } else {
            self.clear_results();
        }
    }
}

#[cfg_attr(feature = "async-send", async_trait::async_trait)]
#[cfg_attr(not(feature = "async-send"), async_trait::async_trait(?Send))]
impl<'a> Client for &'a MockNode {
    type Error = Report;

    async fn request(
        &self,
        path: String,
        data: Option<Vec<u8>>,
        height: Option<BlockHeight>,
        prove: bool,
    ) -> std::result::Result<EncodedResponseQuery, Self::Error> {
        self.drive_mock_services_bg().await;
        let rpc = RPC;
        let data = data.unwrap_or_default();
        let latest_height = {
            self.shell
                .lock()
                .unwrap()
                .state
                .in_mem()
                .last_block
                .as_ref()
                .map(|b| b.height)
                .unwrap_or_default()
        };
        let height = height.unwrap_or(latest_height);
        // Handle a path by invoking the `RPC.handle` directly with the
        // borrowed storage
        let request = RequestQuery {
            data: data.into(),
            path,
            height: height.try_into().unwrap(),
            prove,
        };
        let borrowed = self.shell.lock().unwrap();
        let ctx = RequestCtx {
            state: &borrowed.state,
            event_log: borrowed.event_log(),
            vp_wasm_cache: borrowed.vp_wasm_cache.read_only(),
            tx_wasm_cache: borrowed.tx_wasm_cache.read_only(),
            storage_read_past_height_limit: None,
        };
        if request.path == "/shell/dry_run_tx" {
            dry_run_tx(ctx, &request)
        } else {
            rpc.handle(ctx, &request)
        }
        .map_err(Report::new)
    }

    async fn perform<R>(
        &self,
        _request: R,
    ) -> std::result::Result<R::Output, RpcError>
    where
        R: SimpleRequest,
    {
        unimplemented!("Client's perform method is not implemented for testing")
    }

    /// `/abci_info`: get information about the ABCI application.
    async fn abci_info(&self) -> Result<Info, RpcError> {
        self.drive_mock_services_bg().await;
        let locked = self.shell.lock().unwrap();
        Ok(Info {
            data: "Namada".to_string(),
            version: "test".to_string(),
            app_version: 0,
            last_block_height: locked
                .state
                .in_mem()
                .last_block
                .as_ref()
                .map(|b| b.height.0 as u32)
                .unwrap_or_default()
                .into(),
            last_block_app_hash: locked
                .state
                .in_mem()
                .last_block
                .as_ref()
                .map(|b| b.hash.0)
                .unwrap_or_default()
                .to_vec()
                .try_into()
                .unwrap(),
        })
    }

    /// `/broadcast_tx_sync`: broadcast a transaction, returning the response
    /// from `CheckTx`.
    async fn broadcast_tx_sync(
        &self,
        tx: impl Into<Vec<u8>>,
    ) -> Result<tendermint_rpc::endpoint::broadcast::tx_sync::Response, RpcError>
    {
        self.drive_mock_services_bg().await;
        let mut resp = tendermint_rpc::endpoint::broadcast::tx_sync::Response {
            code: Default::default(),
            data: Default::default(),
            log: Default::default(),
            hash: tendermint::Hash::default(),
        };
        let tx_bytes: Vec<u8> = tx.into();
        self.submit_txs(vec![tx_bytes]);
        if !self.success() {
            // TODO: submit_txs should return the correct error code + message
            resp.code = 1337.into();
            return Ok(resp);
        } else {
            self.clear_results();
        }
<<<<<<< HEAD
=======
        // TODO: Figure out why this is necessary and fix it properly
        // TODO: causes `implicit_account_reveal_pk` and
        // TODO: `ledger_txs_and_queries` to fail if absent.
        std::thread::sleep(std::time::Duration::from_secs(2));
        let (proposer_address, _) = self.prepare_request();
        let req = RequestPrepareProposal {
            proposer_address: proposer_address.into(),
            ..Default::default()
        };
        let txs: Vec<Vec<u8>> = {
            let locked = self.shell.lock().unwrap();
            locked.prepare_proposal(req).txs
        }
        .into_iter()
        .map(|tx| tx.into())
        .collect();
        if !txs.is_empty() {
            self.submit_txs(txs);
        }
>>>>>>> 24683215
        Ok(resp)
    }

    /// `/block_search`: search for blocks by BeginBlock and EndBlock events.
    async fn block_search(
        &self,
        query: namada::tendermint_rpc::query::Query,
        _page: u32,
        _per_page: u8,
        _order: namada::tendermint_rpc::Order,
    ) -> Result<tendermint_rpc::endpoint::block_search::Response, RpcError>
    {
        self.drive_mock_services_bg().await;
        let matcher = parse_tm_query(query);
        let borrowed = self.shell.lock().unwrap();
        // we store an index into the event log as a block
        // height in the response of the query... VERY NAISSSE
        let matching_events = borrowed.event_log().iter().enumerate().flat_map(
            |(index, event)| {
                if matcher.matches(event) {
                    Some(EncodedEvent(index as u64))
                } else {
                    None
                }
            },
        );
        let blocks = matching_events
            .map(|encoded_event| namada::tendermint_rpc::endpoint::block::Response {
                block_id: Default::default(),
                block: namada::tendermint_proto::types::Block {
                    header: Some(namada::tendermint_proto::types::Header {
                        version: Some(namada::tendermint_proto::version::Consensus {
                            block: 0,
                            app: 0,
                        }),
                        chain_id: "Namada".into(),
                        height: encoded_event.0 as i64,
                        time: None,
                        last_block_id: None,
                        last_commit_hash: vec![],
                        data_hash: vec![],
                        validators_hash: vec![],
                        next_validators_hash: vec![],
                        consensus_hash: vec![],
                        app_hash: vec![],
                        last_results_hash: vec![],
                        evidence_hash: vec![],
                        proposer_address: vec![]

                    }),
                    data: Default::default(),
                    evidence: Default::default(),
                    last_commit: Some(namada::tendermint_proto::types::Commit {
                        height: encoded_event.0 as i64,
                        round: 0,
                        block_id: Some(namada::tendermint_proto::types::BlockId {
                            hash: vec![0u8; 32],
                            part_set_header: Some(namada::tendermint_proto::types::PartSetHeader {
                                total: 1,
                                hash: vec![1; 32],
                            }),
                        }),
                        signatures: vec![],
                    }),
                }.try_into().unwrap(),
            })
            .collect::<Vec<_>>();

        Ok(namada::tendermint_rpc::endpoint::block_search::Response {
            total_count: blocks.len() as u32,
            blocks,
        })
    }

    /// `/block_results`: get ABCI results for a block at a particular height.
    async fn block_results<H>(
        &self,
        height: H,
    ) -> Result<tendermint_rpc::endpoint::block_results::Response, RpcError>
    where
        H: Into<namada::tendermint::block::Height> + Send,
    {
        self.drive_mock_services_bg().await;
        let height = height.into();
        let encoded_event = EncodedEvent(height.value());
        let locked = self.shell.lock().unwrap();
        let events: Vec<_> = locked
            .event_log()
            .iter()
            .flat_map(|event| {
                if usize::from_str(event.attributes.get("height").unwrap())
                    .unwrap()
                    == encoded_event.log_index()
                {
                    Some(event)
                } else {
                    None
                }
            })
            .map(|event| namada::tendermint::abci::Event {
                kind: event.event_type.to_string(),
                attributes: event
                    .attributes
                    .iter()
                    .map(|(k, v)| namada::tendermint::abci::EventAttribute {
                        key: k.parse().unwrap(),
                        value: v.parse().unwrap(),
                        index: true,
                    })
                    .collect(),
            })
            .collect();
        let has_events = !events.is_empty();
        Ok(tendermint_rpc::endpoint::block_results::Response {
            height,
            txs_results: None,
            finalize_block_events: vec![],
            begin_block_events: None,
            end_block_events: has_events.then_some(events),
            validator_updates: vec![],
            consensus_param_updates: None,
            app_hash: namada::tendermint::hash::AppHash::default(),
        })
    }

    async fn block<H>(
        &self,
        height: H,
    ) -> Result<tendermint_rpc::endpoint::block::Response, RpcError>
    where
        H: Into<tendermint::block::Height> + Send,
    {
        // NOTE: atm this is only needed to query blocks at a
        // specific height for masp transactions
        let height = BlockHeight(height.into().into());

        self.blocks
            .lock()
            .unwrap()
            .get(&height)
            .cloned()
            .ok_or_else(|| {
                RpcError::invalid_params(format!(
                    "Could not find block at height {height}"
                ))
            })
    }

    /// `/tx_search`: search for transactions with their results.
    async fn tx_search(
        &self,
        _query: namada::tendermint_rpc::query::Query,
        _prove: bool,
        _page: u32,
        _per_page: u8,
        _order: namada::tendermint_rpc::Order,
    ) -> Result<tendermint_rpc::endpoint::tx_search::Response, RpcError> {
        // In the past, some cli commands for masp called this. However, these
        // commands are not currently supported, so we do not need to fill
        // in this function for now.
        unreachable!()
    }

    /// `/health`: get node health.
    ///
    /// Returns empty result (200 OK) on success, no response in case of an
    /// error.
    async fn health(&self) -> Result<(), RpcError> {
        self.drive_mock_services_bg().await;
        Ok(())
    }
}

/// Parse a Tendermint query.
fn parse_tm_query(
    query: namada::tendermint_rpc::query::Query,
) -> dumb_queries::QueryMatcher {
    const QUERY_PARSING_REGEX_STR: &str =
        r"^tm\.event='NewBlock' AND applied\.hash='([^']+)'$";

    lazy_static! {
        /// Compiled regular expression used to parse Tendermint queries.
        static ref QUERY_PARSING_REGEX: Regex = Regex::new(QUERY_PARSING_REGEX_STR).unwrap();
    }

    let query = query.to_string();
    let captures = QUERY_PARSING_REGEX.captures(&query).unwrap();

    match captures.get(0).unwrap().as_str() {
        "applied" => dumb_queries::QueryMatcher::applied(
            captures.get(1).unwrap().as_str().try_into().unwrap(),
        ),
        _ => unreachable!("We only query applied txs"),
    }
}

/// A Namada event log index and event type encoded as
/// a Tendermint block height.
#[derive(Copy, Clone, Eq, PartialEq, Debug)]
struct EncodedEvent(u64);

impl EncodedEvent {
    /// Get the encoded event log index.
    const fn log_index(self) -> usize {
        self.0 as usize
    }
}<|MERGE_RESOLUTION|>--- conflicted
+++ resolved
@@ -1,8 +1,4 @@
-<<<<<<< HEAD
-=======
-use std::collections::HashMap;
 use std::fmt::{Debug, Formatter};
->>>>>>> 24683215
 use std::future::poll_fn;
 use std::mem::ManuallyDrop;
 use std::path::PathBuf;
@@ -659,6 +655,14 @@
             .all(|r| *r == NodeResults::Ok)
     }
 
+    /// Return a tx result if the tx failed in mempool
+    pub fn is_broadcast_err(&self) -> Option<TxResult> {
+        self.results.lock().unwrap().iter().find_map(|r| match r {
+            NodeResults::Ok | NodeResults::Failed(_) => None,
+            NodeResults::Rejected(tx_result) => Some(tx_result.clone()),
+        })
+    }
+
     pub fn clear_results(&self) {
         self.results.lock().unwrap().clear();
     }
@@ -782,35 +786,15 @@
         };
         let tx_bytes: Vec<u8> = tx.into();
         self.submit_txs(vec![tx_bytes]);
-        if !self.success() {
-            // TODO: submit_txs should return the correct error code + message
-            resp.code = 1337.into();
-            return Ok(resp);
-        } else {
-            self.clear_results();
-        }
-<<<<<<< HEAD
-=======
-        // TODO: Figure out why this is necessary and fix it properly
-        // TODO: causes `implicit_account_reveal_pk` and
-        // TODO: `ledger_txs_and_queries` to fail if absent.
-        std::thread::sleep(std::time::Duration::from_secs(2));
-        let (proposer_address, _) = self.prepare_request();
-        let req = RequestPrepareProposal {
-            proposer_address: proposer_address.into(),
-            ..Default::default()
-        };
-        let txs: Vec<Vec<u8>> = {
-            let locked = self.shell.lock().unwrap();
-            locked.prepare_proposal(req).txs
-        }
-        .into_iter()
-        .map(|tx| tx.into())
-        .collect();
-        if !txs.is_empty() {
-            self.submit_txs(txs);
-        }
->>>>>>> 24683215
+
+        // If the error happened during broadcasting, attach its result to
+        // response
+        if let Some(TxResult { code, info }) = self.is_broadcast_err() {
+            resp.code = code.into();
+            resp.log = info;
+        }
+
+        self.clear_results();
         Ok(resp)
     }
 
