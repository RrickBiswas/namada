//! Implementation of the `FinalizeBlock` ABCI++ method for the Shell

use data_encoding::HEXUPPER;
use masp_primitives::merkle_tree::CommitmentTree;
use masp_primitives::sapling::Node;
use namada::core::storage::{BlockResults, Epoch, Header};
use namada::gas::event::WithGasUsed;
use namada::governance::pgf::inflation as pgf_inflation;
use namada::hash::Hash;
use namada::ledger::events::extend::{ComposeEvent, Height, Info, ValidMaspTx};
use namada::ledger::events::EmitEvents;
use namada::ledger::gas::GasMetering;
use namada::ledger::ibc;
use namada::ledger::pos::namada_proof_of_stake;
use namada::ledger::protocol::WrapperArgs;
use namada::proof_of_stake;
use namada::proof_of_stake::storage::{
    find_validator_by_raw_hash, write_last_block_proposer_address,
};
use namada::state::write_log::StorageModification;
use namada::state::{ResultExt, StorageWrite, EPOCH_SWITCH_BLOCKS_DELAY};
use namada::token::utils::is_masp_tx;
use namada::tx::data::protocol::ProtocolTxType;
use namada::tx::data::VpStatusFlags;
use namada::tx::event::{Batch, Code};
use namada::tx::new_tx_event;
use namada::vote_ext::ethereum_events::MultiSignedEthEvent;
use namada::vote_ext::ethereum_tx_data_variants;

use super::*;
use crate::facade::tendermint::abci::types::VoteInfo;
use crate::node::ledger::shell::stats::InternalStats;

impl<D, H> Shell<D, H>
where
    D: DB + for<'iter> DBIter<'iter> + Sync + 'static,
    H: StorageHasher + Sync + 'static,
{
    /// Updates the chain with new header, height, etc. Also keeps track
    /// of epoch changes and applies associated updates to validator sets,
    /// etc. as necessary.
    ///
    /// Validate and apply decrypted transactions unless
    /// [`Shell::process_proposal`] detected that they were not submitted in
    /// correct order or more decrypted txs arrived than expected. In that
    /// case, all decrypted transactions are not applied and must be
    /// included in the next `Shell::prepare_proposal` call.
    ///
    /// Incoming wrapper txs need no further validation. They
    /// are added to the block.
    ///
    /// Error codes:
    ///   0: Ok
    ///   1: Invalid tx
    ///   2: Tx is invalidly signed
    ///   3: Wasm runtime error
    ///   4: Invalid order of decrypted txs
    ///   5. More decrypted txs than expected
    pub fn finalize_block(
        &mut self,
        req: shim::request::FinalizeBlock,
    ) -> Result<shim::response::FinalizeBlock> {
        let mut response = shim::response::FinalizeBlock::default();

        // Begin the new block and check if a new epoch has begun
        let (height, new_epoch) = self.update_state(req.header);

        let (current_epoch, _gas) = self.state.in_mem().get_current_epoch();
        let update_for_tendermint = matches!(
            self.state.in_mem().update_epoch_blocks_delay,
            Some(EPOCH_SWITCH_BLOCKS_DELAY)
        );

        tracing::info!(
            "Block height: {height}, epoch: {current_epoch}, is new epoch: \
             {new_epoch}."
        );
        if update_for_tendermint {
            tracing::info!(
                "Will begin a new epoch {} in {} blocks starting at height {}",
                current_epoch.next(),
                EPOCH_SWITCH_BLOCKS_DELAY,
                height.0 + u64::from(EPOCH_SWITCH_BLOCKS_DELAY)
            );
        }
        tracing::debug!(
            "New epoch block delay for updating the Tendermint validator set: \
             {:?}",
            self.state.in_mem().update_epoch_blocks_delay
        );

        let emit_events = &mut response.events;
        // Get the actual votes from cometBFT in the preferred format
        let votes = pos_votes_from_abci(&self.state, &req.votes);
        let validator_set_update_epoch =
            self.get_validator_set_update_epoch(current_epoch);

        // Sub-system updates:
        // - Governance - applied first in case a proposal changes any of the
        //   other syb-systems
        governance::finalize_block(
            self,
            emit_events,
            current_epoch,
            new_epoch,
        )?;
        // - Token
        token::finalize_block(&mut self.state, emit_events, new_epoch)?;
        // - PoS
        //    - Must be applied after governance in case it changes PoS params
        proof_of_stake::finalize_block(
            &mut self.state,
            emit_events,
            new_epoch,
            validator_set_update_epoch,
            votes,
            req.byzantine_validators,
        )?;
        // - IBC
        ibc::finalize_block(&mut self.state, emit_events, new_epoch)?;

        if new_epoch {
            // Apply PoS and PGF inflation
            self.apply_inflation(current_epoch, emit_events)?;
        }

        let mut stats = InternalStats::default();

        let native_block_proposer_address = {
            let tm_raw_hash_string =
                tm_raw_hash_to_string(req.proposer_address);
            find_validator_by_raw_hash(&self.state, tm_raw_hash_string)
                .unwrap()
                .expect(
                    "Unable to find native validator address of block \
                     proposer from tendermint raw hash",
                )
        };

        // Tracks the accepted transactions
        self.state.in_mem_mut().block.results = BlockResults::default();
        let mut changed_keys = BTreeSet::new();
        for (tx_index, processed_tx) in req.txs.iter().enumerate() {
            let tx = if let Ok(tx) = Tx::try_from(processed_tx.tx.as_ref()) {
                tx
            } else {
                tracing::error!(
                    "FinalizeBlock received a tx that could not be \
                     deserialized to a Tx type. This is likely a protocol \
                     transaction."
                );
                continue;
            };

            let result_code = ResultCode::from_u32(processed_tx.result.code)
                .expect("Result code conversion should not fail");

            // If [`process_proposal`] rejected a Tx due to invalid signature,
            // emit an event here and move on to next tx.
            if result_code == ResultCode::InvalidSig {
                let base_event = match tx.header().tx_type {
                    TxType::Wrapper(_) | TxType::Protocol(_) => {
                        new_tx_event(&tx, height.0)
                    }
                    _ => {
                        tracing::error!(
                            "Internal logic error: FinalizeBlock received a \
                             tx with an invalid signature error code that \
                             could not be deserialized to a WrapperTx / \
                             ProtocolTx type"
                        );
                        continue;
                    }
                };
                response.events.emit(
                    base_event
                        .with(Code(result_code))
                        .with(Info(format!(
                            "Tx rejected: {}",
                            &processed_tx.result.info
                        )))
                        .with(WithGasUsed(0.into())),
                );
                continue;
            }

            if tx.validate_tx().is_err() {
                tracing::error!(
                    "Internal logic error: FinalizeBlock received tx that \
                     could not be deserialized to a valid TxType"
                );
                continue;
            };
            let tx_header = tx.header();
            // If [`process_proposal`] rejected a Tx, emit an event here and
            // move on to next tx
            if result_code != ResultCode::Ok {
                response.events.emit(
                    new_tx_event(&tx, height.0)
                        .with(Code(result_code))
                        .with(Info(format!(
                            "Tx rejected: {}",
                            &processed_tx.result.info
                        )))
                        .with(WithGasUsed(0.into())),
                );
                continue;
            }

            let (tx_gas_meter, mut wrapper_args) = match &tx_header.tx_type {
                TxType::Wrapper(wrapper) => {
                    stats.increment_wrapper_txs();
                    let gas_meter = TxGasMeter::new(wrapper.gas_limit);
                    for cmt in tx.commitments() {
                        if let Some(code_sec) = tx
                            .get_section(cmt.code_sechash())
                            .and_then(|x| Section::code_sec(x.as_ref()))
                        {
                            stats.increment_tx_type(
                                code_sec.code.hash().to_string(),
                            );
                        }
                    }
                    (
                        gas_meter,
                        Some(WrapperArgs {
                            block_proposer: &native_block_proposer_address,
                            is_committed_fee_unshield: false,
                        }),
                    )
                }
                TxType::Raw => {
                    tracing::error!(
                        "Internal logic error: FinalizeBlock received a \
                         TxType::Raw transaction"
                    );
                    continue;
                }
                TxType::Protocol(protocol_tx) => match protocol_tx.tx {
                    ProtocolTxType::BridgePoolVext
                    | ProtocolTxType::BridgePool
                    | ProtocolTxType::ValSetUpdateVext
                    | ProtocolTxType::ValidatorSetUpdate => {
                        (TxGasMeter::new_from_sub_limit(0.into()), None)
                    }
                    ProtocolTxType::EthEventsVext => {
                        let cmt = match tx.first_commitments() {
                            Some(cmt) => cmt,
                            None => {
                                tracing::error!(
                                    "Internal logic error: FinalizeBlock \
                                     received an empty TxType::Protocol \
                                     transaction"
                                );
                                continue;
                            }
                        };
                        let ext =
                            ethereum_tx_data_variants::EthEventsVext::try_from(
                                tx.batch_ref_tx(cmt),
                            )
                            .unwrap();
                        if self
                            .mode
                            .get_validator_address()
                            .map(|validator| {
                                validator == &ext.data.validator_addr
                            })
                            .unwrap_or(false)
                        {
                            for event in ext.data.ethereum_events.iter() {
                                self.mode.dequeue_eth_event(event);
                            }
                        }
                        (TxGasMeter::new_from_sub_limit(0.into()), None)
                    }
                    ProtocolTxType::EthereumEvents => {
                        let cmt = match tx.first_commitments() {
                            Some(cmt) => cmt,
                            None => {
                                tracing::error!(
                                    "Internal logic error: FinalizeBlock \
                                     received an empty TxType::Protocol \
                                     transaction"
                                );
                                continue;
                            }
                        };
                        let digest =
                            ethereum_tx_data_variants::EthereumEvents::try_from(
                                tx.batch_ref_tx(cmt),
                            ).unwrap();
                        if let Some(address) =
                            self.mode.get_validator_address().cloned()
                        {
                            let this_signer = &(
                                address,
                                self.state.in_mem().get_last_block_height(),
                            );
                            for MultiSignedEthEvent { event, signers } in
                                &digest.events
                            {
                                if signers.contains(this_signer) {
                                    self.mode.dequeue_eth_event(event);
                                }
                            }
                        }
                        (TxGasMeter::new_from_sub_limit(0.into()), None)
                    }
                },
            };
            let replay_protection_hashes =
                if matches!(tx_header.tx_type, TxType::Wrapper(_)) {
                    Some(ReplayProtectionHashes {
                        raw_header_hash: tx.raw_header_hash(),
                        header_hash: tx.header_hash(),
                    })
                } else {
                    None
                };
            let tx_gas_meter = RefCell::new(tx_gas_meter);
            let mut tx_event = new_tx_event(&tx, height.0);
            let is_atomic_batch = tx.header.atomic;
            let commitments_len = tx.commitments().len();
            let tx_hash = tx.header_hash();

            let tx_result = protocol::dispatch_tx(
                tx,
                processed_tx.tx.as_ref(),
                TxIndex(
                    tx_index
                        .try_into()
                        .expect("transaction index out of bounds"),
                ),
                &tx_gas_meter,
                &mut self.state,
                &mut self.vp_wasm_cache,
                &mut self.tx_wasm_cache,
                wrapper_args.as_mut(),
            )
            .map_err(Error::TxApply);
            let tx_gas_meter = tx_gas_meter.into_inner();
            let consumed_gas = tx_gas_meter.get_tx_consumed_gas();

            // save the gas cost
<<<<<<< HEAD
            self.update_tx_gas(tx_hash, consumed_gas.into());

            let tx_data = TxData {
                is_atomic_batch,
                tx_header: &tx_header,
                commitments_len,
                tx_index,
                replay_protection_hashes,
                consumed_gas,
                height,
                wrapper_args,
            };
            let tx_info = TxInfo {
                tx_event: &mut tx_event,
                stats: &mut stats,
                changed_keys: &mut changed_keys,
            };
            self.evalute_tx_result(&mut response, tx_result, tx_data, tx_info);
=======
            let tx_hash = tx.header_hash();
            self.update_tx_gas(
                tx_hash,
                tx_gas_meter.get_tx_consumed_gas().into(),
            );

            match tx_result {
                Ok(result) => {
                    if result.is_accepted() {
                        if wrapper_args
                            .map(|args| args.is_committed_fee_unshield)
                            .unwrap_or_default()
                            || is_masp_tx(&result.changed_keys)
                        {
                            tx_event.extend(ValidMaspTx(tx_index));
                        }
                        tracing::trace!(
                            "all VPs accepted transaction {} storage \
                             modification {:#?}",
                            tx_event["hash"],
                            result
                        );

                        changed_keys
                            .extend(result.changed_keys.iter().cloned());
                        changed_keys.extend(
                            result.wrapper_changed_keys.iter().cloned(),
                        );
                        stats.increment_successful_txs();
                        self.commit_inner_tx_hash(replay_protection_hashes);

                        self.state.commit_tx();
                        if !tx_event.contains_key("code") {
                            tx_event.extend(Code(ResultCode::Ok));
                            self.state
                                .in_mem_mut()
                                .block
                                .results
                                .accept(tx_index);
                        }
                        // events from other sources
                        response.events.extend(
                            // ibc events
                            result
                                .ibc_events
                                .iter()
                                .cloned()
                                .map(|ibc_event| {
                                    ibc_event.with(Height(height)).into()
                                })
                                // eth bridge events
                                .chain(
                                    result
                                        .eth_bridge_events
                                        .iter()
                                        .map(Event::from),
                                ),
                        );
                    } else {
                        // this branch can only be reached by inner txs
                        tracing::trace!(
                            "some VPs rejected transaction {} storage \
                             modification {:#?}",
                            tx_event["hash"],
                            result.vps_result.rejected_vps
                        );
                        // The fee unshield operation could still have been
                        // committed
                        if wrapper_args
                            .map(|args| args.is_committed_fee_unshield)
                            .unwrap_or_default()
                        {
                            tx_event.extend(ValidMaspTx(tx_index));
                        }

                        // If an inner tx failed for any reason but invalid
                        // signature, commit its hash to storage, otherwise
                        // allow for a replay
                        if !result
                            .vps_result
                            .status_flags
                            .contains(VpStatusFlags::INVALID_SIGNATURE)
                        {
                            self.commit_inner_tx_hash(replay_protection_hashes);
                        }

                        stats.increment_rejected_txs();
                        self.state.drop_tx();
                        tx_event.extend(Code(ResultCode::InvalidTx));
                    }
                    tx_event
                        .extend(WithGasUsed(result.gas_used))
                        .extend(Info("Check inner_tx for result.".to_string()))
                        .extend(InnerTx(&result));
                }
                Err(Error::TxApply(protocol::Error::WrapperRunnerError(
                    msg,
                ))) => {
                    tracing::info!(
                        "Wrapper transaction {} failed with: {}",
                        tx_event["hash"],
                        msg,
                    );
                    tx_event
                        .extend(WithGasUsed(tx_gas_meter.get_tx_consumed_gas()))
                        .extend(Info(msg.to_string()))
                        .extend(Code(ResultCode::InvalidTx));
                }
                Err(msg) => {
                    tracing::info!(
                        "Transaction {} failed with: {}",
                        tx_event["hash"],
                        msg
                    );

                    // If user transaction didn't fail
                    // because of out of gas nor invalid
                    // section commitment, commit its hash to prevent replays
                    if matches!(tx_header.tx_type, TxType::Wrapper(_)) {
                        if !matches!(
                            msg,
                            Error::TxApply(protocol::Error::GasError(_))
                                | Error::TxApply(
                                    protocol::Error::MissingSection(_)
                                )
                                | Error::TxApply(
                                    protocol::Error::ReplayAttempt(_)
                                )
                        ) {
                            self.commit_inner_tx_hash(replay_protection_hashes);
                        } else if let Error::TxApply(
                            protocol::Error::ReplayAttempt(_),
                        ) = msg
                        {
                            // Mark the wrapper hash as redundant but keep the
                            // inner tx
                            // hash. A replay of the wrapper is impossible since
                            // the inner tx hash is committed to storage and
                            // we validate the wrapper against that hash too
                            let header_hash = replay_protection_hashes
                                .expect("This cannot fail")
                                .header_hash;
                            self.state.redundant_tx_hash(&header_hash).expect(
                                "Error while marking tx hash as redundant",
                            );
                        }
                    }

                    stats.increment_errored_txs();
                    self.state.drop_tx();

                    tx_event
                        .extend(WithGasUsed(tx_gas_meter.get_tx_consumed_gas()))
                        .extend(Info(msg.to_string()));

                    // If wrapper, invalid tx error code
                    tx_event.extend(Code(ResultCode::InvalidTx));
                    // The fee unshield operation could still have been
                    // committed
                    if wrapper_args
                        .map(|args| args.is_committed_fee_unshield)
                        .unwrap_or_default()
                    {
                        tx_event.extend(ValidMaspTx(tx_index));
                    }
                    tx_event.extend(Code(ResultCode::WasmRuntimeError));
                }
            }
>>>>>>> ea843f75
            response.events.emit(tx_event);
        }

        stats.set_tx_cache_size(
            self.tx_wasm_cache.get_size(),
            self.tx_wasm_cache.get_cache_size(),
        );
        stats.set_vp_cache_size(
            self.vp_wasm_cache.get_size(),
            self.vp_wasm_cache.get_cache_size(),
        );

        tracing::info!("{}", stats);
        tracing::info!("{}", stats.format_tx_executed());

        // Update the MASP commitment tree anchor if the tree was updated
        let tree_key = token::storage_key::masp_commitment_tree_key();
        if let Some(StorageModification::Write { value }) =
            self.state.write_log().read(&tree_key).0
        {
            let updated_tree = CommitmentTree::<Node>::try_from_slice(value)
                .into_storage_result()?;
            let anchor_key = token::storage_key::masp_commitment_anchor_key(
                updated_tree.root(),
            );
            self.state.write(&anchor_key, ())?;
        }

        if update_for_tendermint {
            self.update_epoch(&mut response);
            // send the latest oracle configs. These may have changed due to
            // governance.
            self.update_eth_oracle(&changed_keys);
        }

        write_last_block_proposer_address(
            &mut self.state,
            native_block_proposer_address,
        )?;

        self.event_log_mut().emit_many(response.events.clone());
        tracing::debug!("End finalize_block {height} of epoch {current_epoch}");

        Ok(response)
    }

    /// Sets the metadata necessary for a new block, including the height,
    /// validator changes, and evidence of byzantine behavior. Applies slashes
    /// if necessary. Returns a bool indicating if a new epoch began and the
    /// height of the new block.
    fn update_state(&mut self, header: Header) -> (BlockHeight, bool) {
        let height = self.state.in_mem().get_last_block_height() + 1;

        self.state
            .in_mem_mut()
            .begin_block(height)
            .expect("Beginning a block shouldn't fail");

        let header_time = header.time;
        self.state
            .in_mem_mut()
            .set_header(header)
            .expect("Setting a header shouldn't fail");

        let new_epoch = self
            .state
            .update_epoch(height, header_time)
            .expect("Must be able to update epoch");
        (height, new_epoch)
    }

    fn update_tx_gas(&mut self, tx_hash: Hash, gas: u64) {
        self.state.in_mem_mut().add_tx_gas(tx_hash, gas);
    }

    /// If a new epoch begins, we update the response to include
    /// changes to the validator sets and consensus parameters
    fn update_epoch(&mut self, response: &mut shim::response::FinalizeBlock) {
        // Apply validator set update
        response.validator_updates = self
            .get_abci_validator_updates(false, |pk, power| {
                let pub_key =
                    crate::facade::tendermint_proto::v0_37::crypto::PublicKey {
                        sum: Some(key_to_tendermint(&pk).unwrap()),
                    };
                let pub_key = Some(pub_key);
                namada::tendermint_proto::v0_37::abci::ValidatorUpdate {
                    pub_key,
                    power,
                }
            })
            .expect("Must be able to update validator set");
    }

    /// Calculate the new inflation rate, mint the new tokens to the PoS
    /// account, then update the reward products of the validators. This is
    /// executed while finalizing the first block of a new epoch and is applied
    /// with respect to the previous epoch.
    fn apply_inflation(
        &mut self,
        current_epoch: Epoch,
        events: &mut impl EmitEvents,
    ) -> Result<()> {
        let last_epoch = current_epoch.prev();

        // Get the number of blocks in the last epoch
        let first_block_of_last_epoch =
            self.state.in_mem().block.pred_epochs.first_block_heights
                [last_epoch.0 as usize]
                .0;
        let num_blocks_in_last_epoch =
            self.state.in_mem().block.height.0 - first_block_of_last_epoch;

        // PoS inflation
        namada_proof_of_stake::rewards::apply_inflation(
            &mut self.state,
            last_epoch,
            num_blocks_in_last_epoch,
        )?;

        // Pgf inflation
        pgf_inflation::apply_inflation(
            self.state.restrict_writes_to_write_log(),
            namada::ibc::transfer_over_ibc,
        )?;

        // Take IBC events that may be emitted from PGF
        for ibc_event in self.state.write_log_mut().take_ibc_events() {
            // Add the height for IBC event query
            events.emit(
                ibc_event.with(Height(
                    self.state.in_mem().get_last_block_height() + 1,
                )),
            );
        }

        Ok(())
    }

<<<<<<< HEAD
    // Write the batch hash to storage and remove the corresponding wrapper
    // hash since it's redundant (we check the batch hash too when validating
=======
    // Write the inner tx hash to storage and mark the corresponding wrapper
    // hash as redundant (we check the inner tx hash too when validating
>>>>>>> ea843f75
    // the wrapper). Requires the wrapper transaction as argument to recover
    // both the hashes.
    fn commit_batch_hash(&mut self, hashes: Option<ReplayProtectionHashes>) {
        if let Some(ReplayProtectionHashes {
            raw_header_hash,
            header_hash,
        }) = hashes
        {
            self.state
                .write_tx_hash(raw_header_hash)
                .expect("Error while writing tx hash to storage");

            self.state
                .redundant_tx_hash(&header_hash)
                .expect("Error while marking tx hash as redundant");
        }
    }

    // Evaluate the result of a batch. Commit or drop the storage changes,
    // update stats and event, manage replay protection.
    fn evalute_tx_result(
        &mut self,
        response: &mut shim::response::FinalizeBlock,
        tx_result: Result<namada::tx::data::TxResult<protocol::Error>>,
        TxData {
            is_atomic_batch,
            tx_header,
            commitments_len,
            tx_index,
            replay_protection_hashes,
            consumed_gas,
            height,
            wrapper_args,
        }: TxData,
        TxInfo {
            tx_event,
            stats,
            changed_keys,
        }: TxInfo,
    ) {
        match tx_result {
            Ok(tx_result) => {
                // Track the need to commit the batch hash for replay
                // protection. Hash must be written if at least one of the
                // txs in the batch requires so
                let mut commit_batch_hash = false;
                // Atomic batches need custom handling when even a single tx
                // fails, since we need to drop everything
                if is_atomic_batch
                    && tx_result.batch_results.0.iter().any(|(_, result)| {
                        match result {
                            Ok(res) => {
                                // If an inner tx failed for any reason but
                                // invalid signature, commit its hash to
                                // storage,
                                // otherwis allow for a replay
                                if !res
                                    .vps_result
                                    .status_flags
                                    .contains(VpStatusFlags::INVALID_SIGNATURE)
                                {
                                    commit_batch_hash = true;
                                }

                                !res.is_accepted()
                            }
                            Err(e) => {
                                // If inner transaction didn't fail
                                // because of invalid
                                // section commitment, commit its hash to
                                // prevent replays
                                if matches!(
                                    tx_header.tx_type,
                                    TxType::Wrapper(_)
                                ) && !matches!(
                                    e,
                                    protocol::Error::MissingSection(_)
                                ) {
                                    commit_batch_hash = true;
                                }
                                true
                            }
                        }
                    })
                {
                    // TODO: nee to increment the rejected txs too
                    for _ in 0..commitments_len {
                        stats.increment_errored_txs();
                    }
                    self.state.write_log_mut().drop_batch();
                    tx_event.extend(Code(ResultCode::InvalidTx));
                } else {
                    for (cmt_hash, batched_result) in &tx_result.batch_results.0
                    {
                        match batched_result {
                            Ok(result) => {
                                if result.is_accepted() {
                                    if result.vps_result.accepted_vps.contains(
                                        &Address::Internal(
                                            address::InternalAddress::Masp,
                                        ),
                                    ) {
                                        tx_event.extend(ValidMaspTx((
                                            tx_index,
                                            Some(*cmt_hash),
                                        )));
                                    }
                                    tracing::trace!(
                                        "all VPs accepted inner tx {} storage \
                                         modification {:#?}",
                                        cmt_hash,
                                        result
                                    );

                                    changed_keys.extend(
                                        result.changed_keys.iter().cloned(),
                                    );
                                    stats.increment_successful_txs();
                                    commit_batch_hash = true;
                                    self.state
                                        .in_mem_mut()
                                        .block
                                        .results
                                        .accept(tx_index);
                                    // events from other sources
                                    response.events.extend(
                                        // ibc events
                                        result
                                            .ibc_events
                                            .iter()
                                            .cloned()
                                            .map(|ibc_event| {
                                                ibc_event
                                                    .with(Height(height))
                                                    .into()
                                            })
                                            // eth bridge events
                                            .chain(
                                                result
                                                    .eth_bridge_events
                                                    .iter()
                                                    .map(Event::from),
                                            ),
                                    );
                                } else {
                                    // this branch can only be reached by
                                    // inner
                                    // txs
                                    tracing::trace!(
                                        "some VPs rejected inner tx {} \
                                         storage modification {:#?}",
                                        cmt_hash,
                                        result.vps_result.rejected_vps
                                    );

                                    // If an inner tx failed for any reason
                                    // but
                                    // invalid
                                    // signature, commit its hash to
                                    // storage,
                                    // otherwise
                                    // allow for a replay
                                    if !result.vps_result.status_flags.contains(
                                        VpStatusFlags::INVALID_SIGNATURE,
                                    ) {
                                        commit_batch_hash = true;
                                    }

                                    stats.increment_rejected_txs();
                                }
                            }
                            Err(e) => {
                                // this branch can only be reached by inner
                                // txs
                                tracing::trace!(
                                    "Inner tx {} failed: {}",
                                    cmt_hash,
                                    e
                                );
                                // If inner transaction didn't fail
                                // because of invalid
                                // section commitment, commit its hash to
                                // prevent replays

                                if matches!(
                                    tx_header.tx_type,
                                    TxType::Wrapper(_)
                                ) && !matches!(
                                    e,
                                    protocol::Error::MissingSection(_)
                                ) {
                                    commit_batch_hash = true;
                                }

                                stats.increment_rejected_txs();
                            }
                        }
                    }
                    // Atomic successful batches or non-atomic batches (even
                    // if the inner txs failed) are marked as Ok
                    tx_event.extend(Code(ResultCode::Ok));
                }

                self.state.write_log_mut().commit_batch();
                if commit_batch_hash {
                    // If at least one of the inner txs of the batch
                    // requires its hash to be committed than commit the
                    // hash of the entire batch
                    self.commit_batch_hash(replay_protection_hashes);
                }
                changed_keys
                    .extend(tx_result.wrapper_changed_keys.iter().cloned());
                tx_event
                    .extend(WithGasUsed(tx_result.gas_used))
                    .extend(Info("Check batch for result.".to_string()))
                    .extend(Batch(&tx_result.to_result_string()));
            }
            Err(Error::TxApply(protocol::Error::WrapperRunnerError(msg))) => {
                tracing::info!(
                    "Wrapper transaction {} failed with: {}",
                    tx_event["hash"],
                    msg,
                );
                tx_event
                    .extend(WithGasUsed(consumed_gas))
                    .extend(Info(msg.to_string()))
                    .extend(Code(ResultCode::InvalidTx));
                // Make sure to clean the write logs for the next transaction
                self.state.write_log_mut().drop_tx();
                self.state.write_log_mut().drop_batch();
            }
            Err(msg) => {
                // This branch represents an error that affects the entire
                // batch
                tracing::info!(
                    "Transaction {} failed with: {}",
                    tx_event["hash"],
                    msg
                );
                // TODO: instead of dropping everything, commit the successful
                // txs before the error (and emit their events) and adjust the
                // replay protection handling

                // If user transaction didn't fail because of out of gas nor
                // invalid section commitment, commit its hash to prevent
                // replays
                if matches!(tx_header.tx_type, TxType::Wrapper(_)) {
                    if !matches!(
                        msg,
                        Error::TxApply(protocol::Error::GasError(_))
                            | Error::TxApply(protocol::Error::ReplayAttempt(_))
                    ) {
                        self.commit_batch_hash(replay_protection_hashes);
                    } else if let Error::TxApply(
                        protocol::Error::ReplayAttempt(_),
                    ) = msg
                    {
                        // Remove the wrapper hash but keep the inner tx
                        // hash. A replay of the wrapper is impossible since
                        // the inner tx hash is committed to storage and
                        // we validate the wrapper against that hash too
                        let header_hash = replay_protection_hashes
                            .expect("This cannot fail")
                            .header_hash;
                        self.state.delete_tx_hash(header_hash);
                    }
                }

                for _ in 0..commitments_len {
                    stats.increment_errored_txs();
                }
                self.state.write_log_mut().drop_batch();

                tx_event
                    .extend(WithGasUsed(consumed_gas))
                    .extend(Info(msg.to_string()))
                    .extend(Code(ResultCode::InvalidTx));
            }
        }

        // Check the commitment of the fee unshielding regardless of the
        // exit status, it could be committed even in case of errors
        if wrapper_args
            .map(|args| args.is_committed_fee_unshield)
            .unwrap_or_default()
        {
            tx_event.extend(ValidMaspTx((tx_index, None)));
        }
    }
}

struct TxData<'tx> {
    is_atomic_batch: bool,
    tx_header: &'tx namada::tx::Header,
    commitments_len: usize,
    tx_index: usize,
    replay_protection_hashes: Option<ReplayProtectionHashes>,
    consumed_gas: Gas,
    height: BlockHeight,
    wrapper_args: Option<WrapperArgs<'tx>>,
}

struct TxInfo<'finalize> {
    tx_event: &'finalize mut Event,
    stats: &'finalize mut InternalStats,
    changed_keys: &'finalize mut BTreeSet<Key>,
}

struct ReplayProtectionHashes {
    raw_header_hash: Hash,
    header_hash: Hash,
}

/// Convert ABCI vote info to PoS vote info. Any info which fails the conversion
/// will be skipped and errors logged.
///
/// # Panics
/// Panics if a validator's address cannot be converted to native address
/// (either due to storage read error or the address not being found) or
/// if the voting power cannot be converted to u64.
fn pos_votes_from_abci(
    storage: &impl StorageRead,
    votes: &[VoteInfo],
) -> Vec<namada_proof_of_stake::types::VoteInfo> {
    votes
        .iter()
        .filter_map(
            |VoteInfo {
                 validator,
                 sig_info,
             }| {
                let crate::facade::tendermint::abci::types::Validator {
                    address,
                    power,
                } = validator;
                let tm_raw_hash_string = HEXUPPER.encode(address);
                if sig_info.is_signed() {
                    tracing::debug!(
                        "Looking up validator from Tendermint VoteInfo's raw \
                         hash {tm_raw_hash_string}"
                    );

                    // Look-up the native address
                    let validator_address = find_validator_by_raw_hash(
                        storage,
                        &tm_raw_hash_string,
                    )
                    .expect(
                        "Must be able to read from storage to find native \
                         address of validator from tendermint raw hash",
                    )
                    .expect(
                        "Must be able to find the native address of validator \
                         from tendermint raw hash",
                    );

                    // Try to convert voting power to u64
                    let validator_vp = u64::from(*power);

                    Some(namada_proof_of_stake::types::VoteInfo {
                        validator_address,
                        validator_vp,
                    })
                } else {
                    tracing::debug!(
                        "Validator {tm_raw_hash_string} didn't sign last block"
                    );
                    None
                }
            },
        )
        .collect()
}

/// We test the failure cases of [`finalize_block`]. The happy flows
/// are covered by the e2e tests.
#[cfg(test)]
mod test_finalize_block {
    use std::collections::BTreeMap;
    use std::num::NonZeroU64;
    use std::str::FromStr;

    use namada::core::collections::{HashMap, HashSet};
    use namada::core::dec::{Dec, POS_DECIMAL_PRECISION};
    use namada::core::ethereum_events::{EthAddress, Uint as ethUint};
    use namada::core::hash::Hash;
    use namada::core::keccak::KeccakHash;
    use namada::core::key::testing::common_sk_from_simple_seed;
    use namada::core::storage::KeySeg;
    use namada::core::time::DurationSecs;
    use namada::core::uint::Uint;
    use namada::eth_bridge::storage::bridge_pool::{
        self, get_key_from_hash, get_nonce_key, get_signed_root_key,
    };
    use namada::eth_bridge::storage::eth_bridge_queries::is_bridge_comptime_enabled;
    use namada::eth_bridge::storage::min_confirmations_key;
    use namada::ethereum_bridge::storage::wrapped_erc20s;
    use namada::governance::storage::keys::get_proposal_execution_key;
    use namada::governance::storage::proposal::ProposalType;
    use namada::governance::{InitProposalData, VoteProposalData};
    use namada::ledger::gas::VpGasMeter;
    use namada::ledger::native_vp::parameters::ParametersVp;
    use namada::ledger::native_vp::NativeVp;
    use namada::ledger::parameters::EpochDuration;
    use namada::proof_of_stake::storage::{
        enqueued_slashes_handle, get_num_consensus_validators,
        read_consensus_validator_set_addresses_with_stake, read_total_stake,
        read_validator_stake, rewards_accumulator_handle,
        validator_consensus_key_handle, validator_rewards_products_handle,
        validator_slashes_handle, validator_state_handle, write_pos_params,
    };
    use namada::proof_of_stake::storage_key::{
        is_validator_slashes_key, slashes_prefix,
    };
    use namada::proof_of_stake::types::{
        BondId, SlashType, ValidatorState, WeightedValidator,
    };
    use namada::proof_of_stake::{unjail_validator, ADDRESS as pos_address};
    use namada::replay_protection;
    use namada::tendermint::abci::types::{Misbehavior, MisbehaviorKind};
    use namada::token::{Amount, DenominatedAmount, NATIVE_MAX_DECIMAL_PLACES};
    use namada::tx::data::Fee;
    use namada::tx::{Authorization, Code, Data};
    use namada::vote_ext::ethereum_events;
    use namada_sdk::eth_bridge::storage::vote_tallies::BridgePoolRoot;
    use namada_sdk::eth_bridge::MinimumConfirmations;
    use namada_sdk::governance::ProposalVote;
    use namada_sdk::proof_of_stake::storage::{
        liveness_missed_votes_handle, liveness_sum_missed_votes_handle,
        read_consensus_validator_set_addresses,
    };
    use namada_test_utils::tx_data::TxWriteData;
    use namada_test_utils::TestWasms;
    use test_log::test;

    use super::*;
    use crate::facade::tendermint::abci::types::Validator;
    use crate::node::ledger::oracle::control::Command;
    use crate::node::ledger::shell::test_utils::*;
    use crate::node::ledger::shims::abcipp_shim_types::shim::request::{
        FinalizeBlock, ProcessedTx,
    };

    const WRAPPER_GAS_LIMIT: u64 = 20_000;

    /// Make a wrapper tx and a processed tx from the wrapped tx that can be
    /// added to `FinalizeBlock` request.
    fn mk_wrapper_tx(
        shell: &TestShell,
        keypair: &common::SecretKey,
    ) -> (Tx, ProcessedTx) {
        let tx_code = TestWasms::TxNoOp.read_bytes();
        let mut wrapper_tx =
            Tx::from_type(TxType::Wrapper(Box::new(WrapperTx::new(
                Fee {
                    amount_per_gas_unit: DenominatedAmount::native(1.into()),
                    token: shell.state.in_mem().native_token.clone(),
                },
                keypair.ref_to(),
                Epoch(0),
                WRAPPER_GAS_LIMIT.into(),
                None,
            ))));
        wrapper_tx.header.chain_id = shell.chain_id.clone();
        wrapper_tx.set_data(Data::new(
            "Encrypted transaction data".as_bytes().to_owned(),
        ));
        wrapper_tx.set_code(Code::new(tx_code, None));
        wrapper_tx.add_section(Section::Authorization(Authorization::new(
            wrapper_tx.sechashes(),
            [(0, keypair.clone())].into_iter().collect(),
            None,
        )));
        let tx = wrapper_tx.to_bytes();
        (
            wrapper_tx,
            ProcessedTx {
                tx: tx.into(),
                result: TxResult {
                    code: ResultCode::Ok.into(),
                    info: "".into(),
                },
            },
        )
    }

    // Make a transaction batch from the provided list. Signs both the batch and
    // the wrapper with the provided secret key
    fn mk_tx_batch(
        shell: &TestShell,
        mut txs: Vec<Tx>,
        sk: &common::SecretKey,
        set_atomic: bool,
    ) -> (Tx, ProcessedTx) {
        let mut batch = txs.pop().unwrap();
        for tx in txs {
            let cmt = tx.first_commitments().unwrap().to_owned();
            batch.add_inner_tx(tx, cmt);
        }

        batch.update_header(TxType::Wrapper(Box::new(WrapperTx::new(
            Fee {
                amount_per_gas_unit: DenominatedAmount::native(1.into()),
                token: shell.state.in_mem().native_token.clone(),
            },
            sk.ref_to(),
            Epoch(0),
            // FIXME: maybe need to raise this for the batch?
            WRAPPER_GAS_LIMIT.into(),
            None,
        ))));
        batch.header.chain_id = shell.chain_id.clone();
        batch.header.atomic = set_atomic;
        batch.add_section(Section::Authorization(Authorization::new(
            vec![batch.raw_header_hash()],
            [(0, sk.clone())].into_iter().collect(),
            None,
        )));
        batch.add_section(Section::Authorization(Authorization::new(
            batch.sechashes(),
            [(0, sk.clone())].into_iter().collect(),
            None,
        )));
        let tx = batch.to_bytes();
        (
            batch,
            ProcessedTx {
                tx: tx.into(),
                result: TxResult {
                    code: ResultCode::Ok.into(),
                    info: "".into(),
                },
            },
        )
    }

    /// Check that if a wrapper tx was rejected by [`process_proposal`],
    /// check that the correct event is returned. Check that it does
    /// not appear in the queue of txs to be decrypted
    #[test]
    fn test_process_proposal_rejected_wrapper_tx() {
        let (mut shell, _, _, _) = setup();
        let keypair = gen_keypair();
        let mut processed_txs = vec![];

        // Add unshielded balance for fee payment
        let balance_key = token::storage_key::balance_key(
            &shell.state.in_mem().native_token,
            &Address::from(&keypair.ref_to()),
        );
        shell
            .state
            .write(&balance_key, Amount::native_whole(1000))
            .unwrap();

        // create some wrapper txs
        for i in 0u64..4 {
            let (_, mut processed_tx) = mk_wrapper_tx(&shell, &keypair);
            processed_tx.result.code = u32::try_from(i.rem_euclid(2)).unwrap();
            processed_txs.push(processed_tx);
        }

        // check that the correct events were created
        for (index, event) in shell
            .finalize_block(FinalizeBlock {
                txs: processed_txs.clone(),
                ..Default::default()
            })
            .expect("Test failed")
            .iter()
            .enumerate()
        {
            assert_eq!(event.event_type.to_string(), String::from("applied"));
            let code = event.attributes.get("code").expect("Test failed");
            assert_eq!(code, &index.rem_euclid(2).to_string());
        }
    }

    /// Test if a rejected protocol tx is applied and emits
    /// the correct event
    #[test]
    fn test_rejected_protocol_tx() {
        const LAST_HEIGHT: BlockHeight = BlockHeight(3);
        let (mut shell, _, _, _) = setup_at_height(LAST_HEIGHT);
        let protocol_key =
            shell.mode.get_protocol_key().expect("Test failed").clone();

        let tx = EthereumTxData::EthereumEvents(ethereum_events::VextDigest {
            signatures: Default::default(),
            events: vec![],
        })
        .sign(&protocol_key, shell.chain_id.clone())
        .to_bytes();

        let req = FinalizeBlock {
            txs: vec![ProcessedTx {
                tx: tx.into(),
                result: TxResult {
                    code: ResultCode::InvalidTx.into(),
                    info: Default::default(),
                },
            }],
            ..Default::default()
        };
        let mut resp = shell.finalize_block(req).expect("Test failed");
        assert_eq!(resp.len(), 1);
        let event = resp.remove(0);
        assert_eq!(event.event_type.to_string(), String::from("applied"));
        let code = event.attributes.get("code").expect("Test failed");
        assert_eq!(code, &String::from(ResultCode::InvalidTx));
    }

    /// Test that once a validator's vote for an Ethereum event lands
    /// on-chain from a vote extension digest, it dequeues from the
    /// list of events to vote on.
    #[test]
    fn test_eth_events_dequeued_digest() {
        let (mut shell, _, oracle, _) = setup_at_height(3);
        let protocol_key =
            shell.mode.get_protocol_key().expect("Test failed").clone();
        let address = shell
            .mode
            .get_validator_address()
            .expect("Test failed")
            .clone();

        // ---- the ledger receives a new Ethereum event
        let event = EthereumEvent::TransfersToNamada {
            nonce: 0u64.into(),
            transfers: vec![],
        };
        tokio_test::block_on(oracle.send(event.clone())).expect("Test failed");
        let [queued_event]: [EthereumEvent; 1] =
            shell.new_ethereum_events().try_into().expect("Test failed");
        assert_eq!(queued_event, event);

        // ---- The protocol tx that includes this event on-chain
        let ext = ethereum_events::Vext {
            block_height: shell.state.in_mem().get_last_block_height(),
            ethereum_events: vec![event.clone()],
            validator_addr: address.clone(),
        }
        .sign(&protocol_key);

        let processed_tx = {
            let signed = MultiSignedEthEvent {
                event,
                signers: BTreeSet::from([(
                    address.clone(),
                    shell.state.in_mem().get_last_block_height(),
                )]),
            };

            let digest = ethereum_events::VextDigest {
                signatures: vec![(
                    (address, shell.state.in_mem().get_last_block_height()),
                    ext.sig,
                )]
                .into_iter()
                .collect(),
                events: vec![signed],
            };
            ProcessedTx {
                tx: EthereumTxData::EthereumEvents(digest)
                    .sign(&protocol_key, shell.chain_id.clone())
                    .to_bytes()
                    .into(),
                result: TxResult {
                    code: ResultCode::Ok.into(),
                    info: "".into(),
                },
            }
        };

        // ---- This protocol tx is accepted
        let [result]: [Event; 1] = shell
            .finalize_block(FinalizeBlock {
                txs: vec![processed_tx],
                ..Default::default()
            })
            .expect("Test failed")
            .try_into()
            .expect("Test failed");
        assert_eq!(result.event_type.to_string(), String::from("applied"));
        let code = result.attributes.get("code").expect("Test failed").as_str();
        assert_eq!(code, String::from(ResultCode::Ok).as_str());

        // --- The event is removed from the queue
        assert!(shell.new_ethereum_events().is_empty());
    }

    /// Test that once a validator's vote for an Ethereum event lands
    /// on-chain from a protocol tx, it dequeues from the
    /// list of events to vote on.
    #[test]
    fn test_eth_events_dequeued_protocol_tx() {
        let (mut shell, _, oracle, _) = setup_at_height(3);
        let protocol_key =
            shell.mode.get_protocol_key().expect("Test failed").clone();
        let address = shell
            .mode
            .get_validator_address()
            .expect("Test failed")
            .clone();

        // ---- the ledger receives a new Ethereum event
        let event = EthereumEvent::TransfersToNamada {
            nonce: 0u64.into(),
            transfers: vec![],
        };
        tokio_test::block_on(oracle.send(event.clone())).expect("Test failed");
        let [queued_event]: [EthereumEvent; 1] =
            shell.new_ethereum_events().try_into().expect("Test failed");
        assert_eq!(queued_event, event);

        // ---- The protocol tx that includes this event on-chain
        let ext = ethereum_events::Vext {
            block_height: shell.state.in_mem().get_last_block_height(),
            ethereum_events: vec![event],
            validator_addr: address,
        }
        .sign(&protocol_key);
        let processed_tx = ProcessedTx {
            tx: EthereumTxData::EthEventsVext(ext.into())
                .sign(&protocol_key, shell.chain_id.clone())
                .to_bytes()
                .into(),
            result: TxResult {
                code: ResultCode::Ok.into(),
                info: "".into(),
            },
        };

        // ---- This protocol tx is accepted
        let [result]: [Event; 1] = shell
            .finalize_block(FinalizeBlock {
                txs: vec![processed_tx],
                ..Default::default()
            })
            .expect("Test failed")
            .try_into()
            .expect("Test failed");
        assert_eq!(result.event_type.to_string(), String::from("applied"));
        let code = result.attributes.get("code").expect("Test failed").as_str();
        assert_eq!(code, String::from(ResultCode::Ok).as_str());

        // --- The event is removed from the queue
        assert!(shell.new_ethereum_events().is_empty());
    }

    /// Actions to perform in [`test_bp`].
    enum TestBpAction {
        /// The tested unit correctly signed over the bridge pool root.
        VerifySignedRoot,
        /// The tested unit correctly incremented the bridge pool's nonce.
        CheckNonceIncremented,
    }

    /// Helper function for testing the relevant protocol tx
    /// for signing bridge pool roots and nonces
    fn test_bp<F>(craft_tx: F)
    where
        F: FnOnce(&mut TestShell) -> (Tx, TestBpAction),
    {
        if !is_bridge_comptime_enabled() {
            // NOTE: this test doesn't work if the ethereum bridge
            // is disabled at compile time.
            return;
        }
        let (mut shell, _, _, _) = setup_at_height(1u64);
        namada::eth_bridge::test_utils::commit_bridge_pool_root_at_height(
            &mut shell.state,
            &KeccakHash([1; 32]),
            1.into(),
        );
        let value = BlockHeight(2).serialize_to_vec();
        shell
            .state
            .in_mem_mut()
            .block
            .tree
            .update(&get_key_from_hash(&KeccakHash([1; 32])), value)
            .expect("Test failed");
        shell
            .state
            .db_write(&get_nonce_key(), Uint::from(1).serialize_to_vec())
            .expect("Test failed");
        let (tx, action) = craft_tx(&mut shell);
        let processed_tx = ProcessedTx {
            tx: tx.to_bytes().into(),
            result: TxResult {
                code: ResultCode::Ok.into(),
                info: "".into(),
            },
        };
        let req = FinalizeBlock {
            txs: vec![processed_tx],
            ..Default::default()
        };
        let root = shell
            .state
            .read::<(BridgePoolRoot, BlockHeight)>(&get_signed_root_key())
            .expect("Reading signed Bridge pool root shouldn't fail.");
        assert!(root.is_none());
        _ = shell.finalize_block(req).expect("Test failed");
        shell.state.commit_block().unwrap();
        match action {
            TestBpAction::VerifySignedRoot => {
                let (root, _) = shell
                    .state
                    .ethbridge_queries()
                    .get_signed_bridge_pool_root()
                    .expect("Test failed");
                assert_eq!(root.data.0, KeccakHash([1; 32]));
                assert_eq!(root.data.1, ethUint::from(1));
            }
            TestBpAction::CheckNonceIncremented => {
                let nonce =
                    shell.state.ethbridge_queries().get_bridge_pool_nonce();
                assert_eq!(nonce, ethUint::from(2));
            }
        }
    }

    #[test]
    /// Test that adding a new erc20 transfer to the bridge pool
    /// increments the pool's nonce.
    fn test_bp_nonce_is_incremented() {
        test_bp(|shell: &mut TestShell| {
            let asset = EthAddress([0xff; 20]);
            let receiver = EthAddress([0xaa; 20]);
            let bertha = crate::wallet::defaults::bertha_address();
            // add bertha's escrowed `asset` to the pool
            {
                let token = wrapped_erc20s::token(&asset);
                let owner_key = token::storage_key::balance_key(
                    &token,
                    &bridge_pool::BRIDGE_POOL_ADDRESS,
                );
                let supply_key = token::storage_key::minted_balance_key(&token);
                let amt: Amount = 999_999_u64.into();
                shell.state.write(&owner_key, amt).expect("Test failed");
                shell.state.write(&supply_key, amt).expect("Test failed");
            }
            // add bertha's gas fees the pool
            {
                let amt: Amount = 999_999_u64.into();
                let pool_balance_key = token::storage_key::balance_key(
                    &shell.state.in_mem().native_token,
                    &bridge_pool::BRIDGE_POOL_ADDRESS,
                );
                shell
                    .state
                    .write(&pool_balance_key, amt)
                    .expect("Test failed");
            }
            // write transfer to storage
            let transfer = {
                use namada::core::eth_bridge_pool::{
                    GasFee, PendingTransfer, TransferToEthereum,
                    TransferToEthereumKind,
                };
                let pending = PendingTransfer {
                    transfer: TransferToEthereum {
                        kind: TransferToEthereumKind::Erc20,
                        amount: 10u64.into(),
                        asset,
                        recipient: receiver,
                        sender: bertha.clone(),
                    },
                    gas_fee: GasFee {
                        token: shell.state.in_mem().native_token.clone(),
                        amount: 10u64.into(),
                        payer: bertha.clone(),
                    },
                };
                let transfer = (&pending).into();
                shell
                    .state
                    .write(&bridge_pool::get_pending_key(&pending), pending)
                    .expect("Test failed");
                transfer
            };
            let ethereum_event = EthereumEvent::TransfersToEthereum {
                nonce: 1u64.into(),
                transfers: vec![transfer],
                relayer: bertha,
            };
            let (protocol_key, _) = crate::wallet::defaults::validator_keys();
            let validator_addr = crate::wallet::defaults::validator_address();
            let ext = {
                let ext = ethereum_events::Vext {
                    validator_addr,
                    block_height: shell.state.in_mem().get_last_block_height(),
                    ethereum_events: vec![ethereum_event],
                }
                .sign(&protocol_key);
                assert!(ext.verify(&protocol_key.ref_to()).is_ok());
                ext
            };
            let tx = EthereumTxData::EthEventsVext(ext.into())
                .sign(&protocol_key, shell.chain_id.clone());
            (tx, TestBpAction::CheckNonceIncremented)
        });
    }

    #[test]
    /// Test that the generated protocol tx passes Finalize Block
    /// and effects the expected storage changes.
    fn test_bp_roots_protocol_tx() {
        test_bp(|shell: &mut TestShell| {
            let vext = shell.extend_vote_with_bp_roots().expect("Test failed");
            let tx = EthereumTxData::BridgePoolVext(vext.into()).sign(
                shell.mode.get_protocol_key().expect("Test failed"),
                shell.chain_id.clone(),
            );
            (tx, TestBpAction::VerifySignedRoot)
        });
    }

    /// Test that the finalize block handler never commits changes directly to
    /// the DB.
    #[test]
    fn test_finalize_doesnt_commit_db() {
        let (mut shell, _broadcaster, _, _eth_control) = setup();

        // Update epoch duration to make sure we go through couple epochs
        let epoch_duration = EpochDuration {
            min_num_of_blocks: 5,
            min_duration: DurationSecs(0),
        };
        namada::ledger::parameters::update_epoch_parameter(
            &mut shell.state,
            &epoch_duration,
        )
        .unwrap();
        shell.state.in_mem_mut().next_epoch_min_start_height = BlockHeight(5);
        shell.state.in_mem_mut().next_epoch_min_start_time = {
            #[allow(clippy::disallowed_methods)]
            DateTimeUtc::now()
        };

        let txs_key = gen_keypair();
        // Add unshielded balance for fee payment
        let balance_key = token::storage_key::balance_key(
            &shell.state.in_mem().native_token,
            &Address::from(&txs_key.ref_to()),
        );
        shell
            .state
            .write(&balance_key, Amount::native_whole(1000))
            .unwrap();

        // Add a proposal to be executed on next epoch change.
        let mut add_proposal = |proposal_id, vote| {
            let validator = shell.mode.get_validator_address().unwrap().clone();

            let proposal = InitProposalData {
                content: Hash::default(),
                author: validator.clone(),
                voting_start_epoch: Epoch::default(),
                voting_end_epoch: Epoch::default().next(),
                activation_epoch: Epoch::default().next(),
                r#type: ProposalType::Default,
            };

            namada::governance::init_proposal(
                &mut shell.state,
                proposal,
                Vec::<u8>::new(),
                None,
            )
            .unwrap();

            let vote = VoteProposalData {
                id: proposal_id,
                vote,
                voter: validator,
                delegation_validators: vec![],
            };
            // Vote to accept the proposal (there's only one validator, so its
            // vote decides)
            namada::governance::vote_proposal(&mut shell.state, vote).unwrap();
        };

        // Add a proposal to be accepted and one to be rejected.
        add_proposal(0, ProposalVote::Yay);
        add_proposal(1, ProposalVote::Nay);

        // Commit the genesis state
        shell.state.commit_block().unwrap();
        shell.commit();

        // Collect all storage key-vals into a sorted map
        let store_block_state = |shell: &TestShell| -> BTreeMap<_, _> {
            shell
                .state
                .db()
                .iter_prefix(None)
                .map(|(key, val, _gas)| (key, val))
                .collect()
        };

        // Store the full state in sorted map
        let mut last_storage_state: std::collections::BTreeMap<
            String,
            Vec<u8>,
        > = store_block_state(&shell);

        // Keep applying finalize block
        let validator = shell.mode.get_validator_address().unwrap();
        let pos_params =
            namada_proof_of_stake::storage::read_pos_params(&shell.state)
                .unwrap();
        let consensus_key =
            namada_proof_of_stake::storage::validator_consensus_key_handle(
                validator,
            )
            .get(&shell.state, Epoch::default(), &pos_params)
            .unwrap()
            .unwrap();
        let proposer_address = HEXUPPER
            .decode(consensus_key.tm_raw_hash().as_bytes())
            .unwrap();
        let val_stake = read_validator_stake(
            &shell.state,
            &pos_params,
            validator,
            Epoch::default(),
        )
        .unwrap();

        let votes = vec![VoteInfo {
            validator: Validator {
                address: proposer_address.clone().try_into().unwrap(),
                power: (u128::try_from(val_stake).expect("Test failed") as u64)
                    .try_into()
                    .unwrap(),
            },
            sig_info: tendermint::abci::types::BlockSignatureInfo::LegacySigned,
        }];

        // Need to supply a proposer address and votes to flow through the
        // inflation code
        for _ in 0..20 {
            // Add some txs
            let mut txs = vec![];
            // create two wrapper txs
            for _ in 0..2 {
                let (_tx, processed_tx) = mk_wrapper_tx(&shell, &txs_key);
                txs.push(processed_tx);
            }

            let req = FinalizeBlock {
                txs,
                proposer_address: proposer_address.clone(),
                votes: votes.clone(),
                ..Default::default()
            };
            // merkle tree root before finalize_block
            let root_pre = shell.shell.state.in_mem().block.tree.root();

            let _events = shell.finalize_block(req).unwrap();

            // the merkle tree root should not change after finalize_block
            let root_post = shell.shell.state.in_mem().block.tree.root();
            assert_eq!(root_pre.0, root_post.0);
            let new_state = store_block_state(&shell);
            // The new state must be unchanged
            itertools::assert_equal(
                last_storage_state.iter(),
                new_state.iter(),
            );
            // Commit the block to move on to the next one
            shell.state.commit_block().unwrap();

            // Store the state after commit for the next iteration
            last_storage_state = store_block_state(&shell);
        }
    }

    /// A unit test for PoS inflationary rewards
    #[test]
    fn test_inflation_accounting() {
        // GENERAL IDEA OF THE TEST:
        // For the duration of an epoch, choose some number of times for each of
        // 4 genesis validators to propose a block and choose some arbitrary
        // voting distribution for each block. After each call of
        // finalize_block, check the validator rewards accumulators to ensure
        // that the proper inflation is being applied for each validator. Can
        // also check that the last and current block proposers are being stored
        // properly. At the end of the epoch, check that the validator rewards
        // products are appropriately updated.

        let (mut shell, _recv, _, _) = setup_with_cfg(SetupCfg {
            last_height: 0,
            num_validators: 4,
            ..Default::default()
        });

        let mut validator_set: BTreeSet<WeightedValidator> =
            read_consensus_validator_set_addresses_with_stake(
                &shell.state,
                Epoch::default(),
            )
            .unwrap()
            .into_iter()
            .collect();

        let params = read_pos_params(&shell.state).unwrap();

        let val1 = validator_set.pop_first().unwrap();
        let val2 = validator_set.pop_first().unwrap();
        let val3 = validator_set.pop_first().unwrap();
        let val4 = validator_set.pop_first().unwrap();

        let get_pkh = |address, epoch| {
            let ck = validator_consensus_key_handle(&address)
                .get(&shell.state, epoch, &params)
                .unwrap()
                .unwrap();
            let hash_string = tm_consensus_key_raw_hash(&ck);
            let vec = HEXUPPER.decode(hash_string.as_bytes()).unwrap();
            let res: [u8; 20] = TryFrom::try_from(vec).unwrap();
            res
        };

        let pkh1 = get_pkh(val1.address.clone(), Epoch::default());
        let pkh2 = get_pkh(val2.address.clone(), Epoch::default());
        let pkh3 = get_pkh(val3.address.clone(), Epoch::default());
        let pkh4 = get_pkh(val4.address.clone(), Epoch::default());

        // All validators sign blocks initially
        let votes = vec![
            VoteInfo {
                validator: Validator {
                    address: pkh1,
                    power: (u128::try_from(val1.bonded_stake)
                        .expect("Test failed")
                        as u64)
                        .try_into()
                        .unwrap(),
                },
                sig_info:
                    tendermint::abci::types::BlockSignatureInfo::LegacySigned,
            },
            VoteInfo {
                validator: Validator {
                    address: pkh2,
                    power: (u128::try_from(val2.bonded_stake)
                        .expect("Test failed")
                        as u64)
                        .try_into()
                        .unwrap(),
                },
                sig_info:
                    tendermint::abci::types::BlockSignatureInfo::LegacySigned,
            },
            VoteInfo {
                validator: Validator {
                    address: pkh3,
                    power: (u128::try_from(val3.bonded_stake)
                        .expect("Test failed")
                        as u64)
                        .try_into()
                        .unwrap(),
                },
                sig_info:
                    tendermint::abci::types::BlockSignatureInfo::LegacySigned,
            },
            VoteInfo {
                validator: Validator {
                    address: pkh4,
                    power: (u128::try_from(val4.bonded_stake)
                        .expect("Test failed")
                        as u64)
                        .try_into()
                        .unwrap(),
                },
                sig_info:
                    tendermint::abci::types::BlockSignatureInfo::LegacySigned,
            },
        ];

        let rewards_prod_1 = validator_rewards_products_handle(&val1.address);
        let rewards_prod_2 = validator_rewards_products_handle(&val2.address);
        let rewards_prod_3 = validator_rewards_products_handle(&val3.address);
        let rewards_prod_4 = validator_rewards_products_handle(&val4.address);

        let is_decimal_equal_enough = |target: Dec, to_compare: Dec| -> bool {
            // also return false if to_compare > target since this should
            // never happen for the use cases
            if to_compare < target {
                let tolerance = Dec::new(1, POS_DECIMAL_PRECISION / 2)
                    .expect("Dec creation failed");
                let res = Dec::one() - to_compare / target;
                res < tolerance
            } else {
                to_compare == target
            }
        };

        // NOTE: Want to manually set the block proposer and the vote
        // information in a FinalizeBlock object. In non-abcipp mode,
        // the block proposer is written in ProcessProposal, so need to
        // manually do it here let proposer_address = pkh1.clone();

        // FINALIZE BLOCK 1. Tell Namada that val1 is the block proposer. We
        // won't receive votes from TM since we receive votes at a 1-block
        // delay, so votes will be empty here
        next_block_for_inflation(&mut shell, pkh1.to_vec(), vec![], None);
        assert!(rewards_accumulator_handle().is_empty(&shell.state).unwrap());

        // FINALIZE BLOCK 2. Tell Namada that val1 is the block proposer.
        // Include votes that correspond to block 1. Make val2 the next block's
        // proposer.
        next_block_for_inflation(
            &mut shell,
            pkh2.to_vec(),
            votes.clone(),
            None,
        );
        assert!(rewards_prod_1.is_empty(&shell.state).unwrap());
        assert!(rewards_prod_2.is_empty(&shell.state).unwrap());
        assert!(rewards_prod_3.is_empty(&shell.state).unwrap());
        assert!(rewards_prod_4.is_empty(&shell.state).unwrap());
        assert!(!rewards_accumulator_handle().is_empty(&shell.state).unwrap());
        // Val1 was the proposer, so its reward should be larger than all
        // others, which should themselves all be equal
        let acc_sum = get_rewards_sum(&shell.state);
        assert!(is_decimal_equal_enough(Dec::one(), acc_sum));
        let acc = get_rewards_acc(&shell.state);
        assert_eq!(acc.get(&val2.address), acc.get(&val3.address));
        assert_eq!(acc.get(&val2.address), acc.get(&val4.address));
        assert!(
            acc.get(&val1.address).cloned().unwrap()
                > acc.get(&val2.address).cloned().unwrap()
        );

        // FINALIZE BLOCK 3, with val1 as proposer for the next block.
        next_block_for_inflation(&mut shell, pkh1.to_vec(), votes, None);
        assert!(rewards_prod_1.is_empty(&shell.state).unwrap());
        assert!(rewards_prod_2.is_empty(&shell.state).unwrap());
        assert!(rewards_prod_3.is_empty(&shell.state).unwrap());
        assert!(rewards_prod_4.is_empty(&shell.state).unwrap());
        // Val2 was the proposer for this block, so its rewards accumulator
        // should be the same as val1 now. Val3 and val4 should be equal as
        // well.
        let acc_sum = get_rewards_sum(&shell.state);
        assert!(is_decimal_equal_enough(Dec::two(), acc_sum));
        let acc = get_rewards_acc(&shell.state);
        assert_eq!(acc.get(&val1.address), acc.get(&val2.address));
        assert_eq!(acc.get(&val3.address), acc.get(&val4.address));
        assert!(
            acc.get(&val1.address).cloned().unwrap()
                > acc.get(&val3.address).cloned().unwrap()
        );

        // Now we don't receive a vote from val4.
        let votes = vec![
            VoteInfo {
                validator: Validator {
                    address: pkh1,
                    power: (u128::try_from(val1.bonded_stake)
                        .expect("Test failed")
                        as u64)
                        .try_into()
                        .unwrap(),
                },
                sig_info:
                    tendermint::abci::types::BlockSignatureInfo::LegacySigned,
            },
            VoteInfo {
                validator: Validator {
                    address: pkh2,
                    power: (u128::try_from(val2.bonded_stake)
                        .expect("Test failed")
                        as u64)
                        .try_into()
                        .unwrap(),
                },
                sig_info:
                    tendermint::abci::types::BlockSignatureInfo::LegacySigned,
            },
            VoteInfo {
                validator: Validator {
                    address: pkh3,
                    power: (u128::try_from(val3.bonded_stake)
                        .expect("Test failed")
                        as u64)
                        .try_into()
                        .unwrap(),
                },
                sig_info:
                    tendermint::abci::types::BlockSignatureInfo::LegacySigned,
            },
            VoteInfo {
                validator: Validator {
                    address: pkh4,
                    power: (u128::try_from(val4.bonded_stake)
                        .expect("Test failed")
                        as u64)
                        .try_into()
                        .unwrap(),
                },
                sig_info: tendermint::abci::types::BlockSignatureInfo::Flag(
                    tendermint::block::BlockIdFlag::Absent,
                ),
            },
        ];

        // FINALIZE BLOCK 4. The next block proposer will be val1. Only val1,
        // val2, and val3 vote on this block.
        next_block_for_inflation(
            &mut shell,
            pkh1.to_vec(),
            votes.clone(),
            None,
        );
        assert!(rewards_prod_1.is_empty(&shell.state).unwrap());
        assert!(rewards_prod_2.is_empty(&shell.state).unwrap());
        assert!(rewards_prod_3.is_empty(&shell.state).unwrap());
        assert!(rewards_prod_4.is_empty(&shell.state).unwrap());
        let acc_sum = get_rewards_sum(&shell.state);
        assert!(is_decimal_equal_enough(Dec::new(3, 0).unwrap(), acc_sum));
        let acc = get_rewards_acc(&shell.state);
        assert!(
            acc.get(&val1.address).cloned().unwrap()
                > acc.get(&val2.address).cloned().unwrap()
        );
        assert!(
            acc.get(&val2.address).cloned().unwrap()
                > acc.get(&val3.address).cloned().unwrap()
        );
        assert!(
            acc.get(&val3.address).cloned().unwrap()
                > acc.get(&val4.address).cloned().unwrap()
        );

        // Advance to the start of epoch 1. Val1 is the only block proposer for
        // the rest of the epoch. Val4 does not vote for the rest of the epoch.
        let height_of_next_epoch =
            shell.state.in_mem().next_epoch_min_start_height;
        let current_height = 4_u64;
        assert_eq!(current_height, shell.state.in_mem().block.height.0);

        for _ in current_height..height_of_next_epoch.0 + 2 {
            dbg!(get_rewards_acc(&shell.state), get_rewards_sum(&shell.state));
            next_block_for_inflation(
                &mut shell,
                pkh1.to_vec(),
                votes.clone(),
                None,
            );
        }
        assert!(rewards_accumulator_handle().is_empty(&shell.state).unwrap());
        let rp1 = rewards_prod_1
            .get(&shell.state, &Epoch::default())
            .unwrap()
            .unwrap();
        let rp2 = rewards_prod_2
            .get(&shell.state, &Epoch::default())
            .unwrap()
            .unwrap();
        let rp3 = rewards_prod_3
            .get(&shell.state, &Epoch::default())
            .unwrap()
            .unwrap();
        let rp4 = rewards_prod_4
            .get(&shell.state, &Epoch::default())
            .unwrap()
            .unwrap();
        assert!(rp1 > rp2);
        assert!(rp2 > rp3);
        assert!(rp3 > rp4);
    }

    /// A unit test for PoS inflationary rewards claiming and querying
    #[test]
    fn test_claim_rewards() {
        let (mut shell, _recv, _, _) = setup_with_cfg(SetupCfg {
            last_height: 0,
            num_validators: 1,
            ..Default::default()
        });

        let mut validator_set: BTreeSet<WeightedValidator> =
            read_consensus_validator_set_addresses_with_stake(
                &shell.state,
                Epoch::default(),
            )
            .unwrap()
            .into_iter()
            .collect();

        let params = read_pos_params(&shell.state).unwrap();

        let validator = validator_set.pop_first().unwrap();

        let get_pkh = |address, epoch| {
            let ck = validator_consensus_key_handle(&address)
                .get(&shell.state, epoch, &params)
                .unwrap()
                .unwrap();
            let hash_string = tm_consensus_key_raw_hash(&ck);
            let decoded = HEXUPPER.decode(hash_string.as_bytes()).unwrap();
            TryFrom::try_from(decoded).unwrap()
        };

        let pkh1 = get_pkh(validator.address.clone(), Epoch::default());
        let votes = vec![VoteInfo {
            validator: Validator {
                address: pkh1,
                power: (u128::try_from(validator.bonded_stake).unwrap() as u64)
                    .try_into()
                    .unwrap(),
            },
            sig_info: tendermint::abci::types::BlockSignatureInfo::LegacySigned,
        }];
        // let rewards_prod_1 =
        // validator_rewards_products_handle(&val1.address);

        let is_reward_equal_enough = |expected: token::Amount,
                                      actual: token::Amount,
                                      tolerance: u64|
         -> bool {
            let diff = expected - actual;
            diff <= tolerance.into()
        };

        let bond_id = BondId {
            source: validator.address.clone(),
            validator: validator.address.clone(),
        };
        let init_stake = validator.bonded_stake;

        let mut total_rewards = token::Amount::zero();
        let mut total_claimed = token::Amount::zero();

        // FINALIZE BLOCK 1. Tell Namada that val1 is the block proposer. We
        // won't receive votes from TM since we receive votes at a 1-block
        // delay, so votes will be empty here
        next_block_for_inflation(&mut shell, pkh1.to_vec(), vec![], None);
        assert!(rewards_accumulator_handle().is_empty(&shell.state).unwrap());

        let (current_epoch, inflation) =
            advance_epoch(&mut shell, &pkh1, &votes, None);
        total_rewards += inflation;

        // Query the available rewards
        let query_rewards = namada_proof_of_stake::query_reward_tokens(
            &shell.state,
            None,
            &validator.address,
            current_epoch,
        )
        .unwrap();

        // Claim the rewards from the initial epoch
        let reward_1 = namada_proof_of_stake::claim_reward_tokens(
            &mut shell.state,
            None,
            &validator.address,
            current_epoch,
        )
        .unwrap();
        total_claimed += reward_1;
        assert_eq!(reward_1, query_rewards);
        assert!(is_reward_equal_enough(total_rewards, total_claimed, 1));

        // Query the available rewards again and check that it is 0 now after
        // the claim
        let query_rewards = namada_proof_of_stake::query_reward_tokens(
            &shell.state,
            None,
            &validator.address,
            current_epoch,
        )
        .unwrap();
        assert_eq!(query_rewards, token::Amount::zero());

        // Try a claim the next block and ensure we get 0 tokens back
        next_block_for_inflation(
            &mut shell,
            pkh1.to_vec(),
            votes.clone(),
            None,
        );
        let att = namada_proof_of_stake::claim_reward_tokens(
            &mut shell.state,
            None,
            &validator.address,
            current_epoch,
        )
        .unwrap();
        assert_eq!(att, token::Amount::zero());

        // Go to the next epoch
        let (current_epoch, inflation) =
            advance_epoch(&mut shell, &pkh1, &votes, None);
        total_rewards += inflation;

        // Unbond some tokens
        let unbond_amount = token::Amount::native_whole(50_000);
        let unbond_res = namada_proof_of_stake::unbond_tokens(
            &mut shell.state,
            None,
            &validator.address,
            unbond_amount,
            current_epoch,
            false,
        )
        .unwrap();
        assert_eq!(unbond_res.sum, unbond_amount);

        // Query the available rewards
        let query_rewards = namada_proof_of_stake::query_reward_tokens(
            &shell.state,
            None,
            &validator.address,
            current_epoch,
        )
        .unwrap();

        let rew = namada_proof_of_stake::claim_reward_tokens(
            &mut shell.state,
            None,
            &validator.address,
            current_epoch,
        )
        .unwrap();
        total_claimed += rew;
        assert!(is_reward_equal_enough(total_rewards, total_claimed, 3));
        assert_eq!(query_rewards, rew);

        // Check the bond amounts for rewards up thru the withdrawable epoch
        let withdraw_epoch = current_epoch + params.withdrawable_epoch_offset();
        let last_claim_epoch =
            namada_proof_of_stake::storage::get_last_reward_claim_epoch(
                &shell.state,
                &validator.address,
                &validator.address,
            )
            .unwrap();
        let bond_amounts = namada_proof_of_stake::bond_amounts_for_rewards(
            &shell.state,
            &bond_id,
            last_claim_epoch.unwrap_or_default(),
            withdraw_epoch,
        )
        .unwrap();

        // Should only have the remaining amounts in bonds themselves
        let mut exp_bond_amounts = BTreeMap::<Epoch, token::Amount>::new();
        for epoch in Epoch::iter_bounds_inclusive(
            last_claim_epoch.unwrap_or_default(),
            withdraw_epoch,
        ) {
            exp_bond_amounts
                .insert(epoch, validator.bonded_stake - unbond_amount);
        }
        assert_eq!(exp_bond_amounts, bond_amounts);

        let pipeline_epoch_from_unbond = current_epoch + params.pipeline_len;

        // Advance to the withdrawable epoch
        let mut current_epoch = current_epoch;
        let mut missed_rewards = token::Amount::zero();
        while current_epoch < withdraw_epoch {
            let votes = get_default_true_votes(
                &shell.state,
                shell.state.in_mem().block.epoch,
            );
            let (new_epoch, inflation) =
                advance_epoch(&mut shell, &pkh1, &votes, None);
            current_epoch = new_epoch;

            total_rewards += inflation;
            if current_epoch <= pipeline_epoch_from_unbond {
                missed_rewards += inflation;
            }
        }

        // Withdraw tokens
        let withdraw_amount = namada_proof_of_stake::withdraw_tokens(
            &mut shell.state,
            None,
            &validator.address,
            current_epoch,
        )
        .unwrap();
        assert_eq!(withdraw_amount, unbond_amount);

        // Query the available rewards
        let query_rewards = namada_proof_of_stake::query_reward_tokens(
            &shell.state,
            None,
            &validator.address,
            current_epoch,
        )
        .unwrap();

        // Claim tokens
        let reward_2 = namada_proof_of_stake::claim_reward_tokens(
            &mut shell.state,
            None,
            &validator.address,
            current_epoch,
        )
        .unwrap();
        total_claimed += reward_2;
        assert_eq!(query_rewards, reward_2);

        // The total rewards claimed should be approximately equal to the total
        // minted inflation, minus (unbond_amount / initial_stake) * rewards
        // from the unbond epoch and the following epoch (the missed_rewards)
        let ratio = Dec::from(unbond_amount) / Dec::from(init_stake);
        let lost_rewards = ratio * missed_rewards;
        let uncertainty = Dec::from_str("0.07").unwrap();
        let token_uncertainty = uncertainty * lost_rewards;
        let token_diff = total_claimed + lost_rewards - total_rewards;
        assert!(token_diff < token_uncertainty);

        // Query the available rewards to check that they are 0
        let query_rewards = namada_proof_of_stake::query_reward_tokens(
            &shell.state,
            None,
            &validator.address,
            current_epoch,
        )
        .unwrap();
        assert_eq!(query_rewards, token::Amount::zero());
    }

    /// A unit test for PoS inflationary rewards claiming
    #[test]
    fn test_claim_validator_commissions() {
        let (mut shell, _recv, _, _) = setup_with_cfg(SetupCfg {
            last_height: 0,
            num_validators: 1,
            ..Default::default()
        });

        let mut validator_set: BTreeSet<WeightedValidator> =
            read_consensus_validator_set_addresses_with_stake(
                &shell.state,
                Epoch::default(),
            )
            .unwrap()
            .into_iter()
            .collect();

        let params = read_pos_params(&shell.state).unwrap();

        let validator = validator_set.pop_first().unwrap();
        let commission_rate =
            namada_proof_of_stake::storage::validator_commission_rate_handle(
                &validator.address,
            )
            .get(&shell.state, Epoch(0), &params)
            .unwrap()
            .unwrap();

        let get_pkh = |address, epoch| {
            let ck = validator_consensus_key_handle(&address)
                .get(&shell.state, epoch, &params)
                .unwrap()
                .unwrap();
            let hash_string = tm_consensus_key_raw_hash(&ck);
            HEXUPPER.decode(hash_string.as_bytes()).unwrap()
        };

        let pkh1 = get_pkh(validator.address.clone(), Epoch::default());

        let is_reward_equal_enough = |expected: token::Amount,
                                      actual: token::Amount,
                                      tolerance: u64|
         -> bool {
            let diff = expected - actual;
            diff <= tolerance.into()
        };

        let init_stake = validator.bonded_stake;

        let mut total_rewards = token::Amount::zero();
        let mut total_claimed = token::Amount::zero();

        // FINALIZE BLOCK 1. Tell Namada that val1 is the block proposer. We
        // won't receive votes from TM since we receive votes at a 1-block
        // delay, so votes will be empty here
        next_block_for_inflation(&mut shell, pkh1.clone(), vec![], None);
        assert!(rewards_accumulator_handle().is_empty(&shell.state).unwrap());

        // Make an account with balance and delegate some tokens
        let delegator = address::testing::gen_implicit_address();
        let del_amount = init_stake;
        let staking_token = shell.state.in_mem().native_token.clone();
        namada::token::credit_tokens(
            &mut shell.state,
            &staking_token,
            &delegator,
            2 * init_stake,
        )
        .unwrap();
        let mut current_epoch = shell.state.in_mem().block.epoch;
        namada_proof_of_stake::bond_tokens(
            &mut shell.state,
            Some(&delegator),
            &validator.address,
            del_amount,
            current_epoch,
            None,
        )
        .unwrap();

        // Advance to pipeline epoch
        for _ in 0..params.pipeline_len {
            let votes = get_default_true_votes(
                &shell.state,
                shell.state.in_mem().block.epoch,
            );
            let (new_epoch, inflation) =
                advance_epoch(&mut shell, &pkh1, &votes, None);
            current_epoch = new_epoch;
            total_rewards += inflation;
        }

        // Claim the rewards for the validator for the first two epochs
        let val_reward_1 = namada_proof_of_stake::claim_reward_tokens(
            &mut shell.state,
            None,
            &validator.address,
            current_epoch,
        )
        .unwrap();
        total_claimed += val_reward_1;
        assert!(is_reward_equal_enough(
            total_rewards,
            total_claimed,
            current_epoch.0
        ));

        // Go to the next epoch, where now the delegator's stake has been active
        // for an epoch
        let votes = get_default_true_votes(
            &shell.state,
            shell.state.in_mem().block.epoch,
        );
        let (new_epoch, inflation_3) =
            advance_epoch(&mut shell, &pkh1, &votes, None);
        current_epoch = new_epoch;
        total_rewards += inflation_3;

        // Claim again for the validator
        let val_reward_2 = namada_proof_of_stake::claim_reward_tokens(
            &mut shell.state,
            None,
            &validator.address,
            current_epoch,
        )
        .unwrap();

        // Claim for the delegator
        let del_reward_1 = namada_proof_of_stake::claim_reward_tokens(
            &mut shell.state,
            Some(&delegator),
            &validator.address,
            current_epoch,
        )
        .unwrap();

        // Check that both claims add up to the inflation minted in the last
        // epoch
        assert!(is_reward_equal_enough(
            inflation_3,
            val_reward_2 + del_reward_1,
            current_epoch.0
        ));

        // Check that the commission earned is expected
        let del_stake = Dec::from(del_amount);
        let tot_stake = Dec::from(init_stake + del_amount);
        let stake_ratio = del_stake / tot_stake;
        let del_rewards_no_commission = stake_ratio * inflation_3;
        let commission = commission_rate * del_rewards_no_commission;
        let exp_val_reward =
            (Dec::one() - stake_ratio) * inflation_3 + commission;
        let exp_del_reward = del_rewards_no_commission - commission;

        assert!(is_reward_equal_enough(exp_val_reward, val_reward_2, 1));
        assert!(is_reward_equal_enough(exp_del_reward, del_reward_1, 1));
    }

    /// A unit test for changing consensus keys and communicating to CometBFT
    #[test]
    fn test_change_validator_consensus_key() {
        let (mut shell, _recv, _, _) = setup_with_cfg(SetupCfg {
            last_height: 0,
            num_validators: 3,
            ..Default::default()
        });

        let mut validators: BTreeSet<WeightedValidator> =
            read_consensus_validator_set_addresses_with_stake(
                &shell.state,
                Epoch::default(),
            )
            .unwrap()
            .into_iter()
            .collect();

        let params = read_pos_params(&shell.state).unwrap();
        let mut current_epoch = shell.state.in_mem().block.epoch;

        let validator1 = validators.pop_first().unwrap();
        let validator2 = validators.pop_first().unwrap();
        let validator3 = validators.pop_first().unwrap();

        let init_stake = validator1.bonded_stake;

        // Give the validators some tokens for txs
        let staking_token = shell.state.in_mem().native_token.clone();
        namada::token::credit_tokens(
            &mut shell.state,
            &staking_token,
            &validator1.address,
            init_stake,
        )
        .unwrap();
        namada::token::credit_tokens(
            &mut shell.state,
            &staking_token,
            &validator2.address,
            init_stake,
        )
        .unwrap();
        namada::token::credit_tokens(
            &mut shell.state,
            &staking_token,
            &validator3.address,
            init_stake,
        )
        .unwrap();

        let get_pkh = |address, epoch| {
            let ck = validator_consensus_key_handle(&address)
                .get(&shell.state, epoch, &params)
                .unwrap()
                .unwrap();
            let hash_string = tm_consensus_key_raw_hash(&ck);
            HEXUPPER.decode(hash_string.as_bytes()).unwrap()
        };
        let pkh1 = get_pkh(validator1.address.clone(), Epoch::default());

        // FINALIZE BLOCK 1. Tell Namada that val1 is the block proposer. We
        // won't receive votes from TM since we receive votes at a 1-block
        // delay, so votes will be empty here
        next_block_for_inflation(&mut shell, pkh1.clone(), vec![], None);
        assert!(rewards_accumulator_handle().is_empty(&shell.state).unwrap());

        // Check that there's 3 unique consensus keys
        let consensus_keys =
            namada_proof_of_stake::storage::get_consensus_key_set(&shell.state)
                .unwrap();
        assert_eq!(consensus_keys.len(), 3);
        // let ck1 = validator_consensus_key_handle(&validator)
        //     .get(&storage, current_epoch, &params)
        //     .unwrap()
        //     .unwrap();
        // assert_eq!(ck, og_ck);

        // Let one validator update stake, one change consensus key, and then
        // one do both

        // Validator1 bonds 1 NAM
        let bond_amount = token::Amount::native_whole(1);
        namada_proof_of_stake::bond_tokens(
            &mut shell.state,
            None,
            &validator1.address,
            bond_amount,
            current_epoch,
            None,
        )
        .unwrap();

        // Validator2 changes consensus key
        let new_ck2 = common_sk_from_simple_seed(1).ref_to();
        namada_proof_of_stake::change_consensus_key(
            &mut shell.state,
            &validator2.address,
            &new_ck2,
            current_epoch,
        )
        .unwrap();

        // Validator3 bonds 1 NAM and changes consensus key
        namada_proof_of_stake::bond_tokens(
            &mut shell.state,
            None,
            &validator3.address,
            bond_amount,
            current_epoch,
            None,
        )
        .unwrap();
        let new_ck3 = common_sk_from_simple_seed(2).ref_to();
        namada_proof_of_stake::change_consensus_key(
            &mut shell.state,
            &validator3.address,
            &new_ck3,
            current_epoch,
        )
        .unwrap();

        // Check that there's 5 unique consensus keys
        let consensus_keys =
            namada_proof_of_stake::storage::get_consensus_key_set(&shell.state)
                .unwrap();
        assert_eq!(consensus_keys.len(), 5);

        // Advance to pipeline epoch
        for _ in 0..params.pipeline_len {
            let votes = get_default_true_votes(
                &shell.state,
                shell.state.in_mem().block.epoch,
            );
            let (new_epoch, _inflation) =
                advance_epoch(&mut shell, &pkh1, &votes, None);
            current_epoch = new_epoch;
        }

        let consensus_vals = read_consensus_validator_set_addresses_with_stake(
            &shell.state,
            current_epoch,
        )
        .unwrap();
        let exp_vals = vec![
            WeightedValidator {
                address: validator1.address.clone(),
                bonded_stake: init_stake + bond_amount,
            },
            WeightedValidator {
                address: validator2.address.clone(),
                bonded_stake: init_stake,
            },
            WeightedValidator {
                address: validator3.address.clone(),
                bonded_stake: init_stake + bond_amount,
            },
        ]
        .into_iter()
        .collect::<BTreeSet<_>>();
        assert_eq!(consensus_vals, exp_vals);

        // Val 1 changes consensus key
        let new_ck1 = common_sk_from_simple_seed(3).ref_to();
        namada_proof_of_stake::change_consensus_key(
            &mut shell.state,
            &validator1.address,
            &new_ck1,
            current_epoch,
        )
        .unwrap();

        // Val 2 is fully unbonded
        namada_proof_of_stake::unbond_tokens(
            &mut shell.state,
            None,
            &validator2.address,
            init_stake,
            current_epoch,
            false,
        )
        .unwrap();

        // Val 3 is fully unbonded and changes consensus key
        namada_proof_of_stake::unbond_tokens(
            &mut shell.state,
            None,
            &validator3.address,
            init_stake + bond_amount,
            current_epoch,
            false,
        )
        .unwrap();
        let new2_ck3 = common_sk_from_simple_seed(4).ref_to();
        namada_proof_of_stake::change_consensus_key(
            &mut shell.state,
            &validator1.address,
            &new2_ck3,
            current_epoch,
        )
        .unwrap();

        // Check that there's 7 unique consensus keys
        let consensus_keys =
            namada_proof_of_stake::storage::get_consensus_key_set(&shell.state)
                .unwrap();
        assert_eq!(consensus_keys.len(), 7);

        // Advance to pipeline epoch
        for _ in 0..params.pipeline_len {
            let votes = get_default_true_votes(
                &shell.state,
                shell.state.in_mem().block.epoch,
            );
            let (new_epoch, _inflation) =
                advance_epoch(&mut shell, &pkh1, &votes, None);
            current_epoch = new_epoch;
        }

        let consensus_vals = read_consensus_validator_set_addresses_with_stake(
            &shell.state,
            current_epoch,
        )
        .unwrap();
        let exp_vals = vec![WeightedValidator {
            address: validator1.address.clone(),
            bonded_stake: init_stake + bond_amount,
        }]
        .into_iter()
        .collect::<BTreeSet<_>>();
        assert_eq!(consensus_vals, exp_vals);

        // Now promote the below-threshold validators back into the consensus
        // set, along with consensus key changes

        // Val2 bonds 1 NAM and changes consensus key
        namada_proof_of_stake::bond_tokens(
            &mut shell.state,
            None,
            &validator2.address,
            bond_amount,
            current_epoch,
            None,
        )
        .unwrap();
        let new2_ck2 = common_sk_from_simple_seed(5).ref_to();
        namada_proof_of_stake::change_consensus_key(
            &mut shell.state,
            &validator2.address,
            &new2_ck2,
            current_epoch,
        )
        .unwrap();

        // Val3 bonds 1 NAM
        namada_proof_of_stake::bond_tokens(
            &mut shell.state,
            None,
            &validator3.address,
            bond_amount,
            current_epoch,
            None,
        )
        .unwrap();

        // Check that there's 8 unique consensus keys
        let consensus_keys =
            namada_proof_of_stake::storage::get_consensus_key_set(&shell.state)
                .unwrap();
        assert_eq!(consensus_keys.len(), 8);

        // Advance to pipeline epoch
        for _ in 0..params.pipeline_len {
            let votes = get_default_true_votes(
                &shell.state,
                shell.state.in_mem().block.epoch,
            );
            let (new_epoch, _inflation) =
                advance_epoch(&mut shell, &pkh1, &votes, None);
            current_epoch = new_epoch;
        }

        let consensus_vals = read_consensus_validator_set_addresses_with_stake(
            &shell.state,
            current_epoch,
        )
        .unwrap();
        let exp_vals = vec![
            WeightedValidator {
                address: validator1.address,
                bonded_stake: init_stake + bond_amount,
            },
            WeightedValidator {
                address: validator2.address,
                bonded_stake: bond_amount,
            },
            WeightedValidator {
                address: validator3.address,
                bonded_stake: bond_amount,
            },
        ]
        .into_iter()
        .collect::<BTreeSet<_>>();
        assert_eq!(consensus_vals, exp_vals);
    }

    fn get_rewards_acc<S>(storage: &S) -> HashMap<Address, Dec>
    where
        S: StorageRead,
    {
        rewards_accumulator_handle()
            .iter(storage)
            .unwrap()
            .map(|elem| elem.unwrap())
            .collect::<HashMap<Address, Dec>>()
    }

    fn get_rewards_sum<S>(storage: &S) -> Dec
    where
        S: StorageRead,
    {
        let acc = get_rewards_acc(storage);
        if acc.is_empty() {
            Dec::zero()
        } else {
            acc.iter().fold(Dec::zero(), |sum, elm| sum + *elm.1)
        }
    }

    /// Test that replay protection keys are not added to the merkle tree
    #[test]
    fn test_replay_keys_not_merklized() {
        let (mut shell, _, _, _) = setup();

        let (wrapper_tx, processed_tx) =
            mk_wrapper_tx(&shell, &crate::wallet::defaults::albert_keypair());

        let wrapper_hash_key =
            replay_protection::current_key(&wrapper_tx.header_hash());

        // merkle tree root before finalize_block
        let root_pre = shell.shell.state.in_mem().block.tree.root();

        let event = &shell
            .finalize_block(FinalizeBlock {
                txs: vec![processed_tx],
                ..Default::default()
            })
            .expect("Test failed")[0];
        assert_eq!(event.event_type.to_string(), String::from("applied"));
        let code = event.attributes.get("code").expect("Test failed").as_str();
        assert_eq!(code, String::from(ResultCode::Ok).as_str());

        // the merkle tree root should not change after finalize_block
        let root_post = shell.shell.state.in_mem().block.tree.root();
        assert_eq!(root_pre.0, root_post.0);

        // Check transaction's hash in storage
        assert!(
            shell
                .shell
                .state
                .write_log()
                .has_replay_protection_entry(&wrapper_tx.raw_header_hash())
        );
        // Check that the hash is not present in the merkle tree
        shell.state.commit_block().unwrap();
        assert!(
            !shell
                .shell
                .state
                .in_mem()
                .block
                .tree
                .has_key(&wrapper_hash_key)
                .unwrap()
        );
    }

    /// Test that masp anchor keys are added to the merkle tree
    #[test]
    fn test_masp_anchors_merklized() {
        let (mut shell, _, _, _) = setup();

        let convert_key = namada::token::storage_key::masp_convert_anchor_key();
        let commitment_key =
            namada::token::storage_key::masp_commitment_anchor_key(0);

        // merkle tree root before finalize_block
        let root_pre = shell.shell.state.in_mem().block.tree.root();

        // Manually change the anchors
        shell
            .state
            .write_log_mut()
            .protocol_write(&convert_key, "random_data".serialize_to_vec())
            .unwrap();
        shell
            .state
            .write_log_mut()
            .protocol_write(&commitment_key, "random_data".serialize_to_vec())
            .unwrap();
        shell
            .finalize_block(FinalizeBlock {
                txs: vec![],
                ..Default::default()
            })
            .expect("Test failed");

        // the merkle tree root should change after finalize_block
        let root_post = shell.shell.state.in_mem().block.tree.root();
        assert_eq!(root_pre.0, root_post.0);
        // Check that the hashes are present in the merkle tree
        shell.state.commit_block().unwrap();
        assert!(
            shell
                .shell
                .state
                .in_mem()
                .block
                .tree
                .has_key(&convert_key)
                .unwrap()
        );
        assert!(
            shell
                .shell
                .state
                .in_mem()
                .block
                .tree
                .has_key(&commitment_key)
                .unwrap()
        );
    }

    /// Test that a tx that has already been applied in the same block
    /// doesn't get reapplied
    #[test]
    fn test_duplicated_tx_same_block() {
        let (mut shell, _broadcaster, _, _) = setup();
        let keypair = crate::wallet::defaults::albert_keypair();
        let keypair_2 = crate::wallet::defaults::bertha_keypair();

        let tx_code = TestWasms::TxNoOp.read_bytes();
        let mut wrapper =
            Tx::from_type(TxType::Wrapper(Box::new(WrapperTx::new(
                Fee {
                    amount_per_gas_unit: DenominatedAmount::native(1.into()),
                    token: shell.state.in_mem().native_token.clone(),
                },
                keypair.ref_to(),
                Epoch(0),
                WRAPPER_GAS_LIMIT.into(),
                None,
            ))));
        wrapper.header.chain_id = shell.chain_id.clone();
        wrapper.set_code(Code::new(tx_code, None));
        wrapper.set_data(Data::new("transaction data".as_bytes().to_owned()));

        let mut new_wrapper = wrapper.clone();
        new_wrapper.update_header(TxType::Wrapper(Box::new(WrapperTx::new(
            Fee {
                amount_per_gas_unit: DenominatedAmount::native(1.into()),
                token: shell.state.in_mem().native_token.clone(),
            },
            keypair_2.ref_to(),
            Epoch(0),
            WRAPPER_GAS_LIMIT.into(),
            None,
        ))));
        new_wrapper.add_section(Section::Authorization(Authorization::new(
            new_wrapper.sechashes(),
            [(0, keypair_2)].into_iter().collect(),
            None,
        )));
        wrapper.add_section(Section::Authorization(Authorization::new(
            wrapper.sechashes(),
            [(0, keypair)].into_iter().collect(),
            None,
        )));

        let mut processed_txs: Vec<ProcessedTx> = vec![];
        for tx in [&wrapper, &new_wrapper] {
            processed_txs.push(ProcessedTx {
                tx: tx.to_bytes().into(),
                result: TxResult {
                    code: ResultCode::Ok.into(),
                    info: "".into(),
                },
            })
        }

        // merkle tree root before finalize_block
        let root_pre = shell.shell.state.in_mem().block.tree.root();

        let event = &shell
            .finalize_block(FinalizeBlock {
                txs: processed_txs,
                ..Default::default()
            })
            .expect("Test failed");

        // the merkle tree root should not change after finalize_block
        let root_post = shell.shell.state.in_mem().block.tree.root();
        assert_eq!(root_pre.0, root_post.0);

        assert_eq!(event[0].event_type.to_string(), String::from("applied"));
        let code = event[0].attributes.get("code").unwrap().as_str();
        assert_eq!(code, String::from(ResultCode::Ok).as_str());
        assert_eq!(event[1].event_type.to_string(), String::from("applied"));
        let code = event[1].attributes.get("code").unwrap().as_str();
        assert_eq!(code, String::from(ResultCode::InvalidTx).as_str());

        for wrapper in [&wrapper, &new_wrapper] {
            assert!(
                shell
                    .state
                    .write_log()
                    .has_replay_protection_entry(&wrapper.raw_header_hash())
            );
            assert!(
                !shell
                    .state
                    .write_log()
                    .has_replay_protection_entry(&wrapper.header_hash())
            );
        }
        // Commit to check the hashes from storage
        shell.commit();
        for wrapper in [&wrapper, &new_wrapper] {
            assert!(
                shell
                    .state
                    .has_replay_protection_entry(&wrapper.raw_header_hash())
                    .unwrap()
            );
            assert!(
                !shell
                    .state
                    .has_replay_protection_entry(&wrapper.header_hash())
                    .unwrap()
            );
        }
    }

    // Test two identical txs in the same block. The first one fails but doesn't
    // write the hash (because of invalid signature). The second one must be
    // able to execute and pass
    #[test]
    fn test_duplicated_tx_same_block_with_failure() {
        let (mut shell, _, _, _) = setup();
        let keypair = crate::wallet::defaults::albert_keypair();
        let keypair_2 = crate::wallet::defaults::bertha_keypair();

        let tx_code = TestWasms::TxWriteStorageKey.read_bytes();
        let mut wrapper =
            Tx::from_type(TxType::Wrapper(Box::new(WrapperTx::new(
                Fee {
                    amount_per_gas_unit: DenominatedAmount::native(1.into()),
                    token: shell.state.in_mem().native_token.clone(),
                },
                keypair.ref_to(),
                Epoch(0),
                WRAPPER_GAS_LIMIT.into(),
                None,
            ))));
        wrapper.header.chain_id = shell.chain_id.clone();
        wrapper.set_code(Code::new(tx_code, None));
        let key = Key::from(Address::from(&keypair_2.ref_to()).to_db_key())
            .push(&"test".to_string())
            .unwrap();
        wrapper.set_data(Data::new(
            TxWriteData {
                key,
                value: "test".as_bytes().to_vec(),
            }
            .serialize_to_vec(),
        ));

        let mut new_wrapper = wrapper.clone();
        new_wrapper.update_header(TxType::Wrapper(Box::new(WrapperTx::new(
            Fee {
                amount_per_gas_unit: DenominatedAmount::native(1.into()),
                token: shell.state.in_mem().native_token.clone(),
            },
            keypair_2.ref_to(),
            Epoch(0),
            WRAPPER_GAS_LIMIT.into(),
            None,
        ))));
        new_wrapper.add_section(Section::Authorization(Authorization::new(
            vec![new_wrapper.raw_header_hash()],
            [(0, keypair_2.clone())].into_iter().collect(),
            None,
        )));
        // This is a signature coming from the wrong signer which will be
        // rejected by the vp
        wrapper.add_section(Section::Authorization(Authorization::new(
            vec![wrapper.raw_header_hash()],
            [(0, keypair.clone())].into_iter().collect(),
            None,
        )));
        new_wrapper.add_section(Section::Authorization(Authorization::new(
            new_wrapper.sechashes(),
            [(0, keypair_2)].into_iter().collect(),
            None,
        )));
        wrapper.add_section(Section::Authorization(Authorization::new(
            wrapper.sechashes(),
            [(0, keypair)].into_iter().collect(),
            None,
        )));

        let mut processed_txs: Vec<ProcessedTx> = vec![];
        for tx in [&wrapper, &new_wrapper] {
            processed_txs.push(ProcessedTx {
                tx: tx.to_bytes().into(),
                result: TxResult {
                    code: ResultCode::Ok.into(),
                    info: "".into(),
                },
            })
        }

        // merkle tree root before finalize_block
        let root_pre = shell.shell.state.in_mem().block.tree.root();

        let event = &shell
            .finalize_block(FinalizeBlock {
                txs: processed_txs,
                ..Default::default()
            })
            .expect("Test failed");

        // the merkle tree root should not change after finalize_block
        let root_post = shell.shell.state.in_mem().block.tree.root();
        assert_eq!(root_pre.0, root_post.0);

        assert_eq!(event[0].event_type.to_string(), String::from("applied"));
        let code = event[0].attributes.get("code").unwrap().as_str();
        assert_eq!(code, String::from(ResultCode::InvalidTx).as_str());
        assert_eq!(event[1].event_type.to_string(), String::from("applied"));
        let code = event[1].attributes.get("code").unwrap().as_str();
        assert_eq!(code, String::from(ResultCode::Ok).as_str());

        // This hash must be present as succesfully added by the second
        // transaction
    }

    /// Test that if a transaction fails because of out-of-gas,
    ///  invalid signature or wrong section commitment, its hash
    /// is not committed to storage. Also checks that a tx failing for other
    /// reason has its hash written to storage.
    #[test]
    fn test_tx_hash_handling() {
        let (mut shell, _broadcaster, _, _) = setup();
        let keypair = crate::wallet::defaults::bertha_keypair();
        let mut out_of_gas_wrapper = {
            let tx_code = TestWasms::TxNoOp.read_bytes();
            let mut wrapper_tx =
                Tx::from_type(TxType::Wrapper(Box::new(WrapperTx::new(
                    Fee {
                        amount_per_gas_unit: DenominatedAmount::native(
                            1.into(),
                        ),
                        token: shell.state.in_mem().native_token.clone(),
                    },
                    keypair.ref_to(),
                    Epoch(0),
                    0.into(),
                    None,
                ))));
            wrapper_tx.header.chain_id = shell.chain_id.clone();
            wrapper_tx.set_data(Data::new(
                "Encrypted transaction data".as_bytes().to_owned(),
            ));
            wrapper_tx.set_code(Code::new(tx_code, None));
            wrapper_tx.add_section(Section::Authorization(Authorization::new(
                wrapper_tx.sechashes(),
                [(0, keypair.clone())].into_iter().collect(),
                None,
            )));
            wrapper_tx
        };

        let mut wasm_path = top_level_directory();
        // Write a key to trigger the vp to validate the signature
        wasm_path.push("wasm_for_tests/tx_write.wasm");
        let tx_code = std::fs::read(wasm_path)
            .expect("Expected a file at given code path");

        let mut unsigned_wrapper =
            Tx::from_type(TxType::Wrapper(Box::new(WrapperTx::new(
                Fee {
                    amount_per_gas_unit: DenominatedAmount::native(
                        Amount::zero(),
                    ),
                    token: shell.state.in_mem().native_token.clone(),
                },
                keypair.ref_to(),
                Epoch(0),
                WRAPPER_GAS_LIMIT.into(),
                None,
            ))));
        unsigned_wrapper.header.chain_id = shell.chain_id.clone();

        let mut failing_wrapper = unsigned_wrapper.clone();

        unsigned_wrapper.set_code(Code::new(tx_code, None));
        let addr = Address::from(&keypair.to_public());
        let key = Key::from(addr.to_db_key())
            .join(&Key::from("test".to_string().to_db_key()));
        unsigned_wrapper.set_data(Data::new(
            borsh::to_vec(&TxWriteData {
                key,
                value: "test".as_bytes().to_owned(),
            })
            .unwrap(),
        ));

        let mut wasm_path = top_level_directory();
        wasm_path.push("wasm_for_tests/tx_fail.wasm");
        let tx_code = std::fs::read(wasm_path)
            .expect("Expected a file at given code path");
        failing_wrapper.set_code(Code::new(tx_code, None));
        failing_wrapper.set_data(Data::new(
            "Encrypted transaction data".as_bytes().to_owned(),
        ));

        let mut wrong_commitment_wrapper = failing_wrapper.clone();
        let tx_code = TestWasms::TxInvalidData.read_bytes();
        wrong_commitment_wrapper.set_code(Code::new(tx_code, None));
        wrong_commitment_wrapper
            .sections
            .retain(|sec| !matches!(sec, Section::Data(_)));
        // Add some extra data to avoid having the same Tx hash as the
        // `failing_wrapper`
        wrong_commitment_wrapper.add_memo(&[0_u8]);

        let mut processed_txs: Vec<ProcessedTx> = vec![];
        for tx in [
            &mut out_of_gas_wrapper,
            &mut wrong_commitment_wrapper,
            &mut failing_wrapper,
        ] {
            tx.sign_raw(
                vec![keypair.clone()],
                vec![keypair.ref_to()].into_iter().collect(),
                None,
            );
        }
        for tx in [
            &mut out_of_gas_wrapper,
            &mut unsigned_wrapper,
            &mut wrong_commitment_wrapper,
            &mut failing_wrapper,
        ] {
            tx.sign_wrapper(keypair.clone());
            processed_txs.push(ProcessedTx {
                tx: tx.to_bytes().into(),
                result: TxResult {
                    code: ResultCode::Ok.into(),
                    info: "".into(),
                },
            })
        }

        // merkle tree root before finalize_block
        let root_pre = shell.shell.state.in_mem().block.tree.root();

        let event = &shell
            .finalize_block(FinalizeBlock {
                txs: processed_txs,
                ..Default::default()
            })
            .expect("Test failed");

        // the merkle tree root should not change after finalize_block
        let root_post = shell.shell.state.in_mem().block.tree.root();
        assert_eq!(root_pre.0, root_post.0);

        assert_eq!(event[0].event_type.to_string(), String::from("applied"));
        let code = event[0].attributes.get("code").unwrap().as_str();
        assert_eq!(code, String::from(ResultCode::InvalidTx).as_str());
        assert_eq!(event[1].event_type.to_string(), String::from("applied"));
        let code = event[1].attributes.get("code").unwrap().as_str();
        assert_eq!(code, String::from(ResultCode::Ok).as_str());
        let inner_tx_result = namada::tx::data::TxResult::<String>::from_str(
            event[1].attributes.get("batch").unwrap(),
        )
        .unwrap();
        let inner_result = inner_tx_result
            .batch_results
            .0
            .get(&unsigned_wrapper.first_commitments().unwrap().get_hash())
            .unwrap();
        assert!(inner_result.as_ref().is_ok_and(|res| !res.is_accepted()));
        assert_eq!(event[2].event_type.to_string(), String::from("applied"));
        let code = event[2].attributes.get("code").unwrap().as_str();
        assert_eq!(code, String::from(ResultCode::Ok).as_str());
        let inner_tx_result = namada::tx::data::TxResult::<String>::from_str(
            event[2].attributes.get("batch").unwrap(),
        )
        .unwrap();
        let inner_result = inner_tx_result
            .batch_results
            .0
            .get(
                &wrong_commitment_wrapper
                    .first_commitments()
                    .unwrap()
                    .get_hash(),
            )
            .unwrap();
        assert!(inner_result.is_err());
        assert_eq!(event[3].event_type.to_string(), String::from("applied"));
        let code = event[3].attributes.get("code").unwrap().as_str();
        assert_eq!(code, String::from(ResultCode::Ok).as_str());
        let inner_tx_result = namada::tx::data::TxResult::<String>::from_str(
            event[3].attributes.get("batch").unwrap(),
        )
        .unwrap();
        let inner_result = inner_tx_result
            .batch_results
            .0
            .get(&failing_wrapper.first_commitments().unwrap().get_hash())
            .unwrap();
        assert!(inner_result.is_err());

        for valid_wrapper in [
            &out_of_gas_wrapper,
            &unsigned_wrapper,
            &wrong_commitment_wrapper,
        ] {
            assert!(
                !shell.state.write_log().has_replay_protection_entry(
                    &valid_wrapper.raw_header_hash()
                )
            );
            assert!(
                shell
                    .state
                    .write_log()
                    .has_replay_protection_entry(&valid_wrapper.header_hash())
            );
        }
        assert!(
            shell.state.write_log().has_replay_protection_entry(
                &failing_wrapper.raw_header_hash()
            )
        );
        assert!(
            !shell
                .state
                .write_log()
                .has_replay_protection_entry(&failing_wrapper.header_hash())
        );

        // Commit to check the hashes from storage
        shell.commit();
        for valid_wrapper in [
            out_of_gas_wrapper,
            unsigned_wrapper,
            wrong_commitment_wrapper,
        ] {
            assert!(
                !shell
                    .state
                    .has_replay_protection_entry(
                        &valid_wrapper.raw_header_hash()
                    )
                    .unwrap()
            );
            assert!(
                shell
                    .state
                    .has_replay_protection_entry(&valid_wrapper.header_hash())
                    .unwrap()
            );
        }
        assert!(
            shell
                .state
                .has_replay_protection_entry(&failing_wrapper.raw_header_hash())
                .unwrap()
        );
        assert!(
            !shell
                .state
                .has_replay_protection_entry(&failing_wrapper.header_hash())
                .unwrap()
        );
    }

    #[test]
    /// Test that the hash of the wrapper transaction is committed to storage
    /// even if the wrapper tx fails. The inner transaction hash must not be
    /// inserted
    fn test_commits_hash_if_wrapper_failure() {
        let (mut shell, _, _, _) = setup();
        let keypair = gen_keypair();

        let mut wrapper =
            Tx::from_type(TxType::Wrapper(Box::new(WrapperTx::new(
                Fee {
                    amount_per_gas_unit: DenominatedAmount::native(0.into()),
                    token: shell.state.in_mem().native_token.clone(),
                },
                keypair.ref_to(),
                Epoch(0),
                0.into(),
                None,
            ))));
        wrapper.header.chain_id = shell.chain_id.clone();
        wrapper.set_code(Code::new("wasm_code".as_bytes().to_owned(), None));
        wrapper.set_data(Data::new(
            "Encrypted transaction data".as_bytes().to_owned(),
        ));
        wrapper.add_section(Section::Authorization(Authorization::new(
            wrapper.sechashes(),
            [(0, keypair)].into_iter().collect(),
            None,
        )));

        let wrapper_hash = wrapper.header_hash();

        // Invalid wrapper tx that should lead to a commitment of the wrapper
        // hash and no commitment of the inner hash
        let processed_txs = vec![ProcessedTx {
            tx: wrapper.to_bytes().into(),
            result: TxResult {
                code: ResultCode::Ok.into(),
                info: "".into(),
            },
        }];
        // merkle tree root before finalize_block
        let root_pre = shell.shell.state.in_mem().block.tree.root();

        let event = &shell
            .finalize_block(FinalizeBlock {
                txs: processed_txs,
                ..Default::default()
            })
            .expect("Test failed");

        // the merkle tree root should not change after finalize_block
        let root_post = shell.shell.state.in_mem().block.tree.root();
        assert_eq!(root_pre.0, root_post.0);

        assert_eq!(event[0].event_type.to_string(), String::from("applied"));
        let code = event[0]
            .attributes
            .get("code")
            .expect("Test failed")
            .as_str();
        assert_eq!(code, String::from(ResultCode::InvalidTx).as_str());

        assert!(
            shell
                .state
                .write_log()
                .has_replay_protection_entry(&wrapper_hash)
        );
        assert!(
            !shell
                .state
                .write_log()
                .has_replay_protection_entry(&wrapper.raw_header_hash())
        );
    }

    // Test that the fees are paid even if the inner transaction fails and its
    // modifications are dropped
    #[test]
    fn test_fee_payment_if_invalid_inner_tx() {
        let (mut shell, _, _, _) = setup();
        let keypair = crate::wallet::defaults::albert_keypair();

        let mut wrapper =
            Tx::from_type(TxType::Wrapper(Box::new(WrapperTx::new(
                Fee {
                    amount_per_gas_unit: DenominatedAmount::native(100.into()),
                    token: shell.state.in_mem().native_token.clone(),
                },
                keypair.ref_to(),
                Epoch(0),
                WRAPPER_GAS_LIMIT.into(),
                None,
            ))));
        wrapper.header.chain_id = shell.chain_id.clone();
        wrapper.set_code(Code::new(TestWasms::TxFail.read_bytes(), None));
        wrapper.set_data(Data::new("transaction data".as_bytes().to_owned()));
        wrapper.add_section(Section::Authorization(Authorization::new(
            wrapper.sechashes(),
            [(0, keypair.clone())].into_iter().collect(),
            None,
        )));

        let fee_amount =
            wrapper.header().wrapper().unwrap().get_tx_fee().unwrap();
        let fee_amount = namada::token::denom_to_amount(
            fee_amount,
            &wrapper.header().wrapper().unwrap().fee.token,
            &shell.state,
        )
        .unwrap();
        let signer_balance = namada::token::read_balance(
            &shell.state,
            &shell.state.in_mem().native_token,
            &wrapper.header().wrapper().unwrap().fee_payer(),
        )
        .unwrap();

        let processed_tx = ProcessedTx {
            tx: wrapper.to_bytes().into(),
            result: TxResult {
                code: ResultCode::Ok.into(),
                info: "".into(),
            },
        };

        let event = &shell
            .finalize_block(FinalizeBlock {
                txs: vec![processed_tx],
                ..Default::default()
            })
            .expect("Test failed")[0];

        // Check balance of fee payer
        assert_eq!(event.event_type.to_string(), String::from("applied"));
        let code = event.attributes.get("code").expect("Test failed").as_str();
        assert_eq!(code, String::from(ResultCode::Ok).as_str());
        let inner_tx_result = namada::tx::data::TxResult::<String>::from_str(
            event.attributes.get("batch").unwrap(),
        )
        .unwrap();
        let inner_result = inner_tx_result
            .batch_results
            .0
            .get(&wrapper.first_commitments().unwrap().get_hash())
            .unwrap();
        assert!(inner_result.is_err());

        let new_signer_balance = namada::token::read_balance(
            &shell.state,
            &shell.state.in_mem().native_token,
            &wrapper.header().wrapper().unwrap().fee_payer(),
        )
        .unwrap();
        assert_eq!(
            new_signer_balance,
            signer_balance.checked_sub(fee_amount).unwrap()
        )
    }

    // Test that if the fee payer doesn't have enough funds for fee payment the
    // ledger drains their balance. Note that because of the checks in process
    // proposal this scenario should never happen
    #[test]
    fn test_fee_payment_if_insufficient_balance() {
        let (mut shell, _, _, _) = setup();
        let keypair = gen_keypair();
        let native_token = shell.state.in_mem().native_token.clone();

        // Credit some tokens for fee payment
        let initial_balance = token::Amount::native_whole(1);
        namada::token::credit_tokens(
            &mut shell.state,
            &native_token,
            &Address::from(&keypair.to_public()),
            initial_balance,
        )
        .unwrap();
        let balance_key = token::storage_key::balance_key(
            &native_token,
            &Address::from(&keypair.to_public()),
        );
        let balance: Amount =
            shell.state.read(&balance_key).unwrap().unwrap_or_default();
        assert_eq!(balance, initial_balance);

        let mut wrapper =
            Tx::from_type(TxType::Wrapper(Box::new(WrapperTx::new(
                Fee {
                    amount_per_gas_unit: DenominatedAmount::native(100.into()),
                    token: native_token.clone(),
                },
                keypair.ref_to(),
                Epoch(0),
                WRAPPER_GAS_LIMIT.into(),
                None,
            ))));
        wrapper.header.chain_id = shell.chain_id.clone();
        wrapper.set_code(Code::new("wasm_code".as_bytes().to_owned(), None));
        wrapper.set_data(Data::new(
            "Encrypted transaction data".as_bytes().to_owned(),
        ));
        wrapper.add_section(Section::Authorization(Authorization::new(
            wrapper.sechashes(),
            [(0, keypair.clone())].into_iter().collect(),
            None,
        )));

        // Check that the fees are higher than the initial balance of the fee
        // payer
        let fee_amount =
            wrapper.header().wrapper().unwrap().get_tx_fee().unwrap();
        let fee_amount = namada::token::denom_to_amount(
            fee_amount,
            &wrapper.header().wrapper().unwrap().fee.token,
            &shell.state,
        )
        .unwrap();
        assert!(fee_amount > initial_balance);

        let processed_tx = ProcessedTx {
            tx: wrapper.to_bytes().into(),
            result: TxResult {
                code: ResultCode::Ok.into(),
                info: "".into(),
            },
        };

        let event = &shell
            .finalize_block(FinalizeBlock {
                txs: vec![processed_tx],
                ..Default::default()
            })
            .expect("Test failed")[0];

        // Check balance of fee payer is 0
        assert_eq!(event.event_type.to_string(), String::from("applied"));
        let code = event.attributes.get("code").expect("Test failed").as_str();
        assert_eq!(code, String::from(ResultCode::InvalidTx).as_str());
        let balance: Amount =
            shell.state.read(&balance_key).unwrap().unwrap_or_default();

        assert_eq!(balance, 0.into())
    }

    // Test that the fees collected from a block are withdrew from the wrapper
    // signer and credited to the block proposer
    #[test]
    fn test_fee_payment_to_block_proposer() {
        let (mut shell, _, _, _) = setup();

        let validator = shell.mode.get_validator_address().unwrap().to_owned();
        let pos_params =
            namada_proof_of_stake::storage::read_pos_params(&shell.state)
                .unwrap();
        let consensus_key =
            namada_proof_of_stake::storage::validator_consensus_key_handle(
                &validator,
            )
            .get(&shell.state, Epoch::default(), &pos_params)
            .unwrap()
            .unwrap();
        let proposer_address = HEXUPPER
            .decode(consensus_key.tm_raw_hash().as_bytes())
            .unwrap();

        let proposer_balance = namada::token::read_balance(
            &shell.state,
            &shell.state.in_mem().native_token,
            &validator,
        )
        .unwrap();

        let mut wasm_path = top_level_directory();
        wasm_path.push("wasm_for_tests/tx_no_op.wasm");
        let tx_code = std::fs::read(wasm_path)
            .expect("Expected a file at given code path");
        let mut wrapper =
            Tx::from_type(TxType::Wrapper(Box::new(WrapperTx::new(
                Fee {
                    amount_per_gas_unit: DenominatedAmount::native(1.into()),
                    token: shell.state.in_mem().native_token.clone(),
                },
                crate::wallet::defaults::albert_keypair().ref_to(),
                Epoch(0),
                5_000_000.into(),
                None,
            ))));
        wrapper.header.chain_id = shell.chain_id.clone();
        wrapper.set_code(Code::new(tx_code, None));
        wrapper.set_data(Data::new("Transaction data".as_bytes().to_owned()));
        wrapper.add_section(Section::Authorization(Authorization::new(
            wrapper.sechashes(),
            [(0, crate::wallet::defaults::albert_keypair())]
                .into_iter()
                .collect(),
            None,
        )));
        let fee_amount =
            wrapper.header().wrapper().unwrap().get_tx_fee().unwrap();
        let fee_amount = namada::token::denom_to_amount(
            fee_amount,
            &wrapper.header().wrapper().unwrap().fee.token,
            &shell.state,
        )
        .unwrap();

        let signer_balance = namada::token::read_balance(
            &shell.state,
            &shell.state.in_mem().native_token,
            &wrapper.header().wrapper().unwrap().fee_payer(),
        )
        .unwrap();

        let processed_tx = ProcessedTx {
            tx: wrapper.to_bytes().into(),
            result: TxResult {
                code: ResultCode::Ok.into(),
                info: "".into(),
            },
        };

        let event = &shell
            .finalize_block(FinalizeBlock {
                txs: vec![processed_tx],
                proposer_address,
                ..Default::default()
            })
            .expect("Test failed")[0];

        // Check fee payment
        assert_eq!(event.event_type.to_string(), String::from("applied"));
        let code = event.attributes.get("code").expect("Test failed").as_str();
        assert_eq!(code, String::from(ResultCode::Ok).as_str());

        let new_proposer_balance = namada::token::read_balance(
            &shell.state,
            &shell.state.in_mem().native_token,
            &validator,
        )
        .unwrap();
        assert_eq!(
            new_proposer_balance,
            proposer_balance.checked_add(fee_amount).unwrap()
        );

        let new_signer_balance = namada::token::read_balance(
            &shell.state,
            &shell.state.in_mem().native_token,
            &wrapper.header().wrapper().unwrap().fee_payer(),
        )
        .unwrap();
        assert_eq!(
            new_signer_balance,
            signer_balance.checked_sub(fee_amount).unwrap()
        )
    }

    #[test]
    fn test_ledger_slashing() -> namada::state::StorageResult<()> {
        let num_validators = 7_u64;
        let (mut shell, _recv, _, _) = setup_with_cfg(SetupCfg {
            last_height: 0,
            num_validators,
            ..Default::default()
        });
        let mut params = read_pos_params(&shell.state).unwrap();
        params.owned.unbonding_len = 4;
        write_pos_params(&mut shell.state, &params.owned)?;

        let validator_set: Vec<WeightedValidator> =
            read_consensus_validator_set_addresses_with_stake(
                &shell.state,
                Epoch::default(),
            )
            .unwrap()
            .into_iter()
            .collect();

        let val1 = validator_set[0].clone();
        let val2 = validator_set[1].clone();

        let initial_stake = val1.bonded_stake;
        let total_initial_stake = num_validators * initial_stake;

        let get_pkh = |address, epoch| {
            let ck = validator_consensus_key_handle(&address)
                .get(&shell.state, epoch, &params)
                .unwrap()
                .unwrap();
            let hash_string = tm_consensus_key_raw_hash(&ck);
            let vec = HEXUPPER.decode(hash_string.as_bytes()).unwrap();
            let res: [u8; 20] = TryFrom::try_from(vec).unwrap();
            res
        };

        let mut all_pkhs: Vec<[u8; 20]> = Vec::new();
        let mut behaving_pkhs: Vec<[u8; 20]> = Vec::new();
        for (idx, validator) in validator_set.iter().enumerate() {
            // Every validator should be in the consensus set
            assert_eq!(
                validator_state_handle(&validator.address)
                    .get(&shell.state, Epoch::default(), &params)
                    .unwrap(),
                Some(ValidatorState::Consensus)
            );
            all_pkhs.push(get_pkh(validator.address.clone(), Epoch::default()));
            if idx > 1_usize {
                behaving_pkhs
                    .push(get_pkh(validator.address.clone(), Epoch::default()));
            }
        }

        let pkh1 = all_pkhs[0];
        let pkh2 = all_pkhs[1];

        // Finalize block 1 (no votes since this is the first block)
        next_block_for_inflation(&mut shell, pkh1.to_vec(), vec![], None);

        let votes = get_default_true_votes(
            &shell.state,
            shell.state.in_mem().block.epoch,
        );
        assert!(!votes.is_empty());
        assert_eq!(votes.len(), 7_usize);

        // For block 2, include the evidences found for block 1.
        // NOTE: Only the type, height, and validator address fields from the
        // Misbehavior struct are used in Namada
        let byzantine_validators = vec![
            Misbehavior {
                kind: MisbehaviorKind::DuplicateVote,
                validator: Validator {
                    address: pkh1,
                    power: Default::default(),
                },
                height: 1_u32.into(),
                time: tendermint::Time::unix_epoch(),
                total_voting_power: Default::default(),
            },
            Misbehavior {
                kind: MisbehaviorKind::LightClientAttack,
                validator: Validator {
                    address: pkh2,
                    power: Default::default(),
                },
                height: 2_u32.into(),
                time: tendermint::Time::unix_epoch(),
                total_voting_power: Default::default(),
            },
        ];
        next_block_for_inflation(
            &mut shell,
            pkh1.to_vec(),
            votes,
            Some(byzantine_validators),
        );

        let processing_epoch = shell.state.in_mem().block.epoch
            + params.unbonding_len
            + 1_u64
            + params.cubic_slashing_window_length;

        // Check that the ValidatorState, enqueued slashes, and validator sets
        // are properly updated
        assert_eq!(
            validator_state_handle(&val1.address)
                .get(&shell.state, Epoch::default(), &params)
                .unwrap(),
            Some(ValidatorState::Consensus)
        );
        assert_eq!(
            validator_state_handle(&val2.address)
                .get(&shell.state, Epoch::default(), &params)
                .unwrap(),
            Some(ValidatorState::Consensus)
        );
        assert!(
            enqueued_slashes_handle()
                .at(&Epoch::default())
                .is_empty(&shell.state)?
        );
        assert_eq!(
            get_num_consensus_validators(&shell.state, Epoch::default())
                .unwrap(),
            7_u64
        );
        for epoch in Epoch::default().next().iter_range(params.pipeline_len) {
            assert_eq!(
                validator_state_handle(&val1.address)
                    .get(&shell.state, epoch, &params)
                    .unwrap(),
                Some(ValidatorState::Jailed)
            );
            assert_eq!(
                validator_state_handle(&val2.address)
                    .get(&shell.state, epoch, &params)
                    .unwrap(),
                Some(ValidatorState::Jailed)
            );
            assert!(
                enqueued_slashes_handle()
                    .at(&epoch)
                    .is_empty(&shell.state)?
            );
            assert_eq!(
                get_num_consensus_validators(&shell.state, epoch).unwrap(),
                5_u64
            );
        }
        assert!(
            !enqueued_slashes_handle()
                .at(&processing_epoch)
                .is_empty(&shell.state)?
        );

        // Advance to the processing epoch
        loop {
            let votes = get_default_true_votes(
                &shell.state,
                shell.state.in_mem().block.epoch,
            );
            next_block_for_inflation(
                &mut shell,
                pkh1.to_vec(),
                votes.clone(),
                None,
            );
            // println!(
            //     "Block {} epoch {}",
            //     shell.state.in_mem().block.height,
            //     shell.state.in_mem().block.epoch
            // );
            if shell.state.in_mem().block.epoch == processing_epoch {
                // println!("Reached processing epoch");
                break;
            } else {
                assert!(
                    enqueued_slashes_handle()
                        .at(&shell.state.in_mem().block.epoch)
                        .is_empty(&shell.state)?
                );
                let stake1 = read_validator_stake(
                    &shell.state,
                    &params,
                    &val1.address,
                    shell.state.in_mem().block.epoch,
                )?;
                let stake2 = read_validator_stake(
                    &shell.state,
                    &params,
                    &val2.address,
                    shell.state.in_mem().block.epoch,
                )?;
                let total_stake = read_total_stake(
                    &shell.state,
                    &params,
                    shell.state.in_mem().block.epoch,
                )?;
                assert_eq!(stake1, initial_stake);
                assert_eq!(stake2, initial_stake);
                assert_eq!(total_stake, total_initial_stake);
            }
        }

        let num_slashes =
            namada::state::iter_prefix_bytes(&shell.state, &slashes_prefix())?
                .filter(|kv_res| {
                    let (k, _v) = kv_res.as_ref().unwrap();
                    is_validator_slashes_key(k).is_some()
                })
                .count();

        assert_eq!(num_slashes, 2);
        assert_eq!(
            validator_slashes_handle(&val1.address)
                .len(&shell.state)
                .unwrap(),
            1_u64
        );
        assert_eq!(
            validator_slashes_handle(&val2.address)
                .len(&shell.state)
                .unwrap(),
            1_u64
        );

        let slash1 = validator_slashes_handle(&val1.address)
            .get(&shell.state, 0)?
            .unwrap();
        let slash2 = validator_slashes_handle(&val2.address)
            .get(&shell.state, 0)?
            .unwrap();

        assert_eq!(slash1.r#type, SlashType::DuplicateVote);
        assert_eq!(slash2.r#type, SlashType::LightClientAttack);
        assert_eq!(slash1.epoch, Epoch::default());
        assert_eq!(slash2.epoch, Epoch::default());

        // Each validator has equal weight in this test, and two have been
        // slashed
        let frac = Dec::two() / Dec::new(7, 0).unwrap();
        let cubic_rate = Dec::new(9, 0).unwrap() * frac * frac;

        assert_eq!(slash1.rate, cubic_rate);
        assert_eq!(slash2.rate, cubic_rate);

        // Check that there are still 5 consensus validators and the 2
        // misbehaving ones are still jailed
        for epoch in shell
            .state
            .in_mem()
            .block
            .epoch
            .iter_range(params.pipeline_len + 1)
        {
            assert_eq!(
                validator_state_handle(&val1.address)
                    .get(&shell.state, epoch, &params)
                    .unwrap(),
                Some(ValidatorState::Jailed)
            );
            assert_eq!(
                validator_state_handle(&val2.address)
                    .get(&shell.state, epoch, &params)
                    .unwrap(),
                Some(ValidatorState::Jailed)
            );
            assert_eq!(
                get_num_consensus_validators(&shell.state, epoch).unwrap(),
                5_u64
            );
        }

        // Check that the deltas at the pipeline epoch are slashed
        let pipeline_epoch =
            shell.state.in_mem().block.epoch + params.pipeline_len;
        let stake1 = read_validator_stake(
            &shell.state,
            &params,
            &val1.address,
            pipeline_epoch,
        )?;
        let stake2 = read_validator_stake(
            &shell.state,
            &params,
            &val2.address,
            pipeline_epoch,
        )?;
        let total_stake =
            read_total_stake(&shell.state, &params, pipeline_epoch)?;

        let expected_slashed = initial_stake.mul_ceil(cubic_rate);

        println!(
            "Initial stake = {}\nCubic rate = {}\nExpected slashed = {}\n",
            initial_stake.to_string_native(),
            cubic_rate,
            expected_slashed.to_string_native()
        );

        assert!(
            (stake1.change() - (initial_stake - expected_slashed).change())
                .abs()
                <= 1.into()
        );
        assert!(
            (stake2.change() - (initial_stake - expected_slashed).change())
                .abs()
                <= 1.into()
        );
        assert_eq!(total_stake, total_initial_stake - 2u64 * expected_slashed);

        // Unjail one of the validators
        let current_epoch = shell.state.in_mem().block.epoch;
        unjail_validator(&mut shell.state, &val1.address, current_epoch)?;
        let pipeline_epoch = current_epoch + params.pipeline_len;

        // Check that the state is the same until the pipeline epoch, at which
        // point one validator is unjailed
        for epoch in shell
            .state
            .in_mem()
            .block
            .epoch
            .iter_range(params.pipeline_len)
        {
            assert_eq!(
                validator_state_handle(&val1.address)
                    .get(&shell.state, epoch, &params)
                    .unwrap(),
                Some(ValidatorState::Jailed)
            );
            assert_eq!(
                validator_state_handle(&val2.address)
                    .get(&shell.state, epoch, &params)
                    .unwrap(),
                Some(ValidatorState::Jailed)
            );
            assert_eq!(
                get_num_consensus_validators(&shell.state, epoch).unwrap(),
                5_u64
            );
        }
        assert_eq!(
            validator_state_handle(&val1.address)
                .get(&shell.state, pipeline_epoch, &params)
                .unwrap(),
            Some(ValidatorState::Consensus)
        );
        assert_eq!(
            validator_state_handle(&val2.address)
                .get(&shell.state, pipeline_epoch, &params)
                .unwrap(),
            Some(ValidatorState::Jailed)
        );
        assert_eq!(
            get_num_consensus_validators(&shell.state, pipeline_epoch).unwrap(),
            6_u64
        );

        Ok(())
    }

    /// NOTE: must call `get_default_true_votes` before every call to
    /// `next_block_for_inflation`
    #[test]
    fn test_multiple_misbehaviors() -> namada::state::StorageResult<()> {
        for num_validators in &[4_u64, 6_u64, 9_u64] {
            tracing::debug!("\nNUM VALIDATORS = {}", num_validators);
            test_multiple_misbehaviors_by_num_vals(*num_validators)?;
        }
        Ok(())
    }

    /// Current test procedure (prefixed by epoch in which the event occurs):
    /// 0) Validator initial stake of 00_000
    /// 1) Delegate 37_231 to validator
    /// 1) Self-unbond 84_654
    /// 2) Unbond delegation of 18_000
    /// 3) Self-bond 9_123
    /// 4) Self-unbond 15_000
    /// 5) Delegate 8_144 to validator
    /// 6) Discover misbehavior in epoch 3
    /// 7) Discover misbehavior in epoch 4
    fn test_multiple_misbehaviors_by_num_vals(
        num_validators: u64,
    ) -> namada::state::StorageResult<()> {
        // Setup the network with pipeline_len = 2, unbonding_len = 4
        // let num_validators = 8_u64;
        let (mut shell, _recv, _, _) = setup_with_cfg(SetupCfg {
            last_height: 0,
            num_validators,
            ..Default::default()
        });
        let mut params = read_pos_params(&shell.state).unwrap();
        params.owned.unbonding_len = 4;
        params.owned.max_validator_slots = 50;
        write_pos_params(&mut shell.state, &params.owned)?;

        // Slash pool balance
        let nam_address = shell.state.in_mem().native_token.clone();
        let slash_balance_key = token::storage_key::balance_key(
            &nam_address,
            &namada_proof_of_stake::SLASH_POOL_ADDRESS,
        );
        let slash_pool_balance_init: token::Amount = shell
            .state
            .read(&slash_balance_key)
            .expect("must be able to read")
            .unwrap_or_default();
        debug_assert_eq!(slash_pool_balance_init, token::Amount::zero());

        let consensus_set: Vec<WeightedValidator> =
            read_consensus_validator_set_addresses_with_stake(
                &shell.state,
                Epoch::default(),
            )
            .unwrap()
            .into_iter()
            .collect();

        let val1 = consensus_set[0].clone();
        let pkh1 = get_pkh_from_address(
            &shell.state,
            &params,
            val1.address.clone(),
            Epoch::default(),
        );

        let initial_stake = val1.bonded_stake;
        let total_initial_stake = num_validators * initial_stake;

        // Finalize block 1
        next_block_for_inflation(&mut shell, pkh1.to_vec(), vec![], None);

        let votes = get_default_true_votes(&shell.state, Epoch::default());
        assert!(!votes.is_empty());

        // Advance to epoch 1 and
        // 1. Delegate 67231 NAM to validator
        // 2. Validator self-unbond 154654 NAM
        let (current_epoch, _) = advance_epoch(&mut shell, &pkh1, &votes, None);
        assert_eq!(shell.state.in_mem().block.epoch.0, 1_u64);

        // Make an account with balance and delegate some tokens
        let delegator = address::testing::gen_implicit_address();
        let del_1_amount = token::Amount::native_whole(37_231);
        let staking_token = shell.state.in_mem().native_token.clone();
        namada::token::credit_tokens(
            &mut shell.state,
            &staking_token,
            &delegator,
            token::Amount::native_whole(200_000),
        )
        .unwrap();
        namada_proof_of_stake::bond_tokens(
            &mut shell.state,
            Some(&delegator),
            &val1.address,
            del_1_amount,
            current_epoch,
            None,
        )
        .unwrap();

        // Self-unbond
        let self_unbond_1_amount = token::Amount::native_whole(84_654);
        namada_proof_of_stake::unbond_tokens(
            &mut shell.state,
            None,
            &val1.address,
            self_unbond_1_amount,
            current_epoch,
            false,
        )
        .unwrap();

        let val_stake = namada_proof_of_stake::storage::read_validator_stake(
            &shell.state,
            &params,
            &val1.address,
            current_epoch + params.pipeline_len,
        )
        .unwrap();

        let total_stake = namada_proof_of_stake::storage::read_total_stake(
            &shell.state,
            &params,
            current_epoch + params.pipeline_len,
        )
        .unwrap();

        assert_eq!(
            val_stake,
            initial_stake + del_1_amount - self_unbond_1_amount
        );
        assert_eq!(
            total_stake,
            total_initial_stake + del_1_amount - self_unbond_1_amount
        );

        // Advance to epoch 2 and
        // 1. Unbond 18000 NAM from delegation
        let votes = get_default_true_votes(
            &shell.state,
            shell.state.in_mem().block.epoch,
        );
        let (current_epoch, _) = advance_epoch(&mut shell, &pkh1, &votes, None);
        tracing::debug!("\nUnbonding in epoch 2");
        let del_unbond_1_amount = token::Amount::native_whole(18_000);
        namada_proof_of_stake::unbond_tokens(
            &mut shell.state,
            Some(&delegator),
            &val1.address,
            del_unbond_1_amount,
            current_epoch,
            false,
        )
        .unwrap();

        let val_stake = namada_proof_of_stake::storage::read_validator_stake(
            &shell.state,
            &params,
            &val1.address,
            current_epoch + params.pipeline_len,
        )
        .unwrap();
        let total_stake = namada_proof_of_stake::storage::read_total_stake(
            &shell.state,
            &params,
            current_epoch + params.pipeline_len,
        )
        .unwrap();
        assert_eq!(
            val_stake,
            initial_stake + del_1_amount
                - self_unbond_1_amount
                - del_unbond_1_amount
        );
        assert_eq!(
            total_stake,
            total_initial_stake + del_1_amount
                - self_unbond_1_amount
                - del_unbond_1_amount
        );

        // Advance to epoch 3 and
        // 1. Validator self-bond 9123 NAM
        let votes = get_default_true_votes(
            &shell.state,
            shell.state.in_mem().block.epoch,
        );
        let (current_epoch, _) = advance_epoch(&mut shell, &pkh1, &votes, None);
        tracing::debug!("\nBonding in epoch 3");

        let self_bond_1_amount = token::Amount::native_whole(9_123);
        namada_proof_of_stake::bond_tokens(
            &mut shell.state,
            None,
            &val1.address,
            self_bond_1_amount,
            current_epoch,
            None,
        )
        .unwrap();

        // Advance to epoch 4
        // 1. Validator self-unbond 15000 NAM
        let votes = get_default_true_votes(
            &shell.state,
            shell.state.in_mem().block.epoch,
        );
        let (current_epoch, _) = advance_epoch(&mut shell, &pkh1, &votes, None);
        assert_eq!(current_epoch.0, 4_u64);

        let self_unbond_2_amount = token::Amount::native_whole(15_000);
        namada_proof_of_stake::unbond_tokens(
            &mut shell.state,
            None,
            &val1.address,
            self_unbond_2_amount,
            current_epoch,
            false,
        )
        .unwrap();

        // Advance to epoch 5 and
        // Delegate 8144 NAM to validator
        let votes = get_default_true_votes(
            &shell.state,
            shell.state.in_mem().block.epoch,
        );
        let (current_epoch, _) = advance_epoch(&mut shell, &pkh1, &votes, None);
        assert_eq!(current_epoch.0, 5_u64);
        tracing::debug!("Delegating in epoch 5");

        // Delegate
        let del_2_amount = token::Amount::native_whole(8_144);
        namada_proof_of_stake::bond_tokens(
            &mut shell.state,
            Some(&delegator),
            &val1.address,
            del_2_amount,
            current_epoch,
            None,
        )
        .unwrap();

        tracing::debug!("Advancing to epoch 6");

        // Advance to epoch 6
        let votes = get_default_true_votes(
            &shell.state,
            shell.state.in_mem().block.epoch,
        );
        let (current_epoch, _) = advance_epoch(&mut shell, &pkh1, &votes, None);
        assert_eq!(current_epoch.0, 6_u64);

        // Discover a misbehavior committed in epoch 3
        // NOTE: Only the type, height, and validator address fields from the
        // Misbehavior struct are used in Namada
        let misbehavior_epoch = Epoch(3_u64);
        let height = shell.state.in_mem().block.pred_epochs.first_block_heights
            [misbehavior_epoch.0 as usize];
        let misbehaviors = vec![Misbehavior {
            kind: MisbehaviorKind::DuplicateVote,
            validator: Validator {
                address: pkh1,
                power: Default::default(),
            },
            height: height.try_into().unwrap(),
            time: tendermint::Time::unix_epoch(),
            total_voting_power: Default::default(),
        }];
        let votes = get_default_true_votes(
            &shell.state,
            shell.state.in_mem().block.epoch,
        );
        next_block_for_inflation(
            &mut shell,
            pkh1.to_vec(),
            votes.clone(),
            Some(misbehaviors),
        );

        // Assertions
        assert_eq!(current_epoch.0, 6_u64);
        let processing_epoch = misbehavior_epoch
            + params.unbonding_len
            + 1_u64
            + params.cubic_slashing_window_length;
        let enqueued_slash = enqueued_slashes_handle()
            .at(&processing_epoch)
            .at(&val1.address)
            .get(&shell.state, &height.0)
            .unwrap()
            .unwrap();
        assert_eq!(enqueued_slash.epoch, misbehavior_epoch);
        assert_eq!(enqueued_slash.r#type, SlashType::DuplicateVote);
        assert_eq!(enqueued_slash.rate, Dec::zero());
        let last_slash =
            namada_proof_of_stake::storage::read_validator_last_slash_epoch(
                &shell.state,
                &val1.address,
            )
            .unwrap();
        assert_eq!(last_slash, Some(misbehavior_epoch));
        assert!(
            namada_proof_of_stake::storage::validator_slashes_handle(
                &val1.address
            )
            .is_empty(&shell.state)
            .unwrap()
        );

        tracing::debug!("Advancing to epoch 7");

        // Advance to epoch 7
        let (current_epoch, _) = advance_epoch(&mut shell, &pkh1, &votes, None);

        // Discover two more misbehaviors, one committed in epoch 3, one in
        // epoch 4
        let height4 =
            shell.state.in_mem().block.pred_epochs.first_block_heights[4];
        let misbehaviors = vec![
            Misbehavior {
                kind: MisbehaviorKind::DuplicateVote,
                validator: Validator {
                    address: pkh1,
                    power: Default::default(),
                },
                height: height.next_height().try_into().unwrap(),
                time: tendermint::Time::unix_epoch(),
                total_voting_power: Default::default(),
            },
            Misbehavior {
                kind: MisbehaviorKind::DuplicateVote,
                validator: Validator {
                    address: pkh1,
                    power: Default::default(),
                },
                height: height4.try_into().unwrap(),
                time: tendermint::Time::unix_epoch(),
                total_voting_power: Default::default(),
            },
        ];
        let votes = get_default_true_votes(
            &shell.state,
            shell.state.in_mem().block.epoch,
        );
        next_block_for_inflation(
            &mut shell,
            pkh1.to_vec(),
            votes,
            Some(misbehaviors),
        );
        assert_eq!(current_epoch.0, 7_u64);
        let enqueued_slashes_8 = enqueued_slashes_handle()
            .at(&processing_epoch)
            .at(&val1.address);
        let enqueued_slashes_9 = enqueued_slashes_handle()
            .at(&processing_epoch.next())
            .at(&val1.address);

        let num_enqueued_8 =
            enqueued_slashes_8.iter(&shell.state).unwrap().count();
        let num_enqueued_9 =
            enqueued_slashes_9.iter(&shell.state).unwrap().count();

        assert_eq!(num_enqueued_8, 2);
        assert_eq!(num_enqueued_9, 1);
        let last_slash =
            namada_proof_of_stake::storage::read_validator_last_slash_epoch(
                &shell.state,
                &val1.address,
            )
            .unwrap();
        assert_eq!(last_slash, Some(Epoch(4)));
        assert!(
            namada_proof_of_stake::is_validator_frozen(
                &shell.state,
                &val1.address,
                current_epoch,
                &params
            )
            .unwrap()
        );
        assert!(
            namada_proof_of_stake::storage::validator_slashes_handle(
                &val1.address
            )
            .is_empty(&shell.state)
            .unwrap()
        );

        let pre_stake_10 =
            namada_proof_of_stake::storage::read_validator_stake(
                &shell.state,
                &params,
                &val1.address,
                Epoch(10),
            )
            .unwrap();
        assert_eq!(
            pre_stake_10,
            initial_stake + del_1_amount
                - self_unbond_1_amount
                - del_unbond_1_amount
                + self_bond_1_amount
                - self_unbond_2_amount
                + del_2_amount
        );

        tracing::debug!("\nNow processing the infractions\n");

        // Advance to epoch 9, where the infractions committed in epoch 3 will
        // be processed
        let votes = get_default_true_votes(
            &shell.state,
            shell.state.in_mem().block.epoch,
        );
        let _ = advance_epoch(&mut shell, &pkh1, &votes, None);
        let votes = get_default_true_votes(
            &shell.state,
            shell.state.in_mem().block.epoch,
        );
        let (current_epoch, _) = advance_epoch(&mut shell, &pkh1, &votes, None);
        assert_eq!(current_epoch.0, 9_u64);

        let val_stake_3 = namada_proof_of_stake::storage::read_validator_stake(
            &shell.state,
            &params,
            &val1.address,
            Epoch(3),
        )
        .unwrap();
        let val_stake_4 = namada_proof_of_stake::storage::read_validator_stake(
            &shell.state,
            &params,
            &val1.address,
            Epoch(4),
        )
        .unwrap();

        let tot_stake_3 = namada_proof_of_stake::storage::read_total_stake(
            &shell.state,
            &params,
            Epoch(3),
        )
        .unwrap();
        let tot_stake_4 = namada_proof_of_stake::storage::read_total_stake(
            &shell.state,
            &params,
            Epoch(4),
        )
        .unwrap();

        let vp_frac_3 = Dec::from(val_stake_3) / Dec::from(tot_stake_3);
        let vp_frac_4 = Dec::from(val_stake_4) / Dec::from(tot_stake_4);
        let tot_frac = Dec::two() * vp_frac_3 + vp_frac_4;
        let cubic_rate = std::cmp::min(
            Dec::one(),
            Dec::new(9, 0).unwrap() * tot_frac * tot_frac,
        );
        dbg!(cubic_rate);

        let equal_enough = |rate1: Dec, rate2: Dec| -> bool {
            let tolerance = Dec::new(1, 9).unwrap();
            rate1.abs_diff(&rate2) < tolerance
        };

        // There should be 2 slashes processed for the validator, each with rate
        // equal to the cubic slashing rate
        let val_slashes =
            namada_proof_of_stake::storage::validator_slashes_handle(
                &val1.address,
            );
        assert_eq!(val_slashes.len(&shell.state).unwrap(), 2u64);
        let is_rate_good = val_slashes
            .iter(&shell.state)
            .unwrap()
            .all(|s| equal_enough(s.unwrap().rate, cubic_rate));
        assert!(is_rate_good);

        // Check the amount of stake deducted from the futuremost epoch while
        // processing the slashes
        let post_stake_10 = read_validator_stake(
            &shell.state,
            &params,
            &val1.address,
            Epoch(10),
        )
        .unwrap();
        // The amount unbonded after the infraction that affected the deltas
        // before processing is `del_unbond_1_amount + self_bond_1_amount -
        // self_unbond_2_amount` (since this self-bond was enacted then unbonded
        // all after the infraction). Thus, the additional deltas to be
        // deducted is the (infraction stake - this) * rate
        let slash_rate_3 = std::cmp::min(Dec::one(), Dec::two() * cubic_rate);
        let exp_slashed_during_processing_9 = (initial_stake + del_1_amount
            - self_unbond_1_amount
            - del_unbond_1_amount
            + self_bond_1_amount
            - self_unbond_2_amount)
            .mul_ceil(slash_rate_3);
        assert!(
            ((pre_stake_10 - post_stake_10).change()
                - exp_slashed_during_processing_9.change())
            .abs()
                < Uint::from(1000),
            "Expected {}, got {} (with less than 1000 err)",
            exp_slashed_during_processing_9.to_string_native(),
            (pre_stake_10 - post_stake_10).to_string_native(),
        );

        // Check that we can compute the stake at the pipeline epoch
        // NOTE: may be off. by 1 namnam due to rounding;
        let exp_pipeline_stake = (Dec::one() - slash_rate_3)
            * Dec::from(
                initial_stake + del_1_amount
                    - self_unbond_1_amount
                    - del_unbond_1_amount
                    + self_bond_1_amount
                    - self_unbond_2_amount,
            )
            + Dec::from(del_2_amount);

        assert!(
            exp_pipeline_stake.abs_diff(&Dec::from(post_stake_10))
                <= Dec::new(2, NATIVE_MAX_DECIMAL_PLACES).unwrap(),
            "Expected {}, got {} (with less than 2 err), diff {}",
            exp_pipeline_stake,
            post_stake_10.to_string_native(),
            exp_pipeline_stake.abs_diff(&Dec::from(post_stake_10)),
        );

        // Check the balance of the Slash Pool
        // TODO: finish once implemented
        // let slash_pool_balance: token::Amount = shell
        //     .state
        //     .read(&slash_balance_key)
        //     .expect("must be able to read")
        //     .unwrap_or_default();
        // let exp_slashed_3 = decimal_mult_amount(
        //     std::cmp::min(Decimal::TWO * cubic_rate, Decimal::ONE),
        //     val_stake_3 - del_unbond_1_amount + self_bond_1_amount
        //         - self_unbond_2_amount,
        // );
        // assert_eq!(slash_pool_balance, exp_slashed_3);

        // Advance to epoch 10, where the infraction committed in epoch 4 will
        // be processed
        let votes = get_default_true_votes(
            &shell.state,
            shell.state.in_mem().block.epoch,
        );
        let (current_epoch, _) = advance_epoch(&mut shell, &pkh1, &votes, None);
        assert_eq!(current_epoch.0, 10_u64);

        // Check the balance of the Slash Pool
        // TODO: finish once implemented
        // let slash_pool_balance: token::Amount = shell
        //     .state
        //     .read(&slash_balance_key)
        //     .expect("must be able to read")
        //     .unwrap_or_default();

        // let exp_slashed_4 = if dec!(2) * cubic_rate >= Decimal::ONE {
        //     token::Amount::zero()
        // } else if dec!(3) * cubic_rate >= Decimal::ONE {
        //     decimal_mult_amount(
        //         Decimal::ONE - dec!(2) * cubic_rate,
        //         val_stake_4 + self_bond_1_amount - self_unbond_2_amount,
        //     )
        // } else {
        //     decimal_mult_amount(
        //         std::cmp::min(cubic_rate, Decimal::ONE),
        //         val_stake_4 + self_bond_1_amount - self_unbond_2_amount,
        //     )
        // };
        // dbg!(slash_pool_balance, exp_slashed_3 + exp_slashed_4);
        // assert!(
        //     (slash_pool_balance.change()
        //         - (exp_slashed_3 + exp_slashed_4).change())
        //     .abs()
        //         <= 1
        // );

        let val_stake = read_validator_stake(
            &shell.state,
            &params,
            &val1.address,
            current_epoch + params.pipeline_len,
        )?;

        let post_stake_10 = read_validator_stake(
            &shell.state,
            &params,
            &val1.address,
            Epoch(10),
        )
        .unwrap();

        // Stake at current epoch should be equal to stake at pipeline
        assert_eq!(
            post_stake_10,
            val_stake,
            "Stake at pipeline in epoch {} ({}) expected to be equal to stake \
             in epoch 10 ({}).",
            current_epoch + params.pipeline_len,
            val_stake.to_string_native(),
            post_stake_10.to_string_native()
        );

        // dbg!(&val_stake);
        // dbg!(pre_stake_10 - post_stake_10);

        // dbg!(&exp_slashed_during_processing_9);
        // TODO: finish once implemented
        // assert!(
        //     ((pre_stake_11 - post_stake_11).change() -
        // exp_slashed_4.change())         .abs()
        //         <= 1
        // );

        // dbg!(&val_stake, &exp_stake);
        // dbg!(exp_slashed_during_processing_8 +
        // exp_slashed_during_processing_9); dbg!(
        //     val_stake_3
        //         - (exp_slashed_during_processing_8 +
        //           exp_slashed_during_processing_9)
        // );

        // let exp_stake = val_stake_3 - del_unbond_1_amount +
        // self_bond_1_amount
        //     - self_unbond_2_amount
        //     + del_2_amount
        //     - exp_slashed_3
        //     - exp_slashed_4;

        // assert!((exp_stake.change() - post_stake_11.change()).abs() <= 1);

        for _ in 0..2 {
            let votes = get_default_true_votes(
                &shell.state,
                shell.state.in_mem().block.epoch,
            );
            let _ = advance_epoch(&mut shell, &pkh1, &votes, None);
        }
        let current_epoch = shell.state.in_mem().block.epoch;
        assert_eq!(current_epoch.0, 12_u64);

        tracing::debug!("\nCHECK BOND AND UNBOND DETAILS");
        let details = namada_proof_of_stake::queries::bonds_and_unbonds(
            &shell.state,
            None,
            None,
        )
        .unwrap();

        let del_id = BondId {
            source: delegator.clone(),
            validator: val1.address.clone(),
        };
        let self_id = BondId {
            source: val1.address.clone(),
            validator: val1.address.clone(),
        };

        let del_details = details.get(&del_id).unwrap();
        let self_details = details.get(&self_id).unwrap();
        // dbg!(del_details, self_details);

        // Check slashes
        assert_eq!(del_details.slashes, self_details.slashes);
        assert_eq!(del_details.slashes.len(), 3);
        assert_eq!(del_details.slashes[0].epoch, Epoch(3));
        assert!(equal_enough(del_details.slashes[0].rate, cubic_rate));
        assert_eq!(del_details.slashes[1].epoch, Epoch(3));
        assert!(equal_enough(del_details.slashes[1].rate, cubic_rate));
        assert_eq!(del_details.slashes[2].epoch, Epoch(4));
        assert!(equal_enough(del_details.slashes[2].rate, cubic_rate));

        // Check delegations
        assert_eq!(del_details.bonds.len(), 2);
        assert_eq!(del_details.bonds[0].start, Epoch(3));
        assert_eq!(
            del_details.bonds[0].amount,
            del_1_amount - del_unbond_1_amount
        );
        assert!(
            (del_details.bonds[0].slashed_amount.unwrap().change()
                - std::cmp::min(
                    Dec::one(),
                    Dec::new(3, 0).unwrap() * cubic_rate
                ) * (del_1_amount.change() - del_unbond_1_amount.change()))
            .abs()
                <= Uint::from(2)
        );
        assert_eq!(del_details.bonds[1].start, Epoch(7));
        assert_eq!(del_details.bonds[1].amount, del_2_amount);
        assert_eq!(del_details.bonds[1].slashed_amount, None);

        // Check self-bonds
        assert_eq!(self_details.bonds.len(), 1);
        assert_eq!(self_details.bonds[0].start, Epoch(0));
        assert_eq!(
            self_details.bonds[0].amount,
            initial_stake - self_unbond_1_amount + self_bond_1_amount
                - self_unbond_2_amount
        );
        assert!(
            (self_details.bonds[0].slashed_amount.unwrap().change()
                - (std::cmp::min(
                    Dec::one(),
                    Dec::new(3, 0).unwrap() * cubic_rate
                ) * (initial_stake - self_unbond_1_amount
                    + self_bond_1_amount
                    - self_unbond_2_amount))
                    .change())
                <= Amount::from_uint(1000, NATIVE_MAX_DECIMAL_PLACES)
                    .unwrap()
                    .change()
        );

        // Check delegation unbonds
        assert_eq!(del_details.unbonds.len(), 1);
        assert_eq!(del_details.unbonds[0].start, Epoch(3));
        assert_eq!(del_details.unbonds[0].withdraw, Epoch(9));
        assert_eq!(del_details.unbonds[0].amount, del_unbond_1_amount);
        assert!(
            (del_details.unbonds[0].slashed_amount.unwrap().change()
                - (std::cmp::min(Dec::one(), Dec::two() * cubic_rate)
                    * del_unbond_1_amount)
                    .change())
            .abs()
                <= Uint::from(1)
        );

        // Check self-unbonds
        assert_eq!(self_details.unbonds.len(), 3);
        assert_eq!(self_details.unbonds[0].start, Epoch(0));
        assert_eq!(self_details.unbonds[0].withdraw, Epoch(8));
        assert_eq!(self_details.unbonds[1].start, Epoch(0));
        assert_eq!(self_details.unbonds[1].withdraw, Epoch(11));
        assert_eq!(self_details.unbonds[2].start, Epoch(5));
        assert_eq!(self_details.unbonds[2].withdraw, Epoch(11));
        assert_eq!(self_details.unbonds[0].amount, self_unbond_1_amount);
        assert_eq!(self_details.unbonds[0].slashed_amount, None);
        assert_eq!(
            self_details.unbonds[1].amount,
            self_unbond_2_amount - self_bond_1_amount
        );
        let rate =
            std::cmp::min(Dec::one(), Dec::new(3, 0).unwrap() * cubic_rate);
        assert!(
            // at most off by 1
            (self_details.unbonds[1].slashed_amount.unwrap().change()
                - (self_unbond_2_amount - self_bond_1_amount)
                    .mul_ceil(rate)
                    .change())
            .abs()
                <= Uint::from(1)
        );
        assert_eq!(self_details.unbonds[2].amount, self_bond_1_amount);
        assert_eq!(self_details.unbonds[2].slashed_amount, None);

        tracing::debug!("\nWITHDRAWING DELEGATION UNBOND");
        // let slash_pool_balance_pre_withdraw = slash_pool_balance;
        // Withdraw the delegation unbonds, which total to 18_000. This should
        // only be affected by the slashes in epoch 3
        let del_withdraw = namada_proof_of_stake::withdraw_tokens(
            &mut shell.state,
            Some(&delegator),
            &val1.address,
            current_epoch,
        )
        .unwrap();

        let exp_del_withdraw_slashed_amount =
            del_unbond_1_amount.mul_ceil(slash_rate_3);
        assert!(
            (del_withdraw
                - (del_unbond_1_amount - exp_del_withdraw_slashed_amount))
                .raw_amount()
                <= Uint::one()
        );

        // TODO: finish once implemented
        // Check the balance of the Slash Pool
        // let slash_pool_balance: token::Amount = shell
        //     .state
        //     .read(&slash_balance_key)
        //     .expect("must be able to read")
        //     .unwrap_or_default();
        // dbg!(del_withdraw, slash_pool_balance);
        // assert_eq!(
        //     slash_pool_balance - slash_pool_balance_pre_withdraw,
        //     exp_del_withdraw_slashed_amount
        // );

        // println!("\nWITHDRAWING SELF UNBOND");
        // Withdraw the self unbonds, which total 154_654 + 15_000 - 9_123. Only
        // the (15_000 - 9_123) tokens are slashable.
        // let self_withdraw = namada_proof_of_stake::withdraw_tokens(
        //     &mut shell.state,
        //     None,
        //     &val1.address,
        //     current_epoch,
        // )
        // .unwrap();

        // let exp_self_withdraw_slashed_amount = decimal_mult_amount(
        //     std::cmp::min(dec!(3) * cubic_rate, Decimal::ONE),
        //     self_unbond_2_amount - self_bond_1_amount,
        // );
        // Check the balance of the Slash Pool
        // let slash_pool_balance: token::Amount = shell
        //     .state
        //     .read(&slash_balance_key)
        //     .expect("must be able to read")
        //     .unwrap_or_default();

        // dbg!(self_withdraw, slash_pool_balance);
        // dbg!(
        //     decimal_mult_amount(dec!(2) * cubic_rate, val_stake_3)
        //         + decimal_mult_amount(cubic_rate, val_stake_4)
        // );

        // assert_eq!(
        //     exp_self_withdraw_slashed_amount,
        //     slash_pool_balance
        //         - slash_pool_balance_pre_withdraw
        //         - exp_del_withdraw_slashed_amount
        // );

        Ok(())
    }

    #[test]
    fn test_jail_validator_for_inactivity() -> namada::state::StorageResult<()>
    {
        let num_validators = 5_u64;
        let (mut shell, _recv, _, _) = setup_with_cfg(SetupCfg {
            last_height: 0,
            num_validators,
            ..Default::default()
        });
        let params = read_pos_params(&shell.state).unwrap();

        let initial_consensus_set: Vec<Address> =
            read_consensus_validator_set_addresses(
                &shell.state,
                Epoch::default(),
            )
            .unwrap()
            .into_iter()
            .collect();
        let val1 = initial_consensus_set[0].clone();
        let pkh1 = get_pkh_from_address(
            &shell.state,
            &params,
            val1.clone(),
            Epoch::default(),
        );
        let val2 = initial_consensus_set[1].clone();
        let pkh2 = get_pkh_from_address(
            &shell.state,
            &params,
            val2.clone(),
            Epoch::default(),
        );

        let validator_stake =
            namada_proof_of_stake::storage::read_validator_stake(
                &shell.state,
                &params,
                &val2,
                Epoch::default(),
            )
            .unwrap();

        let val3 = initial_consensus_set[2].clone();
        let val4 = initial_consensus_set[3].clone();
        let val5 = initial_consensus_set[4].clone();

        // Finalize block 1
        next_block_for_inflation(&mut shell, pkh1.to_vec(), vec![], None);

        // Ensure that there is no liveness data yet since there were no votes
        let missed_votes = liveness_missed_votes_handle();
        let sum_missed_votes = liveness_sum_missed_votes_handle();
        assert!(missed_votes.is_empty(&shell.state)?);
        assert!(sum_missed_votes.is_empty(&shell.state)?);

        let minimum_unsigned_blocks = ((Dec::one()
            - params.liveness_threshold)
            * params.liveness_window_check)
            .to_uint()
            .unwrap()
            .as_u64();

        // Finalize block 2 and ensure that some data has been written
        let default_all_votes = get_default_true_votes(
            &shell.state,
            shell.state.in_mem().block.epoch,
        );
        next_block_for_inflation(
            &mut shell,
            pkh1.to_vec(),
            default_all_votes.clone(),
            None,
        );
        assert!(missed_votes.is_empty(&shell.state)?);
        for val in &initial_consensus_set {
            let sum = sum_missed_votes.get(&shell.state, val)?;
            assert_eq!(sum, Some(0u64));
        }

        // Completely unbond one of the validator to test the pruning at the
        // pipeline epoch
        let mut current_epoch = shell.state.in_mem().block.epoch;
        namada_proof_of_stake::unbond_tokens(
            &mut shell.state,
            None,
            &val5,
            validator_stake,
            current_epoch,
            false,
        )?;
        let pipeline_vals = read_consensus_validator_set_addresses(
            &shell.state,
            current_epoch + params.pipeline_len,
        )?;
        assert_eq!(pipeline_vals.len(), initial_consensus_set.len() - 1);
        let val5_pipeline_state = validator_state_handle(&val5)
            .get(&shell.state, current_epoch + params.pipeline_len, &params)?
            .unwrap();
        assert_eq!(val5_pipeline_state, ValidatorState::BelowThreshold);

        next_block_for_inflation(
            &mut shell,
            pkh1.to_vec(),
            default_all_votes,
            None,
        );

        // Advance to the next epoch with no votes from validator 2
        // NOTE: assume the minimum blocks for jailing is larger than remaining
        // blocks to next epoch!
        let mut votes_no2 = get_default_true_votes(
            &shell.state,
            shell.state.in_mem().block.epoch,
        );
        votes_no2.retain(|vote| vote.validator.address != pkh2);

        let first_height_without_vote = 3;
        let mut val2_num_missed_blocks = 0u64;
        while current_epoch == Epoch::default() {
            next_block_for_inflation(
                &mut shell,
                pkh1.to_vec(),
                votes_no2.clone(),
                None,
            );
            current_epoch = shell.state.in_mem().block.epoch;
            val2_num_missed_blocks += 1;
        }

        // Checks upon the new epoch
        for val in &initial_consensus_set {
            let missed_votes = liveness_missed_votes_handle().at(val);
            let sum = sum_missed_votes.get(&shell.state, val)?;

            if val == &val2 {
                assert_eq!(sum, Some(val2_num_missed_blocks));
                for height in first_height_without_vote
                    ..first_height_without_vote + val2_num_missed_blocks
                {
                    assert!(missed_votes.contains(&shell.state, &height)?);
                    assert!(sum.unwrap() < minimum_unsigned_blocks);
                }
            } else {
                assert!(missed_votes.is_empty(&shell.state)?);
                assert_eq!(sum, Some(0u64));
            }
        }

        // Advance blocks up to just before the next epoch
        loop {
            next_block_for_inflation(
                &mut shell,
                pkh1.to_vec(),
                votes_no2.clone(),
                None,
            );
            if shell.state.in_mem().update_epoch_blocks_delay == Some(1) {
                break;
            }
        }
        assert_eq!(shell.state.in_mem().block.epoch, current_epoch);
        let pipeline_vals = read_consensus_validator_set_addresses(
            &shell.state,
            current_epoch + params.pipeline_len,
        )?;
        assert_eq!(pipeline_vals.len(), initial_consensus_set.len() - 1);
        let val2_sum_missed_votes =
            liveness_sum_missed_votes_handle().get(&shell.state, &val2)?;
        assert_eq!(
            val2_sum_missed_votes,
            Some(
                shell.state.in_mem().block.height.0 - first_height_without_vote
            )
        );
        for val in &initial_consensus_set {
            if val == &val2 {
                continue;
            }
            let sum = sum_missed_votes.get(&shell.state, val)?;
            assert_eq!(sum, Some(0u64));
        }

        // Now advance one more block to the next epoch, where validator 2 will
        // miss its 10th vote and should thus be jailed for liveness
        next_block_for_inflation(
            &mut shell,
            pkh1.to_vec(),
            votes_no2.clone(),
            None,
        );
        current_epoch = shell.state.in_mem().block.epoch;
        assert_eq!(current_epoch, Epoch(2));

        let val2_sum_missed_votes =
            liveness_sum_missed_votes_handle().get(&shell.state, &val2)?;
        assert_eq!(val2_sum_missed_votes, Some(minimum_unsigned_blocks));

        // Check the validator sets for all epochs up through the pipeline
        let consensus_vals = read_consensus_validator_set_addresses(
            &shell.state,
            current_epoch,
        )?;
        assert_eq!(
            consensus_vals,
            [val1.clone(), val2.clone(), val3.clone(), val4.clone()]
                .into_iter()
                .collect::<HashSet<_>>(),
        );
        for offset in 1..=params.pipeline_len {
            let consensus_vals = read_consensus_validator_set_addresses(
                &shell.state,
                current_epoch + offset,
            )?;
            assert_eq!(
                consensus_vals,
                [val1.clone(), val3.clone(), val4.clone()]
                    .into_iter()
                    .collect::<HashSet<_>>()
            );
            let val2_state = validator_state_handle(&val2)
                .get(&shell.state, current_epoch + offset, &params)?
                .unwrap();
            assert_eq!(val2_state, ValidatorState::Jailed);
            let val5_state = validator_state_handle(&val5)
                .get(&shell.state, current_epoch + offset, &params)?
                .unwrap();
            assert_eq!(val5_state, ValidatorState::BelowThreshold);
        }

        // Check the liveness data for validators 2 and 5 (2 should still be
        // there, 5 should be removed)
        for val in &initial_consensus_set {
            let missed_votes = liveness_missed_votes_handle().at(val);
            let sum = sum_missed_votes.get(&shell.state, val)?;

            if val == &val2 {
                assert_eq!(
                    sum,
                    Some(
                        shell.state.in_mem().block.height.0
                            - first_height_without_vote
                    )
                );
                for height in first_height_without_vote
                    ..shell.state.in_mem().block.height.0
                {
                    assert!(missed_votes.contains(&shell.state, &height)?);
                }
            } else if val == &val5 {
                assert!(missed_votes.is_empty(&shell.state)?);
                assert!(sum.is_none());
            } else {
                assert!(missed_votes.is_empty(&shell.state)?);
                assert_eq!(sum, Some(0u64));
            }
        }

        // Advance to the next epoch to ensure that the val2 data is removed
        // from the liveness data
        let next_epoch = current_epoch.next();
        loop {
            let votes = get_default_true_votes(
                &shell.state,
                shell.state.in_mem().block.epoch,
            );
            current_epoch = advance_epoch(&mut shell, &pkh1, &votes, None).0;
            if current_epoch == next_epoch {
                break;
            }
        }

        // Check that the liveness data only contains data for vals 1, 3, and 4
        for val in &initial_consensus_set {
            let missed_votes = liveness_missed_votes_handle().at(val);
            let sum = sum_missed_votes.get(&shell.state, val)?;

            assert!(missed_votes.is_empty(&shell.state)?);
            if val == &val2 || val == &val5 {
                assert!(sum.is_none());
            } else {
                assert_eq!(sum, Some(0u64));
            }
        }

        // Validator 2 unjail itself
        namada_proof_of_stake::unjail_validator(
            &mut shell.state,
            &val2,
            current_epoch,
        )?;
        let pipeline_epoch = current_epoch + params.pipeline_len;
        let val2_pipeline_state = validator_state_handle(&val2).get(
            &shell.state,
            pipeline_epoch,
            &params,
        )?;
        assert_eq!(val2_pipeline_state, Some(ValidatorState::Consensus));

        // Advance to the pipeline epoch
        loop {
            let votes = get_default_true_votes(
                &shell.state,
                shell.state.in_mem().block.epoch,
            );
            current_epoch = advance_epoch(&mut shell, &pkh1, &votes, None).0;
            if current_epoch == pipeline_epoch {
                break;
            }
        }
        let sum_liveness = liveness_sum_missed_votes_handle();
        assert_eq!(sum_liveness.get(&shell.state, &val1)?, Some(0u64));
        assert_eq!(sum_liveness.get(&shell.state, &val2)?, None);
        assert_eq!(sum_liveness.get(&shell.state, &val3)?, Some(0u64));
        assert_eq!(sum_liveness.get(&shell.state, &val4)?, Some(0u64));
        assert_eq!(sum_liveness.get(&shell.state, &val5)?, None);

        Ok(())
    }

    fn get_default_true_votes<S>(storage: &S, epoch: Epoch) -> Vec<VoteInfo>
    where
        S: StorageRead,
    {
        let params = read_pos_params(storage).unwrap();
        read_consensus_validator_set_addresses_with_stake(storage, epoch)
            .unwrap()
            .into_iter()
            .map(|val| {
                let pkh = get_pkh_from_address(
                    storage,
                    &params,
                    val.address.clone(),
                    epoch,
                );
                VoteInfo {
                    validator: Validator {
                        address: pkh,
                        power: (u128::try_from(val.bonded_stake).unwrap() as u64).try_into().unwrap(),
                    },
                    sig_info: tendermint::abci::types::BlockSignatureInfo::LegacySigned,
                }
            })
            .collect::<Vec<_>>()
    }

    fn advance_epoch(
        shell: &mut TestShell,
        proposer_address: &[u8],
        consensus_votes: &[VoteInfo],
        misbehaviors: Option<Vec<Misbehavior>>,
    ) -> (Epoch, token::Amount) {
        let current_epoch = shell.state.in_mem().block.epoch;
        let staking_token =
            namada_proof_of_stake::staking_token_address(&shell.state);

        // NOTE: assumed that the only change in pos address balance by
        // advancing to the next epoch is minted inflation - no change occurs
        // due to slashing
        let pos_balance_pre = shell
            .state
            .read::<token::Amount>(&token::storage_key::balance_key(
                &staking_token,
                &pos_address,
            ))
            .unwrap()
            .unwrap_or_default();
        loop {
            next_block_for_inflation(
                shell,
                proposer_address.to_owned(),
                consensus_votes.to_owned(),
                misbehaviors.clone(),
            );
            if shell.state.in_mem().block.epoch == current_epoch.next() {
                break;
            }
        }
        let pos_balance_post = shell
            .state
            .read::<token::Amount>(&token::storage_key::balance_key(
                &staking_token,
                &pos_address,
            ))
            .unwrap()
            .unwrap_or_default();

        (
            shell.state.in_mem().block.epoch,
            pos_balance_post - pos_balance_pre,
        )
    }

    /// Test that updating the ethereum bridge params via governance works.
    #[tokio::test]
    async fn test_eth_bridge_param_updates() {
        if !is_bridge_comptime_enabled() {
            // NOTE: this test doesn't work if the ethereum bridge
            // is disabled at compile time.
            return;
        }
        let (mut shell, _broadcaster, _, mut control_receiver) =
            setup_at_height(3u64);
        let proposal_execution_key = get_proposal_execution_key(0);
        shell
            .state
            .write(&proposal_execution_key, 0u64)
            .expect("Test failed.");
        let mut tx = Tx::new(shell.chain_id.clone(), None);
        tx.add_code_from_hash(Hash::default(), None).add_data(0u64);
        let new_min_confirmations = MinimumConfirmations::from(unsafe {
            NonZeroU64::new_unchecked(42)
        });
        shell
            .state
            .write(&min_confirmations_key(), new_min_confirmations)
            .expect("Test failed");
        let gas_meter = RefCell::new(VpGasMeter::new_from_tx_meter(
            &TxGasMeter::new_from_sub_limit(u64::MAX.into()),
        ));
        let keys_changed = BTreeSet::from([min_confirmations_key()]);
        let verifiers = BTreeSet::default();
        let batched_tx = tx.batch_ref_first_tx();
        let ctx = namada::ledger::native_vp::Ctx::new(
            shell.mode.get_validator_address().expect("Test failed"),
            shell.state.read_only(),
            batched_tx.tx,
            batched_tx.cmt,
            &TxIndex(0),
            &gas_meter,
            &keys_changed,
            &verifiers,
            shell.vp_wasm_cache.clone(),
        );
        let parameters = ParametersVp { ctx };
        assert!(
            parameters
                .validate_tx(&batched_tx, &keys_changed, &verifiers)
                .is_ok()
        );

        // we advance forward to the next epoch
        let mut req = FinalizeBlock::default();
        req.header.time = {
            #[allow(clippy::disallowed_methods)]
            namada::core::time::DateTimeUtc::now()
        };
        let current_decision_height = shell.get_current_decision_height();
        if let Some(b) = shell.state.in_mem_mut().last_block.as_mut() {
            b.height = current_decision_height + 11;
        }
        shell.finalize_block(req).expect("Test failed");
        shell.commit();

        let consensus_set: Vec<WeightedValidator> =
            read_consensus_validator_set_addresses_with_stake(
                &shell.state,
                Epoch::default(),
            )
            .unwrap()
            .into_iter()
            .collect();

        let params = read_pos_params(&shell.state).unwrap();
        let val1 = consensus_set[0].clone();
        let pkh1 = get_pkh_from_address(
            &shell.state,
            &params,
            val1.address.clone(),
            Epoch::default(),
        );

        let _ = control_receiver.recv().await.expect("Test failed");
        // Finalize block 2
        let votes = vec![VoteInfo {
            validator: Validator {
                address: pkh1,
                power: (u128::try_from(val1.bonded_stake).expect("Test failed")
                    as u64)
                    .try_into()
                    .unwrap(),
            },
            sig_info: tendermint::abci::types::BlockSignatureInfo::LegacySigned,
        }];
        next_block_for_inflation(&mut shell, pkh1.to_vec(), votes, None);
        let Command::UpdateConfig(cmd) =
            control_receiver.recv().await.expect("Test failed");
        assert_eq!(u64::from(cmd.min_confirmations), 42);
    }

    // TODO (@brentstone):
    //    - a real valid batch (2 txs)
    //    - a failing atomic batch (using a failing tx)
    //    - a failing non-atomic batch (using a failing tx)
}<|MERGE_RESOLUTION|>--- conflicted
+++ resolved
@@ -343,7 +343,6 @@
             let consumed_gas = tx_gas_meter.get_tx_consumed_gas();
 
             // save the gas cost
-<<<<<<< HEAD
             self.update_tx_gas(tx_hash, consumed_gas.into());
 
             let tx_data = TxData {
@@ -362,176 +361,6 @@
                 changed_keys: &mut changed_keys,
             };
             self.evalute_tx_result(&mut response, tx_result, tx_data, tx_info);
-=======
-            let tx_hash = tx.header_hash();
-            self.update_tx_gas(
-                tx_hash,
-                tx_gas_meter.get_tx_consumed_gas().into(),
-            );
-
-            match tx_result {
-                Ok(result) => {
-                    if result.is_accepted() {
-                        if wrapper_args
-                            .map(|args| args.is_committed_fee_unshield)
-                            .unwrap_or_default()
-                            || is_masp_tx(&result.changed_keys)
-                        {
-                            tx_event.extend(ValidMaspTx(tx_index));
-                        }
-                        tracing::trace!(
-                            "all VPs accepted transaction {} storage \
-                             modification {:#?}",
-                            tx_event["hash"],
-                            result
-                        );
-
-                        changed_keys
-                            .extend(result.changed_keys.iter().cloned());
-                        changed_keys.extend(
-                            result.wrapper_changed_keys.iter().cloned(),
-                        );
-                        stats.increment_successful_txs();
-                        self.commit_inner_tx_hash(replay_protection_hashes);
-
-                        self.state.commit_tx();
-                        if !tx_event.contains_key("code") {
-                            tx_event.extend(Code(ResultCode::Ok));
-                            self.state
-                                .in_mem_mut()
-                                .block
-                                .results
-                                .accept(tx_index);
-                        }
-                        // events from other sources
-                        response.events.extend(
-                            // ibc events
-                            result
-                                .ibc_events
-                                .iter()
-                                .cloned()
-                                .map(|ibc_event| {
-                                    ibc_event.with(Height(height)).into()
-                                })
-                                // eth bridge events
-                                .chain(
-                                    result
-                                        .eth_bridge_events
-                                        .iter()
-                                        .map(Event::from),
-                                ),
-                        );
-                    } else {
-                        // this branch can only be reached by inner txs
-                        tracing::trace!(
-                            "some VPs rejected transaction {} storage \
-                             modification {:#?}",
-                            tx_event["hash"],
-                            result.vps_result.rejected_vps
-                        );
-                        // The fee unshield operation could still have been
-                        // committed
-                        if wrapper_args
-                            .map(|args| args.is_committed_fee_unshield)
-                            .unwrap_or_default()
-                        {
-                            tx_event.extend(ValidMaspTx(tx_index));
-                        }
-
-                        // If an inner tx failed for any reason but invalid
-                        // signature, commit its hash to storage, otherwise
-                        // allow for a replay
-                        if !result
-                            .vps_result
-                            .status_flags
-                            .contains(VpStatusFlags::INVALID_SIGNATURE)
-                        {
-                            self.commit_inner_tx_hash(replay_protection_hashes);
-                        }
-
-                        stats.increment_rejected_txs();
-                        self.state.drop_tx();
-                        tx_event.extend(Code(ResultCode::InvalidTx));
-                    }
-                    tx_event
-                        .extend(WithGasUsed(result.gas_used))
-                        .extend(Info("Check inner_tx for result.".to_string()))
-                        .extend(InnerTx(&result));
-                }
-                Err(Error::TxApply(protocol::Error::WrapperRunnerError(
-                    msg,
-                ))) => {
-                    tracing::info!(
-                        "Wrapper transaction {} failed with: {}",
-                        tx_event["hash"],
-                        msg,
-                    );
-                    tx_event
-                        .extend(WithGasUsed(tx_gas_meter.get_tx_consumed_gas()))
-                        .extend(Info(msg.to_string()))
-                        .extend(Code(ResultCode::InvalidTx));
-                }
-                Err(msg) => {
-                    tracing::info!(
-                        "Transaction {} failed with: {}",
-                        tx_event["hash"],
-                        msg
-                    );
-
-                    // If user transaction didn't fail
-                    // because of out of gas nor invalid
-                    // section commitment, commit its hash to prevent replays
-                    if matches!(tx_header.tx_type, TxType::Wrapper(_)) {
-                        if !matches!(
-                            msg,
-                            Error::TxApply(protocol::Error::GasError(_))
-                                | Error::TxApply(
-                                    protocol::Error::MissingSection(_)
-                                )
-                                | Error::TxApply(
-                                    protocol::Error::ReplayAttempt(_)
-                                )
-                        ) {
-                            self.commit_inner_tx_hash(replay_protection_hashes);
-                        } else if let Error::TxApply(
-                            protocol::Error::ReplayAttempt(_),
-                        ) = msg
-                        {
-                            // Mark the wrapper hash as redundant but keep the
-                            // inner tx
-                            // hash. A replay of the wrapper is impossible since
-                            // the inner tx hash is committed to storage and
-                            // we validate the wrapper against that hash too
-                            let header_hash = replay_protection_hashes
-                                .expect("This cannot fail")
-                                .header_hash;
-                            self.state.redundant_tx_hash(&header_hash).expect(
-                                "Error while marking tx hash as redundant",
-                            );
-                        }
-                    }
-
-                    stats.increment_errored_txs();
-                    self.state.drop_tx();
-
-                    tx_event
-                        .extend(WithGasUsed(tx_gas_meter.get_tx_consumed_gas()))
-                        .extend(Info(msg.to_string()));
-
-                    // If wrapper, invalid tx error code
-                    tx_event.extend(Code(ResultCode::InvalidTx));
-                    // The fee unshield operation could still have been
-                    // committed
-                    if wrapper_args
-                        .map(|args| args.is_committed_fee_unshield)
-                        .unwrap_or_default()
-                    {
-                        tx_event.extend(ValidMaspTx(tx_index));
-                    }
-                    tx_event.extend(Code(ResultCode::WasmRuntimeError));
-                }
-            }
->>>>>>> ea843f75
             response.events.emit(tx_event);
         }
 
@@ -671,13 +500,8 @@
         Ok(())
     }
 
-<<<<<<< HEAD
-    // Write the batch hash to storage and remove the corresponding wrapper
-    // hash since it's redundant (we check the batch hash too when validating
-=======
-    // Write the inner tx hash to storage and mark the corresponding wrapper
-    // hash as redundant (we check the inner tx hash too when validating
->>>>>>> ea843f75
+    // Write the batch hash to storage and mark the corresponding wrapper
+    // hash as redundant (we check the batch hash too when validating
     // the wrapper). Requires the wrapper transaction as argument to recover
     // both the hashes.
     fn commit_batch_hash(&mut self, hashes: Option<ReplayProtectionHashes>) {
@@ -775,11 +599,7 @@
                         match batched_result {
                             Ok(result) => {
                                 if result.is_accepted() {
-                                    if result.vps_result.accepted_vps.contains(
-                                        &Address::Internal(
-                                            address::InternalAddress::Masp,
-                                        ),
-                                    ) {
+                                    if is_masp_tx(&result.changed_keys) {
                                         tx_event.extend(ValidMaspTx((
                                             tx_index,
                                             Some(*cmt_hash),
@@ -942,7 +762,9 @@
                         let header_hash = replay_protection_hashes
                             .expect("This cannot fail")
                             .header_hash;
-                        self.state.delete_tx_hash(header_hash);
+                        self.state
+                            .redundant_tx_hash(&header_hash)
+                            .expect("Error while marking tx hash as redundant");
                     }
                 }
 
