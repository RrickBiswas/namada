//! Genesis transactions

use std::collections::{BTreeMap, BTreeSet};
use std::fmt::Debug;
use std::net::SocketAddr;

use borsh::{BorshDeserialize, BorshSerialize};
use borsh_ext::BorshSerializeExt;
use itertools::{Either, Itertools};
use ledger_namada_rs::NamadaApp;
use ledger_transport_hid::hidapi::HidApi;
use ledger_transport_hid::TransportNativeHID;
use namada::account::AccountPublicKeysMap;
use namada::core::address::{Address, EstablishedAddress};
use namada::core::chain::ChainId;
use namada::core::collections::HashSet;
use namada::core::dec::Dec;
use namada::core::key::{
    common, ed25519, RefTo, SerializeWithBorsh, SigScheme,
};
use namada::core::string_encoding::StringEncoded;
use namada::core::time::DateTimeUtc;
use namada::core::token;
use namada::core::token::{DenominatedAmount, NATIVE_MAX_DECIMAL_PLACES};
use namada::ledger::pos::common::PublicKey;
use namada::ledger::pos::types::ValidatorMetaData;
use namada::proof_of_stake::parameters::MAX_VALIDATOR_METADATA_LEN;
use namada::tx::data::{pos, Fee, TxType};
use namada::tx::{
    verify_standalone_sig, Code, Commitment, Data, Section, SignatureIndex, Tx,
};
use namada_macros::BorshDeserializer;
#[cfg(feature = "migrations")]
use namada_migrations::*;
use namada_sdk::args::Tx as TxArgs;
use namada_sdk::signing::{sign_tx, SigningTxData};
use namada_sdk::tx::{TX_BECOME_VALIDATOR_WASM, TX_BOND_WASM};
use namada_sdk::wallet::alias::Alias;
use namada_sdk::wallet::pre_genesis::ValidatorWallet;
use namada_sdk::wallet::Wallet;
use serde::{Deserialize, Serialize};
use tokio::sync::RwLock;

use super::templates::{DenominatedBalances, Parameters, ValidityPredicates};
use crate::config::genesis::chain::DeriveEstablishedAddress;
use crate::config::genesis::templates::{
    TemplateValidation, Unvalidated, Validated,
};
use crate::config::genesis::{utils, GenesisAddress};
use crate::wallet::CliWalletUtils;

/// Dummy chain id used to sign [`Tx`] objects at pre-genesis.
const NAMADA_GENESIS_TX_CHAIN_ID: &str = "namada-genesis";

/// Helper trait to fetch tx data to sign.
pub trait TxToSign {
    /// Return tx data to sign.
    fn tx_to_sign(&self) -> Tx;

    /// Get public keys that may sign this transaction from a genesis address
    fn get_pks(
        &self,
        accounts: &[EstablishedAccountTx],
    ) -> (Vec<common::PublicKey>, u8);

    fn get_owner(&self) -> GenesisAddress;
}

/// Return a dummy set of tx arguments to sign with the
/// hardware wallet.
fn get_tx_args(use_device: bool) -> TxArgs {
    use std::str::FromStr;

    TxArgs {
        dry_run: false,
        dry_run_wrapper: false,
        dump_tx: false,
        output_folder: None,
        force: false,
        broadcast_only: false,
        ledger_address: tendermint_rpc::Url::from_str("http://127.0.0.1:26657")
            .unwrap(),
        initialized_account_alias: None,
        wallet_alias_force: false,
        fee_amount: None,
        wrapper_fee_payer: None,
        fee_token: genesis_fee_token_address(),
        fee_unshield: None,
<<<<<<< HEAD
        gas_limit: 0.into(),
        expiration: None,
=======
        gas_limit: Default::default(),
        expiration: Default::default(),
>>>>>>> 2d436e5d
        disposable_signing_key: false,
        chain_id: None,
        signing_keys: vec![],
        signatures: vec![],
        tx_reveal_code_path: Default::default(),
        password: None,
        memo: None,
        use_device,
    }
}

/// Timestamp used to sign pre-genesis [`Tx`] objects.
#[inline]
fn pre_genesis_tx_timestamp() -> DateTimeUtc {
    DateTimeUtc::from_unix_timestamp(
        // Mon Jan 01 2001 01:01:01 UTC+0000
        978310861,
    )
    .unwrap()
}

/// Return a ready to sign genesis [`Tx`].
fn get_tx_to_sign(tag: impl AsRef<str>, data: impl BorshSerialize) -> Tx {
    let mut tx = Tx::from_type(TxType::Raw);
    tx.header.chain_id = ChainId(NAMADA_GENESIS_TX_CHAIN_ID.to_string());
    tx.header.timestamp = pre_genesis_tx_timestamp();
    tx.set_code(Code {
        salt: [0; 8],
        code: Commitment::Hash(Default::default()),
        tag: Some(tag.as_ref().to_string()),
    });
    tx.set_data(Data {
        salt: [0; 8],
        data: data.serialize_to_vec(),
    });
    let fee_payer = genesis_fee_payer_pk();
    tx.add_wrapper(
        Fee {
            amount_per_gas_unit: DenominatedAmount::native(0.into()),
            token: genesis_fee_token_address(),
        },
        fee_payer,
        Default::default(),
        0.into(),
        None,
    );
    tx
}

/// Get a dummy public key for a fee payer - there are no fees for genesis tx
#[inline]
fn genesis_fee_payer_pk() -> common::PublicKey {
    common::SecretKey::Ed25519(ed25519::SigScheme::from_bytes([0; 32])).ref_to()
}

/// Dummy genesis fee token address - there are no fees for genesis tx
fn genesis_fee_token_address() -> Address {
    Address::from(&genesis_fee_payer_pk())
}

pub struct GenesisValidatorData {
    pub address: EstablishedAddress,
    pub commission_rate: Dec,
    pub max_commission_rate_change: Dec,
    pub net_address: SocketAddr,
    pub self_bond_amount: token::DenominatedAmount,
    pub email: String,
    pub description: Option<String>,
    pub website: Option<String>,
    pub discord_handle: Option<String>,
    pub avatar: Option<String>,
}

/// Panics if given `txs.validator_accounts` is not empty, because validator
/// transactions must be signed with a validator wallet (see
/// `init-genesis-validator` command).
pub async fn sign_txs(
    txs: UnsignedTransactions,
    wallet: &RwLock<Wallet<CliWalletUtils>>,
    validator_wallet: Option<&ValidatorWallet>,
    use_device: bool,
) -> Transactions<Unvalidated> {
    let UnsignedTransactions {
        established_account,
        validator_account,
        bond,
    } = txs;

    // Sign bond txs
    let bond = if let Some(txs) = bond {
        let mut bonds = vec![];
        for tx in txs {
            bonds.push(
                sign_delegation_bond_tx(
                    tx.into(),
                    wallet,
                    &established_account,
                    use_device,
                )
                .await,
            );
        }
        Some(bonds)
    } else {
        None
    };

    // Sign validator account txs
    let validator_account = if let Some(txs) = validator_account {
        let validator_wallet = validator_wallet
            .expect("Validator wallet required to sign validator account txs");
        let tnk = validator_wallet.tendermint_node_key.ref_to();
        let mut filtered_txs = vec![];
        for tx in txs {
            if tx.tendermint_node_key.raw == tnk {
                filtered_txs.push(
                    sign_validator_account_tx(
                        Either::Left((tx, validator_wallet)),
                        wallet,
                        established_account.as_ref().expect(
                            "Established account txs required when signing \
                             validator account txs",
                        ),
                        use_device,
                    )
                    .await,
                );
            }
        }
        Some(filtered_txs)
    } else {
        None
    };

    Transactions {
        established_account,
        validator_account,
        bond,
    }
}

/// Parse [`UnsignedTransactions`] from bytes.
pub fn parse_unsigned(
    bytes: &[u8],
) -> Result<UnsignedTransactions, toml::de::Error> {
    toml::from_slice(bytes)
}

/// Create signed [`Transactions`] for an established account.
pub fn init_established_account(
    vp: String,
    public_keys: Vec<StringEncoded<common::PublicKey>>,
    threshold: u8,
) -> (Address, UnsignedTransactions) {
    let unsigned_tx = EstablishedAccountTx {
        vp,
        threshold,
        public_keys,
    };
    let address = unsigned_tx.derive_address();
    let txs = UnsignedTransactions {
        established_account: Some(vec![unsigned_tx]),
        ..Default::default()
    };
    (address, txs)
}

/// Create a [`BondTx`] for a genesis validator.
pub fn init_bond(
    source: GenesisAddress,
    validator: EstablishedAddress,
    bond_amount: token::DenominatedAmount,
) -> UnsignedTransactions {
    let unsigned_tx = BondTx {
        source,
        validator: Address::Established(validator),
        amount: bond_amount,
    };
    UnsignedTransactions {
        bond: Some(vec![unsigned_tx]),
        ..Default::default()
    }
}

/// Create [`UnsignedTransactions`] for a genesis validator.
pub fn init_validator(
    GenesisValidatorData {
        address,
        commission_rate,
        max_commission_rate_change,
        net_address,
        self_bond_amount,
        email,
        description,
        website,
        discord_handle,
        avatar,
    }: GenesisValidatorData,
    validator_wallet: &ValidatorWallet,
) -> (Address, UnsignedTransactions) {
    let unsigned_validator_account_tx = UnsignedValidatorAccountTx {
        address: StringEncoded::new(address),
        consensus_key: StringEncoded::new(
            validator_wallet.consensus_key.ref_to(),
        ),
        protocol_key: StringEncoded::new(
            validator_wallet
                .store
                .validator_keys
                .protocol_keypair
                .ref_to(),
        ),
        tendermint_node_key: StringEncoded::new(
            validator_wallet.tendermint_node_key.ref_to(),
        ),

        eth_hot_key: StringEncoded::new(validator_wallet.eth_hot_key.ref_to()),
        eth_cold_key: StringEncoded::new(
            validator_wallet.eth_cold_key.ref_to(),
        ),
        // No custom validator VPs yet
        vp: utils::VP_USER.to_string(),
        commission_rate,
        max_commission_rate_change,
        net_address,
        metadata: ValidatorMetaData {
            email,
            description,
            website,
            discord_handle,
            avatar,
        },
    };
    let unsigned_validator_addr =
        unsigned_validator_account_tx.address.raw.clone();
    let validator_account = Some(vec![unsigned_validator_account_tx]);

    let bond = if self_bond_amount.amount().is_zero() {
        None
    } else {
        let unsigned_bond_tx = BondTx {
            source: GenesisAddress::EstablishedAddress(
                unsigned_validator_addr.clone(),
            ),
            validator: Address::Established(unsigned_validator_addr.clone()),
            amount: self_bond_amount,
        };
        Some(vec![unsigned_bond_tx])
    };

    let address = Address::Established(unsigned_validator_addr);
    let txs = UnsignedTransactions {
        validator_account,
        bond,
        ..Default::default()
    };

    (address, txs)
}

pub async fn sign_validator_account_tx(
    to_sign: Either<
        (UnsignedValidatorAccountTx, &ValidatorWallet),
        SignedValidatorAccountTx,
    >,
    wallet: &RwLock<Wallet<CliWalletUtils>>,
    established_accounts: &[EstablishedAccountTx],
    use_device: bool,
) -> SignedValidatorAccountTx {
    let mut to_sign = match to_sign {
        Either::Right(signed_tx) => signed_tx,
        Either::Left((unsigned_tx, validator_wallet)) => {
            fn sign_key<T: BorshSerialize>(
                tx_data: &T,
                keypair: &common::SecretKey,
            ) -> StringEncoded<common::Signature> {
                StringEncoded::new(namada::tx::standalone_signature::<
                    T,
                    SerializeWithBorsh,
                >(keypair, tx_data))
            }
            // Sign the tx with every validator key to authorize their usage
            let consensus_key_sig =
                sign_key(&unsigned_tx, &validator_wallet.consensus_key);
            let protocol_key_sig = sign_key(
                &unsigned_tx,
                &validator_wallet.store.validator_keys.protocol_keypair,
            );
            let eth_hot_key_sig =
                sign_key(&unsigned_tx, &validator_wallet.eth_hot_key);
            let eth_cold_key_sig =
                sign_key(&unsigned_tx, &validator_wallet.eth_cold_key);
            let tendermint_node_key_sig =
                sign_key(&unsigned_tx, &validator_wallet.tendermint_node_key);

            let ValidatorAccountTx {
                address,
                consensus_key,
                protocol_key,
                tendermint_node_key,
                vp,
                commission_rate,
                max_commission_rate_change,
                net_address,
                eth_hot_key,
                eth_cold_key,
                metadata,
            } = unsigned_tx;

            let consensus_key = SignedPk {
                pk: consensus_key,
                authorization: consensus_key_sig,
            };
            let protocol_key = SignedPk {
                pk: protocol_key,
                authorization: protocol_key_sig,
            };
            let tendermint_node_key = SignedPk {
                pk: tendermint_node_key,
                authorization: tendermint_node_key_sig,
            };

            let eth_hot_key = SignedPk {
                pk: eth_hot_key,
                authorization: eth_hot_key_sig,
            };

            let eth_cold_key = SignedPk {
                pk: eth_cold_key,
                authorization: eth_cold_key_sig,
            };

            Signed::new(ValidatorAccountTx {
                address,
                consensus_key,
                protocol_key,
                tendermint_node_key,
                vp,
                commission_rate,
                max_commission_rate_change,
                net_address,
                eth_hot_key,
                eth_cold_key,
                metadata,
            })
        }
    };

    to_sign.sign(established_accounts, wallet, use_device).await;
    to_sign
}

pub async fn sign_delegation_bond_tx(
    mut to_sign: SignedBondTx<Unvalidated>,
    wallet: &RwLock<Wallet<CliWalletUtils>>,
    established_accounts: &Option<Vec<EstablishedAccountTx>>,
    use_device: bool,
) -> SignedBondTx<Unvalidated> {
    let default = vec![];
    let established_accounts =
        established_accounts.as_ref().unwrap_or(&default);
    to_sign.sign(established_accounts, wallet, use_device).await;
    to_sign
}

#[derive(
    Clone,
    Debug,
    Deserialize,
    Serialize,
    BorshDeserialize,
    BorshSerialize,
    PartialEq,
    Eq,
)]
pub struct Transactions<T: TemplateValidation> {
    pub established_account: Option<Vec<EstablishedAccountTx>>,
    pub validator_account: Option<Vec<SignedValidatorAccountTx>>,
    pub bond: Option<Vec<T::BondTx>>,
}

impl<T: TemplateValidation> Transactions<T> {
    /// Take the union of two sets of transactions
    pub fn merge(&mut self, mut other: Self) {
        self.established_account = self
            .established_account
            .take()
            .map(|mut txs| {
                if let Some(new_txs) = other.established_account.as_mut() {
                    txs.append(new_txs);
                }
                txs
            })
            .or(other.established_account)
            .map(|txs| txs.into_iter().sorted().dedup().collect());
        self.validator_account = self
            .validator_account
            .take()
            .map(|mut txs| {
                if let Some(new_txs) = other.validator_account.as_mut() {
                    txs.append(new_txs);
                }
                txs
            })
            .or(other.validator_account)
            .map(|txs| txs.into_iter().sorted().dedup().collect());
        self.bond = self
            .bond
            .take()
            .map(|mut txs| {
                if let Some(new_txs) = other.bond.as_mut() {
                    txs.append(new_txs);
                }
                txs
            })
            .or(other.bond)
            .map(|txs| txs.into_iter().sorted().dedup().collect());
    }
}

impl<T: TemplateValidation> Default for Transactions<T> {
    fn default() -> Self {
        Self {
            established_account: None,
            validator_account: None,
            bond: None,
        }
    }
}

impl Transactions<Validated> {
    /// Check that there is at least one validator.
    pub fn has_at_least_one_validator(&self) -> bool {
        self.validator_account
            .as_ref()
            .map(|txs| !txs.is_empty())
            .unwrap_or_default()
    }

    /// Check if there is at least one validator with positive Tendermint voting
    /// power. The voting power is converted from `token::Amount` of the
    /// validator's stake using the `tm_votes_per_token` PoS parameter.
    pub fn has_validator_with_positive_voting_power(
        &self,
        votes_per_token: Dec,
    ) -> bool {
        self.bond
            .as_ref()
            .map(|txs| {
                let mut stakes: BTreeMap<&Address, token::Amount> =
                    BTreeMap::new();
                for tx in txs {
                    let entry = stakes.entry(&tx.validator).or_default();
                    *entry += tx.amount.amount();
                }

                stakes.into_values().any(|stake| {
                    let tendermint_voting_power =
                        namada::ledger::pos::into_tm_voting_power(
                            votes_per_token,
                            stake,
                        );
                    if tendermint_voting_power > 0 {
                        return true;
                    }
                    false
                })
            })
            .unwrap_or_default()
    }
}

#[derive(Clone, Debug, Default, Deserialize, Serialize, PartialEq, Eq)]
pub struct UnsignedTransactions {
    pub established_account: Option<Vec<EstablishedAccountTx>>,
    pub validator_account: Option<Vec<UnsignedValidatorAccountTx>>,
    pub bond: Option<Vec<BondTx<Unvalidated>>>,
}

pub type UnsignedValidatorAccountTx =
    ValidatorAccountTx<StringEncoded<common::PublicKey>>;

pub type SignedValidatorAccountTx = Signed<ValidatorAccountTx<SignedPk>>;

pub type SignedBondTx<T> = Signed<BondTx<T>>;

#[derive(
    Clone,
    Debug,
    Deserialize,
    Serialize,
    BorshSerialize,
    BorshDeserialize,
    PartialEq,
    Eq,
    PartialOrd,
    Ord,
)]
pub struct ValidatorAccountTx<PK: Ord> {
    /// The address of the validator.
    pub address: StringEncoded<EstablishedAddress>,
    // TODO: remove the vp field
    pub vp: String,
    /// Commission rate charged on rewards for delegators (bounded inside
    /// 0-1)
    pub commission_rate: Dec,
    /// Maximum change in commission rate permitted per epoch
    pub max_commission_rate_change: Dec,
    /// P2P IP:port
    pub net_address: SocketAddr,
    /// PKs have to come last in TOML to avoid `ValueAfterTable` error
    pub consensus_key: PK,
    pub protocol_key: PK,
    pub tendermint_node_key: PK,
    pub eth_hot_key: PK,
    pub eth_cold_key: PK,
    /// Validator metadata
    pub metadata: ValidatorMetaData,
}

impl TxToSign for ValidatorAccountTx<SignedPk> {
    fn tx_to_sign(&self) -> Tx {
        get_tx_to_sign(
            TX_BECOME_VALIDATOR_WASM,
            pos::BecomeValidator {
                address: Address::Established(self.address.raw.clone()),
                consensus_key: self.consensus_key.pk.raw.clone(),
                eth_hot_key: match &self.eth_hot_key.pk.raw {
                    common::PublicKey::Secp256k1(key) => key.clone(),
                    _ => unreachable!(),
                },
                eth_cold_key: match &self.eth_cold_key.pk.raw {
                    common::PublicKey::Secp256k1(key) => key.clone(),
                    _ => unreachable!(),
                },
                protocol_key: self.protocol_key.pk.raw.clone(),
                commission_rate: self.commission_rate,
                max_commission_rate_change: self.max_commission_rate_change,
                email: self.metadata.email.clone(),
                description: self.metadata.description.clone(),
                website: self.metadata.website.clone(),
                discord_handle: self.metadata.discord_handle.clone(),
                avatar: self.metadata.avatar.clone(),
            },
        )
    }

    fn get_pks(
        &self,
        established_accounts: &[EstablishedAccountTx],
    ) -> (Vec<PublicKey>, u8) {
        established_accounts
            .iter()
            .find_map(|account| {
                if account.derive_established_address() == self.address.raw {
                    Some((
                        account
                            .public_keys
                            .iter()
                            .map(|pk| pk.raw.clone())
                            .collect::<Vec<_>>(),
                        account.threshold,
                    ))
                } else {
                    None
                }
            })
            .unwrap_or_else(|| {
                panic!(
                    "Cannot sign a pre-genesis tx because the established \
                     address {} could not be found",
                    self.address
                )
            })
    }

    fn get_owner(&self) -> GenesisAddress {
        GenesisAddress::EstablishedAddress(self.address.raw.clone())
    }
}

#[derive(
    Clone,
    Debug,
    Deserialize,
    Serialize,
    BorshSerialize,
    BorshDeserialize,
    BorshDeserializer,
    PartialEq,
    Eq,
    PartialOrd,
    Ord,
)]
pub struct EstablishedAccountTx {
    pub vp: String,
    #[serde(default = "default_threshold")]
    pub threshold: u8,
    /// PKs have to come last in TOML to avoid `ValueAfterTable` error
    pub public_keys: Vec<StringEncoded<common::PublicKey>>,
}

const fn default_threshold() -> u8 {
    1
}

impl DeriveEstablishedAddress for EstablishedAccountTx {
    const SALT: &'static str = "established-account-tx";
}

#[derive(
    Clone,
    Debug,
    Deserialize,
    Serialize,
    BorshSerialize,
    BorshDeserialize,
    PartialEq,
    Eq,
    PartialOrd,
    Ord,
)]
pub struct Signed<T> {
    #[serde(flatten)]
    pub data: T,
    pub signatures: BTreeMap<
        StringEncoded<common::PublicKey>,
        StringEncoded<common::Signature>,
    >,
}

impl<T> Signed<T> {
    /// Instantiate data to be signed.
    pub const fn new(data: T) -> Self {
        Self {
            data,
            signatures: BTreeMap::new(),
        }
    }

    /// Return the inner wrapped `T`.
    pub fn into_inner(self) -> T {
        let Signed { data, .. } = self;
        data
    }

    /// Sign the underlying data and add to the list of signatures.
    pub async fn sign(
        &mut self,
        established_accounts: &[EstablishedAccountTx],
        wallet_lock: &RwLock<Wallet<CliWalletUtils>>,
        use_device: bool,
    ) where
        T: BorshSerialize + TxToSign,
    {
        let (pks, threshold) = self.data.get_pks(established_accounts);
        let owner = self.data.get_owner().address();
        let signing_data = SigningTxData {
            owner: Some(owner),
            account_public_keys_map: Some(pks.iter().cloned().collect()),
            public_keys: pks.clone(),
            threshold,
            fee_payer: genesis_fee_payer_pk(),
        };

        let mut tx = self.data.tx_to_sign();

        if use_device {
            let hidapi = HidApi::new().expect("Failed to create Hidapi");
            let transport = TransportNativeHID::new(&hidapi)
                .expect("Failed to create hardware wallet connection");
            let app = NamadaApp::new(transport);

            sign_tx(
                wallet_lock,
                &get_tx_args(use_device),
                &mut tx,
                signing_data,
                utils::with_hardware_wallet,
                (wallet_lock, &app),
            )
            .await
            .expect("Failed to sign pre-genesis transaction.");
        } else {
            async fn software_wallet_sign(
                tx: Tx,
                pubkey: common::PublicKey,
                _parts: HashSet<namada_sdk::signing::Signable>,
                _user: (),
            ) -> Result<Tx, namada_sdk::error::Error> {
                if pubkey == genesis_fee_payer_pk() {
                    Ok(tx)
                } else {
                    Err(namada_sdk::error::Error::Other(format!(
                        "unable to sign transaction with {pubkey}",
                    )))
                }
            }

            sign_tx(
                wallet_lock,
                &get_tx_args(use_device),
                &mut tx,
                signing_data,
                software_wallet_sign,
                (),
            )
            .await
            .expect("Failed to sign pre-genesis transaction.");
        }

        let raw_header_hash = tx.raw_header_hash();
        let sigs = tx
            .sections
            .into_iter()
            .find_map(|sec| {
                if let Section::Authorization(signatures) = sec {
                    if [raw_header_hash] == signatures.targets.as_slice() {
                        Some(signatures)
                    } else {
                        None
                    }
                } else {
                    None
                }
            })
            .unwrap_or_else(|| {
                panic!(
                    "No signature could be produced for a transaction of type \
                     {}. The most likely cause is a missing secret key, \
                     public key hash or alias in your pre-genesis wallet.",
                    std::any::type_name::<T>()
                );
            });
        for (ix, sig) in sigs.signatures.into_iter() {
            self.signatures.insert(
                StringEncoded::new(pks[ix as usize].clone()),
                StringEncoded::new(sig),
            );
        }
    }

    /// Verify the signatures of the inner data.
    pub fn verify_sig(&self, threshold: u8) -> Result<(), String>
    where
        T: BorshSerialize + TxToSign,
    {
        let Self { data, signatures } = self;
        let (public_keys, signatures): (Vec<_>, Vec<_>) = signatures
            .iter()
            .map(|(pk, sig)| {
                (
                    pk.raw.clone(),
                    SignatureIndex {
                        index: None,
                        signature: sig.raw.clone(),
                        pubkey: pk.raw.clone(),
                    },
                )
            })
            .unzip();
        let signed_tx = {
            let mut tx = data.tx_to_sign();
            tx.add_signatures(signatures);
            tx
        };
        signed_tx
            .verify_signatures(
                &[signed_tx.raw_header_hash()],
                AccountPublicKeysMap::from_iter(public_keys.into_iter()),
                &None,
                threshold,
                None,
                || Ok(()),
            )
            .map_err(|err| err.to_string())?;
        Ok(())
    }
}

#[derive(
    Clone,
    Debug,
    Deserialize,
    Serialize,
    BorshSerialize,
    BorshDeserialize,
    PartialEq,
    Eq,
    PartialOrd,
    Ord,
)]
pub struct BondTx<T: TemplateValidation> {
    pub source: GenesisAddress,
    pub validator: Address,
    pub amount: T::Amount,
}

impl<T> TxToSign for BondTx<T>
where
    T: TemplateValidation + BorshSerialize,
{
    fn tx_to_sign(&self) -> Tx {
        get_tx_to_sign(
            TX_BOND_WASM,
            pos::Bond {
                validator: self.validator.clone(),
                amount: denominate_amount::<T>(self.amount.clone())
                    .unwrap()
                    .amount(),
                source: Some(self.source.address()),
            },
        )
    }

    fn get_pks(
        &self,
        established_accounts: &[EstablishedAccountTx],
    ) -> (Vec<PublicKey>, u8) {
        match &self.source {
            GenesisAddress::PublicKey(pk) => (vec![pk.raw.clone()], 1),
            GenesisAddress::EstablishedAddress(owner) => established_accounts
                .iter()
                .find_map(|account| {
                    if &account.derive_established_address() == owner {
                        Some((
                            account
                                .public_keys
                                .iter()
                                .map(|pk| pk.raw.clone())
                                .collect::<Vec<_>>(),
                            account.threshold,
                        ))
                    } else {
                        None
                    }
                })
                .unwrap_or_else(|| {
                    panic!(
                        "Cannot sign a pre-genesis tx because the established \
                         address {} could not be found",
                        owner
                    )
                }),
        }
    }

    fn get_owner(&self) -> GenesisAddress {
        self.source.clone()
    }
}

impl BondTx<Unvalidated> {
    /// Add the correct denomination to the contained amount
    pub fn denominate(self) -> eyre::Result<BondTx<Validated>> {
        let amount = denominate_amount::<Unvalidated>(self.amount)?;
        Ok(BondTx {
            source: self.source,
            validator: self.validator,
            amount,
        })
    }
}

/// Return the correctly denominated amount of bonded tokens
fn denominate_amount<T>(
    amount: T::Amount,
) -> eyre::Result<token::DenominatedAmount>
where
    T: TemplateValidation,
{
    let amount = amount
        .into()
        .increase_precision(NATIVE_MAX_DECIMAL_PLACES.into())
        .map_err(|e| {
            eprintln!(
                "A bond amount in the transactions.toml file was incorrectly \
                 formatted:\n{}",
                e
            );
            e
        })?;
    Ok(amount)
}

impl<T: TemplateValidation> From<BondTx<T>> for SignedBondTx<T> {
    #[inline]
    fn from(bond: BondTx<T>) -> Self {
        Signed::new(bond)
    }
}

#[derive(
    Clone,
    Debug,
    Deserialize,
    Serialize,
    BorshSerialize,
    BorshDeserialize,
    BorshDeserializer,
    PartialEq,
    Eq,
    PartialOrd,
    Ord,
)]
pub struct SignedPk {
    pub pk: StringEncoded<common::PublicKey>,
    pub authorization: StringEncoded<common::Signature>,
}

pub fn validate(
    transactions: Transactions<Unvalidated>,
    vps: Option<&ValidityPredicates>,
    balances: Option<&DenominatedBalances>,
    parameters: Option<&Parameters<Validated>>,
) -> Option<Transactions<Validated>> {
    let mut is_valid = true;

    let mut all_used_addresses: BTreeSet<Address> = BTreeSet::default();
    let mut established_accounts: BTreeMap<
        Address,
        (Vec<common::PublicKey>, u8),
    > = BTreeMap::default();
    let mut validator_accounts = BTreeSet::new();

    let Transactions {
        ref established_account,
        ref validator_account,
        bond,
    } = transactions;

    if let Some(txs) = established_account {
        for tx in txs {
            if !validate_established_account(
                tx,
                vps,
                &mut all_used_addresses,
                &mut established_accounts,
            ) {
                is_valid = false;
            }
        }
    }

    if let Some(txs) = validator_account {
        for tx in txs {
            if !validate_validator_account(
                tx,
                vps,
                &all_used_addresses,
                &established_accounts,
                &mut validator_accounts,
            ) {
                is_valid = false;
            }
        }
    }

    // Make a mutable copy of the balances for tracking changes applied from txs
    let mut token_balances: BTreeMap<Alias, TokenBalancesForValidation> =
        balances
            .map(|balances| {
                balances
                    .token
                    .iter()
                    .map(|(token, token_balances)| {
                        (
                            token.clone(),
                            TokenBalancesForValidation {
                                amounts: token_balances.0.clone(),
                            },
                        )
                    })
                    .collect()
            })
            .unwrap_or_default();

    let validated_bonds = if let Some(txs) = bond {
        if !txs.is_empty() {
            match parameters {
                Some(parameters) => {
                    let bond_number = txs.len();
                    let validated_bonds: Vec<_> = txs
                        .into_iter()
                        .filter_map(|tx| {
                            validate_bond(
                                tx,
                                &mut token_balances,
                                &established_accounts,
                                &validator_accounts,
                                parameters,
                            )
                        })
                        .collect();
                    if validated_bonds.len() != bond_number {
                        is_valid = false;
                        None
                    } else {
                        Some(validated_bonds)
                    }
                }
                None => {
                    eprintln!(
                        "Unable to validate bonds without a valid parameters \
                         file."
                    );
                    is_valid = false;
                    None
                }
            }
        } else {
            None
        }
    } else {
        None
    };

    is_valid.then_some(Transactions {
        established_account: transactions.established_account,
        validator_account: transactions.validator_account.map(
            |validator_accounts| {
                validator_accounts
                    .into_iter()
                    .map(|acct| SignedValidatorAccountTx {
                        signatures: acct.signatures,
                        data: ValidatorAccountTx {
                            address: acct.data.address,
                            vp: acct.data.vp,
                            commission_rate: acct.data.commission_rate,
                            max_commission_rate_change: acct
                                .data
                                .max_commission_rate_change,
                            net_address: acct.data.net_address,
                            consensus_key: acct.data.consensus_key,
                            protocol_key: acct.data.protocol_key,
                            tendermint_node_key: acct.data.tendermint_node_key,
                            eth_hot_key: acct.data.eth_hot_key,
                            eth_cold_key: acct.data.eth_cold_key,
                            metadata: acct.data.metadata,
                        },
                    })
                    .collect()
            },
        ),
        bond: validated_bonds,
    })
}

fn validate_bond(
    tx: SignedBondTx<Unvalidated>,
    balances: &mut BTreeMap<Alias, TokenBalancesForValidation>,
    established_accounts: &BTreeMap<Address, (Vec<common::PublicKey>, u8)>,
    validator_accounts: &BTreeSet<Address>,
    parameters: &Parameters<Validated>,
) -> Option<BondTx<Validated>> {
    // Check signature
    let mut is_valid = {
        let source = &tx.data.source;
        let maybe_threshold = match source {
            GenesisAddress::EstablishedAddress(address) => {
                // Try to find the source's PK in either established_accounts or
                // validator_accounts
                let established_addr = Address::Established(address.clone());
                established_accounts.get(&established_addr).map(|(_, t)| *t)
            }
            GenesisAddress::PublicKey(_) => Some(1),
        };
        if let Some(threshold) = maybe_threshold {
            if let Err(err) = tx.verify_sig(threshold) {
                eprintln!("Invalid bond tx signature: {err}");
                false
            } else {
                true
            }
        } else {
            eprintln!(
                "Invalid bond tx. Couldn't verify bond's signature, because \
                 the source accounts \"{source}\" public key cannot be found."
            );
            false
        }
    };

    // Make sure the native token amount is denominated correctly
    let validated_bond = tx.data.denominate().ok()?;
    let BondTx {
        source,
        validator,
        amount,
        ..
    } = &validated_bond;

    // Check that the validator exists
    if !validator_accounts.contains(validator) {
        eprintln!(
            "Invalid bond tx. The target validator \"{validator}\" account \
             not found."
        );
        is_valid = false;
    }

    // Check and update token balance of the source
    let native_token = &parameters.parameters.native_token;
    match balances.get_mut(native_token) {
        Some(balances) => {
            let balance = balances.amounts.get_mut(source);
            match balance {
                Some(balance) => {
                    if *balance < *amount {
                        eprintln!(
                            "Invalid bond tx. Source {source} doesn't have \
                             enough balance of token \"{native_token}\" to \
                             transfer {}. Got {}.",
                            amount, balance,
                        );
                        is_valid = false;
                    } else {
                        // Deduct the amount from source
                        if amount == balance {
                            balances.amounts.remove(source);
                        } else if let Some(new_balance) =
                            balance.checked_sub(*amount)
                        {
                            *balance = new_balance;
                        } else {
                            eprintln!(
                                "Invalid bond tx. Amount {} should have the \
                                 denomination {:?}. Got {:?}.",
                                amount,
                                balance.denom(),
                                amount.denom(),
                            );
                            is_valid = false;
                        }
                    }
                }
                None => {
                    eprintln!(
                        "Invalid transfer tx. Source {source} has no balance \
                         of token \"{native_token}\"."
                    );
                    is_valid = false;
                }
            }
        }
        None => {
            eprintln!(
                "Invalid bond tx. Token \"{native_token}\" not found in \
                 balances."
            );
            is_valid = false;
        }
    }

    is_valid.then_some(validated_bond)
}

#[derive(Clone, Debug)]
pub struct TokenBalancesForValidation {
    /// Accumulator for tokens transferred to accounts
    pub amounts: BTreeMap<GenesisAddress, DenominatedAmount>,
}

pub fn validate_established_account(
    tx: &EstablishedAccountTx,
    vps: Option<&ValidityPredicates>,
    all_used_addresses: &mut BTreeSet<Address>,
    established_accounts: &mut BTreeMap<Address, (Vec<common::PublicKey>, u8)>,
) -> bool {
    let mut is_valid = true;

    let established_address = tx.derive_address();
    if tx.threshold == 0 {
        eprintln!("An established account may not have zero threshold");
        is_valid = false;
    }
    if tx.threshold as usize > tx.public_keys.len() {
        eprintln!(
            "An established account may not have a threshold ({}) greater \
             than the number of public keys associated with it ({})",
            tx.threshold,
            tx.public_keys.len()
        );
        is_valid = false;
    }
    if tx.public_keys.len() > u8::MAX as usize {
        eprintln!(
            "The number of configured public keys is way too fucking big"
        );
        is_valid = false;
    }
    {
        // check for duped pubkeys
        let mut used_keys = HashSet::new();
        for key in tx.public_keys.iter() {
            if !used_keys.insert(key) {
                eprintln!(
                    "The same public key has been used twice in an \
                     established account tx: {key}"
                );
                is_valid = false;
            }
        }
    }
    established_accounts.insert(
        established_address.clone(),
        (
            tx.public_keys.iter().map(|k| k.raw.clone()).collect(),
            tx.threshold,
        ),
    );

    // Check that the established address is unique
    if all_used_addresses.contains(&established_address) {
        eprintln!(
            "A duplicate address \"{}\" found in a `established_account` tx.",
            established_address
        );
        is_valid = false;
    } else {
        all_used_addresses.insert(established_address);
    }

    // Check the VP exists
    if !vps
        .map(|vps| vps.wasm.contains_key(&tx.vp))
        .unwrap_or_default()
    {
        eprintln!(
            "An `established_account` tx `vp` \"{}\" not found in Validity \
             predicates file.",
            tx.vp
        );
        is_valid = false;
    }

    // If PK is used, check the authorization
    if tx.public_keys.is_empty() {
        eprintln!("An `established_account` tx was found with no public keys.");
        is_valid = false;
    }
    is_valid
}

pub fn validate_validator_account(
    signed_tx: &SignedValidatorAccountTx,
    vps: Option<&ValidityPredicates>,
    all_used_addresses: &BTreeSet<Address>,
    established_accounts: &BTreeMap<Address, (Vec<common::PublicKey>, u8)>,
    validator_accounts: &mut BTreeSet<Address>,
) -> bool {
    let tx = &signed_tx.data;

    // Check eth keys are secp256k1 keys
    if !matches!(
        &signed_tx.data.eth_cold_key.pk.raw,
        common::PublicKey::Secp256k1(_)
    ) {
        panic!(
            "The validator with address {} has a non Secp256k1 Ethereum cold \
             key",
            signed_tx.data.address
        );
    }
    if !matches!(
        &signed_tx.data.eth_hot_key.pk.raw,
        common::PublicKey::Secp256k1(_)
    ) {
        panic!(
            "The validator with address {} has a non Secp256k1 Ethereum hot \
             key",
            signed_tx.data.address
        );
    }

    // Check that the validator metadata is not too large
    let metadata = &signed_tx.data.metadata;
    if metadata.email.len() as u64 > MAX_VALIDATOR_METADATA_LEN {
        panic!(
            "The email metadata of the validator with address {} is too long, \
             must be within {MAX_VALIDATOR_METADATA_LEN} characters",
            signed_tx.data.address
        );
    }
    if let Some(description) = metadata.description.as_ref() {
        if description.len() as u64 > MAX_VALIDATOR_METADATA_LEN {
            panic!(
                "The description metadata of the validator with address {} is \
                 too long, must be within {MAX_VALIDATOR_METADATA_LEN} \
                 characters",
                signed_tx.data.address
            );
        }
    }
    if let Some(website) = metadata.website.as_ref() {
        if website.len() as u64 > MAX_VALIDATOR_METADATA_LEN {
            panic!(
                "The website metadata of the validator with address {} is too \
                 long, must be within {MAX_VALIDATOR_METADATA_LEN} characters",
                signed_tx.data.address
            );
        }
    }
    if let Some(discord_handle) = metadata.discord_handle.as_ref() {
        if discord_handle.len() as u64 > MAX_VALIDATOR_METADATA_LEN {
            panic!(
                "The discord handle metadata of the validator with address {} \
                 is too long, must be within {MAX_VALIDATOR_METADATA_LEN} \
                 characters",
                signed_tx.data.address
            );
        }
    }
    if let Some(avatar) = metadata.avatar.as_ref() {
        if avatar.len() as u64 > MAX_VALIDATOR_METADATA_LEN {
            panic!(
                "The avatar metadata of the validator with address {} is too \
                 long, must be within {MAX_VALIDATOR_METADATA_LEN} characters",
                signed_tx.data.address
            );
        }
    }

    // Check signature
    let mut is_valid = {
        let maybe_threshold = {
            let established_addr = Address::Established(tx.address.raw.clone());
            established_accounts.get(&established_addr).map(|(pks, t)| {
                let all_ed25519_keys = pks
                    .iter()
                    .all(|key| matches!(key, common::PublicKey::Ed25519(_)));
                if !all_ed25519_keys {
                    panic!(
                        "Not all account keys of the validator with address \
                         {established_addr} are Ed25519 keys"
                    );
                }
                *t
            })
        };
        if let Some(threshold) = maybe_threshold {
            if let Err(err) = signed_tx.verify_sig(threshold) {
                eprintln!("Invalid validator account signature: {err}");
                false
            } else {
                true
            }
        } else {
            let source = &tx.address.raw;
            eprintln!(
                "Invalid validator account tx. Couldn't verify the underlying \
                 established account signatures, because the source account's \
                 \"{source}\" public keys cannot be found."
            );
            false
        }
    };

    let established_address = {
        let established_address = Address::Established(tx.address.raw.clone());
        if !all_used_addresses.contains(&established_address) {
            eprintln!(
                "Unable to find established account with address \"{}\" in a \
                 `validator_account` tx, to initialize a new validator with.",
                established_address
            );
            is_valid = false;
        }
        if validator_accounts.contains(&established_address) {
            eprintln!(
                "A duplicate validator \"{}\" found in a `validator_account` \
                 tx.",
                established_address
            );
            is_valid = false;
        } else {
            validator_accounts.insert(established_address.clone());
        }
        established_address
    };

    // Check the VP exists
    if !vps
        .map(|vps| vps.wasm.contains_key(&tx.vp))
        .unwrap_or_default()
    {
        eprintln!(
            "A `validator_account` tx `vp` \"{}\" not found in Validity \
             predicates file.",
            tx.vp
        );
        is_valid = false;
    }

    // Check keys authorizations
    let unsigned = UnsignedValidatorAccountTx::from(tx);
    if !validate_signature(
        &unsigned,
        &tx.consensus_key.pk.raw,
        &tx.consensus_key.authorization.raw,
    ) {
        eprintln!(
            "Invalid `consensus_key` authorization for `validator_account` tx \
             with address \"{}\".",
            established_address
        );
        is_valid = false;
    }
    if !validate_signature(
        &unsigned,
        &tx.protocol_key.pk.raw,
        &tx.protocol_key.authorization.raw,
    ) {
        eprintln!(
            "Invalid `protocol_key` authorization for `validator_account` tx \
             with address \"{}\".",
            established_address
        );
        is_valid = false;
    }
    if !validate_signature(
        &unsigned,
        &tx.tendermint_node_key.pk.raw,
        &tx.tendermint_node_key.authorization.raw,
    ) {
        eprintln!(
            "Invalid `tendermint_node_key` authorization for \
             `validator_account` tx with address \"{}\".",
            established_address
        );
        is_valid = false;
    }

    if !validate_signature(
        &unsigned,
        &tx.eth_hot_key.pk.raw,
        &tx.eth_hot_key.authorization.raw,
    ) {
        eprintln!(
            "Invalid `eth_hot_key` authorization for `validator_account` tx \
             with address \"{}\".",
            established_address
        );
        is_valid = false;
    }

    if !validate_signature(
        &unsigned,
        &tx.eth_cold_key.pk.raw,
        &tx.eth_cold_key.authorization.raw,
    ) {
        eprintln!(
            "Invalid `eth_cold_key` authorization for `validator_account` tx \
             with address \"{}\".",
            established_address
        );
        is_valid = false;
    }

    is_valid
}

fn validate_signature<T: BorshSerialize + Debug>(
    tx_data: &T,
    pk: &common::PublicKey,
    sig: &common::Signature,
) -> bool {
    match verify_standalone_sig::<T, SerializeWithBorsh>(tx_data, pk, sig) {
        Ok(()) => true,
        Err(err) => {
            eprintln!(
                "Invalid tx signature in tx {tx_data:?}, failed with: {err}."
            );
            false
        }
    }
}

impl From<&ValidatorAccountTx<SignedPk>> for UnsignedValidatorAccountTx {
    fn from(tx: &ValidatorAccountTx<SignedPk>) -> Self {
        let ValidatorAccountTx {
            address,
            vp,
            commission_rate,
            max_commission_rate_change,
            metadata,
            net_address,
            consensus_key,
            protocol_key,
            tendermint_node_key,
            eth_hot_key,
            eth_cold_key,
            ..
        } = tx;

        Self {
            address: address.clone(),
            vp: vp.clone(),
            commission_rate: *commission_rate,
            max_commission_rate_change: *max_commission_rate_change,
            metadata: metadata.clone(),
            net_address: *net_address,
            consensus_key: consensus_key.pk.clone(),
            protocol_key: protocol_key.pk.clone(),
            tendermint_node_key: tendermint_node_key.pk.clone(),
            eth_hot_key: eth_hot_key.pk.clone(),
            eth_cold_key: eth_cold_key.pk.clone(),
        }
    }
}<|MERGE_RESOLUTION|>--- conflicted
+++ resolved
@@ -86,13 +86,8 @@
         wrapper_fee_payer: None,
         fee_token: genesis_fee_token_address(),
         fee_unshield: None,
-<<<<<<< HEAD
         gas_limit: 0.into(),
-        expiration: None,
-=======
-        gas_limit: Default::default(),
         expiration: Default::default(),
->>>>>>> 2d436e5d
         disposable_signing_key: false,
         chain_id: None,
         signing_keys: vec![],
