--- conflicted
+++ resolved
@@ -989,21 +989,7 @@
     }
 
     prop_compose! {
-<<<<<<< HEAD
-        // Generate an arbitrary transaction type
-=======
-        /// Generate an arbitrary decrypted transaction
-        pub fn arb_decrypted_tx()(decrypted_tx in prop_oneof![
-            Just(DecryptedTx::Decrypted),
-            Just(DecryptedTx::Undecryptable),
-        ]) -> DecryptedTx {
-            decrypted_tx
-        }
-    }
-
-    prop_compose! {
         /// Generate an arbitrary transaction type
->>>>>>> a1c534c5
         pub fn arb_tx_type()(tx_type in prop_oneof![
             Just(TxType::Raw),
             arb_wrapper_tx().prop_map(|x| TxType::Wrapper(Box::new(x))),
