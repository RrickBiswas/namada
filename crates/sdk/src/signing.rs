//! Functions to sign transactions
use std::collections::BTreeMap;
use std::fmt::Display;

use borsh::BorshDeserialize;
use borsh_ext::BorshSerializeExt;
use data_encoding::HEXLOWER;
use itertools::Itertools;
use masp_primitives::asset_type::AssetType;
use masp_primitives::transaction::components::sapling::fees::{
    InputView, OutputView,
};
use masp_primitives::transaction::Transaction;
use namada_account::{AccountPublicKeysMap, InitAccount, UpdateAccount};
use namada_core::address::{Address, ImplicitAddress, InternalAddress, MASP};
use namada_core::collections::{HashMap, HashSet};
use namada_core::key::*;
use namada_core::masp::{AssetData, ExtendedViewingKey, PaymentAddress};
use namada_core::sign::SignatureIndex;
use namada_core::storage::Epoch;
use namada_core::token;
use namada_core::token::Transfer;
// use namada_core::storage::Key;
use namada_core::token::{Amount, DenominatedAmount};
use namada_governance::storage::proposal::{
    InitProposalData, ProposalType, VoteProposalData,
};
use namada_governance::storage::vote::ProposalVote;
use namada_parameters::storage as parameter_storage;
use namada_token::storage_key::balance_key;
use namada_tx::data::pgf::UpdateStewardCommission;
use namada_tx::data::pos::BecomeValidator;
use namada_tx::data::{pos, Fee};
use namada_tx::{MaspBuilder, Section, Tx};
use prost::Message;
use rand::rngs::OsRng;
use serde::{Deserialize, Serialize};
use sha2::Digest;
use tokio::sync::RwLock;

use super::masp::{ShieldedContext, ShieldedTransfer};
use crate::args::SdkTypes;
use crate::error::{EncodingError, Error, TxSubmitError};
use crate::eth_bridge_pool::PendingTransfer;
use crate::governance::storage::proposal::{AddRemove, PGFAction, PGFTarget};
use crate::ibc::apps::transfer::types::msgs::transfer::MsgTransfer;
use crate::ibc::primitives::proto::Any;
use crate::io::*;
use crate::rpc::validate_amount;
use crate::tx::{
    Commitment, TX_BECOME_VALIDATOR_WASM, TX_BOND_WASM, TX_BRIDGE_POOL_WASM,
    TX_CHANGE_COMMISSION_WASM, TX_CHANGE_CONSENSUS_KEY_WASM,
    TX_CHANGE_METADATA_WASM, TX_CLAIM_REWARDS_WASM,
    TX_DEACTIVATE_VALIDATOR_WASM, TX_IBC_WASM, TX_INIT_ACCOUNT_WASM,
    TX_INIT_PROPOSAL, TX_REACTIVATE_VALIDATOR_WASM, TX_REDELEGATE_WASM,
    TX_RESIGN_STEWARD, TX_REVEAL_PK, TX_TRANSFER_WASM, TX_UNBOND_WASM,
    TX_UNJAIL_VALIDATOR_WASM, TX_UPDATE_ACCOUNT_WASM,
    TX_UPDATE_STEWARD_COMMISSION, TX_VOTE_PROPOSAL, TX_WITHDRAW_WASM,
    VP_USER_WASM,
};
pub use crate::wallet::store::AddressVpType;
use crate::wallet::{Wallet, WalletIo};
use crate::{args, display_line, rpc, MaybeSend, Namada};

/// A structure holding the signing data to craft a transaction
#[derive(Clone)]
pub struct SigningTxData {
    /// The address owning the transaction
    pub owner: Option<Address>,
    /// The public keys associated to an account
    pub public_keys: Vec<common::PublicKey>,
    /// The threshold associated to an account
    pub threshold: u8,
    /// The public keys to index map associated to an account
    pub account_public_keys_map: Option<AccountPublicKeysMap>,
    /// The public keys of the fee payer
    pub fee_payer: common::PublicKey,
}

/// Find the public key for the given address and try to load the keypair
/// for it from the wallet. If the keypair is encrypted but a password is not
/// supplied, then it is interactively prompted. Errors if the key cannot be
/// found or loaded.
pub async fn find_pk(
    context: &impl Namada,
    addr: &Address,
) -> Result<common::PublicKey, Error> {
    match addr {
        Address::Established(_) => {
            display_line!(
                context.io(),
                "Looking-up public key of {} from the ledger...",
                addr.encode()
            );
            rpc::get_public_key_at(context.client(), addr, 0)
                .await?
                .ok_or(Error::Other(format!(
                    "No public key found for the address {}",
                    addr.encode()
                )))
        }
        Address::Implicit(ImplicitAddress(pkh)) => Ok(context
            .wallet_mut()
            .await
            .find_public_key_by_pkh(pkh)
            .map_err(|err| {
                Error::Other(format!(
                    "Unable to load the keypair from the wallet for the \
                     implicit address {}. Failed with: {}",
                    addr.encode(),
                    err
                ))
            })?),
        Address::Internal(_) => other_err(format!(
            "Internal address {} doesn't have any signing keys.",
            addr
        )),
    }
}

/// Load the secret key corresponding to the given public key from the wallet.
/// If the keypair is encrypted but a password is not supplied, then it is
/// interactively prompted. Errors if the key cannot be found or loaded.
pub fn find_key_by_pk<U: WalletIo>(
    wallet: &mut Wallet<U>,
    args: &args::Tx,
    public_key: &common::PublicKey,
) -> Result<common::SecretKey, Error> {
    wallet
        .find_key_by_pk(public_key, args.password.clone())
        .map_err(|err| {
            Error::Other(format!(
                "Unable to load the keypair from the wallet for public key \
                 {}. Failed with: {}",
                public_key, err
            ))
        })
}

/// Given CLI arguments and some defaults, determine the rightful transaction
/// signer. Return the given signing key or public key of the given signer if
/// possible. If no explicit signer given, use the `default`. If no `default`
/// is given, an `Error` is returned.
pub async fn tx_signers(
    context: &impl Namada,
    args: &args::Tx<SdkTypes>,
    default: Option<Address>,
) -> Result<Vec<common::PublicKey>, Error> {
    let signer = if !&args.signing_keys.is_empty() {
        return Ok(args.signing_keys.clone());
    } else {
        // Otherwise use the signer determined by the caller
        default
    };

    // Now actually fetch the signing key and apply it
    match signer {
        // No signature needed if the source is MASP
        Some(MASP) => Ok(vec![]),
        Some(signer) => Ok(vec![find_pk(context, &signer).await?]),
        None => other_err(
            "All transactions must be signed; please either specify the key \
             or the address from which to look up the signing key."
                .to_string(),
        ),
    }
}

/// The different parts of a transaction that can be signed
#[derive(Eq, Hash, PartialEq)]
pub enum Signable {
    FeeHeader,
    RawHeader,
}

/// Causes sign_tx to attempt signing using only the software wallet
pub async fn default_sign(
    _tx: Tx,
    pubkey: common::PublicKey,
    _parts: HashSet<Signable>,
    _user: (),
) -> Result<Tx, Error> {
    Err(Error::Other(format!(
        "unable to sign transaction with {}",
        pubkey
    )))
}

/// Sign a transaction with a given signing key or public key of a given signer.
/// If no explicit signer given, use the `default`. If no `default` is given,
/// Error.
///
/// It also takes a second, optional keypair to sign the wrapper header
/// separately.
///
/// If this is not a dry run, the tx is put in a wrapper and returned along with
/// hashes needed for monitoring the tx on chain.
///
/// If it is a dry run, it is not put in a wrapper, but returned as is.
pub async fn sign_tx<'a, D, F, U>(
    wallet: &RwLock<Wallet<U>>,
    args: &args::Tx,
    tx: &mut Tx,
    signing_data: SigningTxData,
    sign: impl Fn(Tx, common::PublicKey, HashSet<Signable>, D) -> F,
    user_data: D,
) -> Result<(), Error>
where
    D: Clone + MaybeSend,
    U: WalletIo,
    F: std::future::Future<Output = Result<Tx, Error>>,
{
    let mut used_pubkeys = HashSet::new();

    // First try to sign the raw header with the supplied signatures
    if !args.signatures.is_empty() {
        let signatures = args
            .signatures
            .iter()
            .map(|bytes| {
                let sigidx = SignatureIndex::deserialize(bytes).unwrap();
                used_pubkeys.insert(sigidx.pubkey.clone());
                sigidx
            })
            .collect();
        tx.add_signatures(signatures);
    }

    // Then try to sign the raw header with private keys in the software wallet
    if let Some(account_public_keys_map) = signing_data.account_public_keys_map
    {
        let mut wallet = wallet.write().await;
        let signing_tx_keypairs = signing_data
            .public_keys
            .iter()
            .filter_map(|public_key| {
                if used_pubkeys.contains(public_key) {
                    None
                } else {
                    match find_key_by_pk(&mut wallet, args, public_key) {
                        Ok(secret_key) => {
                            used_pubkeys.insert(public_key.clone());
                            Some(secret_key)
                        }
                        Err(_) => None,
                    }
                }
            })
            .collect::<Vec<common::SecretKey>>();
        if !signing_tx_keypairs.is_empty() {
            tx.sign_raw(
                signing_tx_keypairs,
                account_public_keys_map,
                signing_data.owner,
            );
        }
    }

    // Then try to sign the raw header using the hardware wallet
    for pubkey in signing_data.public_keys {
        if !used_pubkeys.contains(&pubkey) && pubkey != signing_data.fee_payer {
            if let Ok(ntx) = sign(
                tx.clone(),
                pubkey.clone(),
                HashSet::from([Signable::RawHeader]),
                user_data.clone(),
            )
            .await
            {
                *tx = ntx;
                used_pubkeys.insert(pubkey.clone());
            }
        }
    }

    // Then try signing the fee header with the software wallet otherwise use
    // the fallback
    let key = {
        // Lock the wallet just long enough to extract a key from it without
        // interfering with the sign closure call
        let mut wallet = wallet.write().await;
        find_key_by_pk(&mut *wallet, args, &signing_data.fee_payer)
    };
    match key {
        Ok(fee_payer_keypair) => {
            tx.sign_wrapper(fee_payer_keypair);
        }
        Err(_) => {
            *tx = sign(
                tx.clone(),
                signing_data.fee_payer.clone(),
                HashSet::from([Signable::FeeHeader, Signable::RawHeader]),
                user_data,
            )
            .await?;
        }
    }
    Ok(())
}

/// Return the necessary data regarding an account to be able to generate a
/// multisignature section
pub async fn aux_signing_data(
    context: &impl Namada,
    args: &args::Tx<SdkTypes>,
    owner: Option<Address>,
    default_signer: Option<Address>,
) -> Result<SigningTxData, Error> {
    let public_keys = if owner.is_some() || args.wrapper_fee_payer.is_none() {
        tx_signers(context, args, default_signer.clone()).await?
    } else {
        vec![]
    };

    let (account_public_keys_map, threshold) = match &owner {
        Some(owner @ Address::Established(_)) => {
            let account =
                rpc::get_account_info(context.client(), owner).await?;
            if let Some(account) = account {
                (Some(account.public_keys_map), account.threshold)
            } else {
                return Err(Error::from(TxSubmitError::InvalidAccount(
                    owner.encode(),
                )));
            }
        }
        Some(Address::Implicit(_)) => (
            Some(AccountPublicKeysMap::from_iter(public_keys.clone())),
            1u8,
        ),
        Some(owner @ Address::Internal(internal)) => match internal {
            InternalAddress::Masp => (None, 0u8),
            _ => {
                return Err(Error::from(TxSubmitError::InvalidAccount(
                    owner.encode(),
                )));
            }
        },
        None => (None, 0u8),
    };

    let fee_payer = if args.disposable_signing_key {
        context
            .wallet_mut()
            .await
            .gen_disposable_signing_key(&mut OsRng)
            .to_public()
    } else {
        match &args.wrapper_fee_payer {
            Some(keypair) => keypair.clone(),
            None => public_keys
                .first()
                .ok_or(TxSubmitError::InvalidFeePayer)?
                .clone(),
        }
    };

    Ok(SigningTxData {
        owner,
        public_keys,
        threshold,
        account_public_keys_map,
        fee_payer,
    })
}

pub async fn init_validator_signing_data(
    context: &impl Namada,
    args: &args::Tx<SdkTypes>,
    validator_keys: Vec<common::PublicKey>,
) -> Result<SigningTxData, Error> {
    let mut public_keys = if args.wrapper_fee_payer.is_none() {
        tx_signers(context, args, None).await?
    } else {
        vec![]
    };
    public_keys.extend(validator_keys.clone());

    let account_public_keys_map =
        Some(AccountPublicKeysMap::from_iter(validator_keys));

    let fee_payer = if args.disposable_signing_key {
        context
            .wallet_mut()
            .await
            .gen_disposable_signing_key(&mut OsRng)
            .to_public()
    } else {
        match &args.wrapper_fee_payer {
            Some(keypair) => keypair.clone(),
            None => public_keys
                .first()
                .ok_or(TxSubmitError::InvalidFeePayer)?
                .clone(),
        }
    };

    Ok(SigningTxData {
        owner: None,
        public_keys,
        threshold: 0,
        account_public_keys_map,
        fee_payer,
    })
}

/// Information about the post-fee balance of the tx's source. Used to correctly
/// handle balance validation in the inner tx
pub struct TxSourcePostBalance {
    /// The balance of the tx source after the tx has been applied
    pub post_balance: Amount,
    /// The source address of the tx
    pub source: Address,
    /// The token of the tx
    pub token: Address,
}

/// Validate the fee of the transaction and generate the fee unshielding
/// transaction if needed
pub async fn validate_fee_and_gen_unshield<N: Namada>(
    context: &N,
    args: &args::Tx<SdkTypes>,
    fee_payer: &common::PublicKey,
) -> Result<(DenominatedAmount, TxSourcePostBalance, Option<Transaction>), Error>
{
    let fee_payer_address = Address::from(fee_payer);
    // Validate fee amount and token
    let gas_cost_key = parameter_storage::get_gas_cost_key();
    let minimum_fee = match rpc::query_storage_value::<
        _,
        BTreeMap<Address, Amount>,
    >(context.client(), &gas_cost_key)
    .await
    .and_then(|map| {
        map.get(&args.fee_token)
            .map(ToOwned::to_owned)
            .ok_or_else(|| {
                Error::Other(format!(
                    "Could not retrieve from storage the gas cost for token {}",
                    args.fee_token
                ))
            })
    }) {
        Ok(amount) => amount,
        Err(e) => {
            if !args.force {
                return Err(e);
            } else {
                token::Amount::zero()
            }
        }
    };
    let validated_minimum_fee = context
        .denominate_amount(&args.fee_token, minimum_fee)
        .await;
    let fee_amount = match args.fee_amount {
        Some(amount) => {
            let validated_fee_amount =
                validate_amount(context, amount, &args.fee_token, args.force)
                    .await
                    .expect("Expected to be able to validate fee");

            if validated_fee_amount >= validated_minimum_fee {
                validated_fee_amount
            } else if !args.force {
                // Update the fee amount if it's not enough
                display_line!(
                    context.io(),
                    "The provided gas price {} is less than the minimum \
                     amount required {}, changing it to match the minimum",
                    validated_fee_amount.to_string(),
                    validated_minimum_fee.to_string()
                );
                validated_minimum_fee
            } else {
                validated_fee_amount
            }
        }
        None => validated_minimum_fee,
    };

    let balance_key = balance_key(&args.fee_token, &fee_payer_address);
    let balance = rpc::query_storage_value::<_, token::Amount>(
        context.client(),
        &balance_key,
    )
    .await
    .unwrap_or_default();

    let total_fee = fee_amount.amount() * u64::from(args.gas_limit);
    let mut updated_balance = TxSourcePostBalance {
        post_balance: balance,
        source: fee_payer_address.clone(),
        token: args.fee_token.clone(),
    };

    let unshield = match total_fee.checked_sub(balance) {
        Some(diff) if !diff.is_zero() => {
            if let Some(spending_key) = args.fee_unshield.clone() {
                // Unshield funds for fee payment
                let target = namada_core::masp::TransferTarget::Address(
                    fee_payer_address.clone(),
                );
                let fee_amount = DenominatedAmount::new(
                    // NOTE: must unshield the total fee amount, not the
                    // diff, because the ledger evaluates the transaction in
                    // reverse (wrapper first, inner second) and cannot know
                    // ahead of time if the inner will modify the balance of
                    // the gas payer
                    total_fee,
                    0.into(),
                );

                match ShieldedContext::<N::ShieldedUtils>::gen_shielded_transfer(
                        context,
                        &spending_key,
                        &target,
                        &args.fee_token,
                        fee_amount,
               !(args.dry_run || args.dry_run_wrapper)
                    )
                    .await
                {
                    Ok(Some(ShieldedTransfer {
                        builder: _,
                        masp_tx: transaction,
                        metadata: _data,
                        epoch: _unshielding_epoch,
                    })) => {
                        let spends = transaction
                            .sapling_bundle()
                            .unwrap()
                            .shielded_spends
                            .len();
                        let converts = transaction
                            .sapling_bundle()
                            .unwrap()
                            .shielded_converts
                            .len();
                        let outs = transaction
                            .sapling_bundle()
                            .unwrap()
                            .shielded_outputs
                            .len();

                        let descriptions = spends + converts + outs;

                        let descriptions_limit_key=  parameter_storage::get_fee_unshielding_descriptions_limit_key();
                        let descriptions_limit =
                            rpc::query_storage_value::<_, u64>(
                                context.client(),
                                &descriptions_limit_key,
                            )
                            .await
                            .unwrap();

                        if u64::try_from(descriptions).unwrap()
                            > descriptions_limit
                            && !args.force
                        {
                            return Err(Error::from(
                                TxSubmitError::FeeUnshieldingError(format!(
                                    "Descriptions exceed the limit: found \
                                     {descriptions}, limit \
                                     {descriptions_limit}"
                                )),
                            ));
                        }

                                                Some(transaction)
                    }
                    Ok(None) => {
                        if !args.force {
                            return Err(Error::from(
                                TxSubmitError::FeeUnshieldingError(
                                    "Missing unshielding transaction"
                                        .to_string(),
                                ),
                            ));
                        }

            updated_balance.post_balance = Amount::zero();
                        None
                    }
                    Err(e) => {
                        if !args.force {
                            return Err(Error::from(
                                TxSubmitError::FeeUnshieldingError(e.to_string()),
                            ));
                        }
            updated_balance.post_balance = Amount::zero();
                        None
                    }
                }
            } else {
                let token_addr = args.fee_token.clone();
                if !args.force {
                    let fee_amount =
                        context.format_amount(&token_addr, total_fee).await;

                    let balance =
                        context.format_amount(&token_addr, balance).await;
                    return Err(Error::from(
                        TxSubmitError::BalanceTooLowForFees(
                            fee_payer_address,
                            token_addr,
                            fee_amount,
                            balance,
                        ),
                    ));
                }

                updated_balance.post_balance = Amount::zero();
                None
            }
        }
        _ => {
            if args.fee_unshield.is_some() {
                return Err(Error::Other(
                    "Enough transparent balance to pay fees: please remove \
                     the --gas-spending-key or select a different --gas-payer"
                        .to_string(),
                ));
            }
            updated_balance.post_balance -= total_fee;
            None
        }
    };

    Ok((fee_amount, updated_balance, unshield))
}

/// Create a wrapper tx from a normal tx. Get the hash of the
/// wrapper and its payload which is needed for monitoring its
/// progress on chain.
#[allow(clippy::too_many_arguments)]
pub async fn wrap_tx(
    tx: &mut Tx,
    args: &args::Tx<SdkTypes>,
    epoch: Epoch,
    unshield: Option<Transaction>,
    fee_amount: DenominatedAmount,
    fee_payer: common::PublicKey,
) -> Result<(), Error> {
    let unshield_section_hash = unshield.map(|masp_tx| {
        let section = Section::MaspTx(masp_tx);
        let mut hasher = sha2::Sha256::new();
        section.hash(&mut hasher);
        tx.add_section(section);
        namada_core::hash::Hash(hasher.finalize().into())
    });

    tx.add_wrapper(
        Fee {
            amount_per_gas_unit: fee_amount,
            token: args.fee_token.clone(),
        },
        fee_payer,
        epoch,
        // TODO: partially validate the gas limit in client
        args.gas_limit,
        unshield_section_hash,
    );

    Ok(())
}

#[allow(clippy::result_large_err)]
fn other_err<T>(string: String) -> Result<T, Error> {
    Err(Error::Other(string))
}

/// Represents the transaction data that is displayed on a Ledger device
#[derive(Default, Serialize, Deserialize, Debug, Clone)]
pub struct LedgerVector {
    pub blob: String,
    pub index: u64,
    pub name: String,
    pub output: Vec<String>,
    pub output_expert: Vec<String>,
    pub valid: bool,
}

/// Adds a Ledger output line describing a given transaction amount and address
fn make_ledger_amount_addr(
    tokens: &HashMap<Address, String>,
    output: &mut Vec<String>,
    amount: DenominatedAmount,
    token: &Address,
    prefix: &str,
) {
    if let Some(token) = tokens.get(token) {
        output.push(format!(
            "{}Amount : {} {}",
            prefix,
            token.to_uppercase(),
            to_ledger_decimal(&amount.to_string()),
        ));
    } else {
        output.extend(vec![
            format!("{}Token : {}", prefix, token),
            format!(
                "{}Amount : {}",
                prefix,
                to_ledger_decimal(&amount.to_string())
            ),
        ]);
    }
}

/// Adds a Ledger output line describing a given transaction amount and asset
/// type
async fn make_ledger_amount_asset(
    tokens: &HashMap<Address, String>,
    output: &mut Vec<String>,
    amount: u64,
    token: &AssetType,
    assets: &HashMap<AssetType, AssetData>,
    prefix: &str,
) {
    if let Some(decoded) = assets.get(token) {
        // If the AssetType can be decoded, then at least display Addressees
        if let Some(token) = tokens.get(&decoded.token) {
            output.push(format!(
                "{}Amount : {} {}",
                prefix,
                token.to_uppercase(),
                DenominatedAmount::new(
                    token::Amount::from_masp_denominated(
                        amount,
                        decoded.position
                    ),
                    decoded.denom,
                ),
            ));
        } else {
            output.extend(vec![
                format!("{}Token : {}", prefix, token),
                format!(
                    "{}Amount : {}",
                    prefix,
                    DenominatedAmount::new(
                        token::Amount::from_masp_denominated(
                            amount,
                            decoded.position
                        ),
                        decoded.denom,
                    ),
                ),
            ]);
        }
    } else {
        // Otherwise display the raw AssetTypes
        output.extend(vec![
            format!("{}Token : {}", prefix, token),
            format!(
                "{}Amount : {}",
                prefix,
                to_ledger_decimal(&amount.to_string())
            ),
        ]);
    }
}

/// Split the lines in the vector that are longer than the Ledger device's
/// character width
fn format_outputs(output: &mut Vec<String>) {
    const MAX_KEY_LEN: usize = 39;
    const MAX_VALUE_LEN: usize = 39;

    let mut i = 0;
    let mut pos = 0;
    // Break down each line that is too long one-by-one
    while pos < output.len() {
        let curr_line = output[pos].clone();
        let (key, mut value) =
            curr_line.split_once(':').unwrap_or(("", &curr_line));
        // Truncate the key length to the declared maximum
        let key = key.trim().chars().take(MAX_KEY_LEN - 1).collect::<String>();
        // Trim value because we will insert spaces later
        value = value.trim();
        if value.chars().count() < MAX_VALUE_LEN {
            // No need to split the line in this case
            output[pos] = format!("{} | {} : {}", i, key, value);
            pos += 1;
        } else {
            // Line is too long so split it up. Repeat the key on each line
            output.remove(pos);
            let part_count = (value.chars().count() + MAX_VALUE_LEN - 2)
                / (MAX_VALUE_LEN - 1);
            for (idx, part) in value
                .chars()
                .chunks(MAX_VALUE_LEN - 1)
                .into_iter()
                .enumerate()
            {
                let line = format!(
                    "{} | {} [{}/{}] : {}",
                    i,
                    key,
                    idx + 1,
                    part_count,
                    part.collect::<String>(),
                );
                output.insert(pos, line);
                pos += 1;
            }
        }
        i += 1;
    }
}

/// Adds a Ledger output for the sender and destination for transparent and MASP
/// transactions
pub async fn make_ledger_masp_endpoints(
    tokens: &HashMap<Address, String>,
    output: &mut Vec<String>,
    transfer: &Transfer,
    builder: Option<&MaspBuilder>,
    assets: &HashMap<AssetType, AssetData>,
) {
    if transfer.source != MASP {
        output.push(format!("Sender : {}", transfer.source));
        if transfer.target == MASP {
            make_ledger_amount_addr(
                tokens,
                output,
                transfer.amount,
                &transfer.token,
                "Sending ",
            );
        }
    } else if let Some(builder) = builder {
        for sapling_input in builder.builder.sapling_inputs() {
            let vk = ExtendedViewingKey::from(*sapling_input.key());
            output.push(format!("Sender : {}", vk));
            make_ledger_amount_asset(
                tokens,
                output,
                sapling_input.value(),
                &sapling_input.asset_type(),
                assets,
                "Sending ",
            )
            .await;
        }
    }
    if transfer.target != MASP {
        output.push(format!("Destination : {}", transfer.target));
        if transfer.source == MASP {
            make_ledger_amount_addr(
                tokens,
                output,
                transfer.amount,
                &transfer.token,
                "Receiving ",
            );
        }
    } else if let Some(builder) = builder {
        for sapling_output in builder.builder.sapling_outputs() {
            let pa = PaymentAddress::from(sapling_output.address());
            output.push(format!("Destination : {}", pa));
            make_ledger_amount_asset(
                tokens,
                output,
                sapling_output.value(),
                &sapling_output.asset_type(),
                assets,
                "Receiving ",
            )
            .await;
        }
    }
    if transfer.source != MASP && transfer.target != MASP {
        make_ledger_amount_addr(
            tokens,
            output,
            transfer.amount,
            &transfer.token,
            "",
        );
    }
}

/// Convert decimal numbers into the format used by Ledger. Specifically remove
/// all insignificant zeros occurring after decimal point.
fn to_ledger_decimal(amount: &str) -> String {
    if amount.contains('.') {
        let mut amount = amount.trim_end_matches('0').to_string();
        if amount.ends_with('.') {
            amount.pop();
        }
        amount
    } else {
        amount.to_string()
    }
}

/// A ProposalVote wrapper that prints the spending cap with Ledger decimal
/// formatting.
struct LedgerProposalVote<'a>(&'a ProposalVote);

impl<'a> Display for LedgerProposalVote<'a> {
    fn fmt(&self, f: &mut std::fmt::Formatter<'_>) -> std::fmt::Result {
        match &self.0 {
            ProposalVote::Yay => write!(f, "yay"),
            ProposalVote::Nay => write!(f, "nay"),
            ProposalVote::Abstain => write!(f, "abstain"),
        }
    }
}

fn proposal_type_to_ledger_vector(
    proposal_type: &ProposalType,
    tx: &Tx,
    output: &mut Vec<String>,
) {
    match proposal_type {
        ProposalType::Default => {
            output.push("Proposal type : Default".to_string())
        }
        ProposalType::DefaultWithWasm(hash) => {
            output.push("Proposal type : Default".to_string());
            let extra = tx
                .get_section(hash)
                .and_then(|x| Section::extra_data_sec(x.as_ref()))
                .expect("unable to load vp code")
                .code
                .hash();
            output
                .push(format!("Proposal hash : {}", HEXLOWER.encode(&extra.0)));
        }
        ProposalType::PGFSteward(actions) => {
            output.push("Proposal type : PGF Steward".to_string());
            let mut actions = actions.iter().collect::<Vec<_>>();
            // Print the test vectors in the same order as the serializations
            actions.sort();
            for action in actions {
                match action {
                    AddRemove::Add(addr) => {
                        output.push(format!("Add : {}", addr))
                    }
                    AddRemove::Remove(addr) => {
                        output.push(format!("Remove : {}", addr))
                    }
                }
            }
        }
        ProposalType::PGFPayment(actions) => {
            output.push("Proposal type : PGF Payment".to_string());
            for action in actions {
                match action {
                    PGFAction::Continuous(AddRemove::Add(
                        PGFTarget::Internal(target),
                    )) => {
                        output.push(
                            "PGF Action : Add Continuous Payment".to_string(),
                        );
                        output.push(format!("Target: {}", target.target));
                        output.push(format!(
                            "Amount: NAM {}",
                            to_ledger_decimal(
                                &target.amount.to_string_native()
                            )
                        ));
                    }
                    PGFAction::Continuous(AddRemove::Add(PGFTarget::Ibc(
                        target,
                    ))) => {
                        output.push(
                            "PGF Action : Add Continuous Payment".to_string(),
                        );
                        output.push(format!("Target: {}", target.target));
                        output.push(format!(
                            "Amount: NAM {}",
                            to_ledger_decimal(
                                &target.amount.to_string_native()
                            )
                        ));
                        output.push(format!("Port ID: {}", target.port_id));
                        output
                            .push(format!("Channel ID: {}", target.channel_id));
                    }
                    PGFAction::Continuous(AddRemove::Remove(
                        PGFTarget::Internal(target),
                    )) => {
                        output.push(
                            "PGF Action : Remove Continuous Payment"
                                .to_string(),
                        );
                        output.push(format!("Target: {}", target.target));
                        output.push(format!(
                            "Amount: NAM {}",
                            to_ledger_decimal(
                                &target.amount.to_string_native()
                            )
                        ));
                    }
                    PGFAction::Continuous(AddRemove::Remove(
                        PGFTarget::Ibc(target),
                    )) => {
                        output.push(
                            "PGF Action : Remove Continuous Payment"
                                .to_string(),
                        );
                        output.push(format!("Target: {}", target.target));
                        output.push(format!(
                            "Amount: NAM {}",
                            to_ledger_decimal(
                                &target.amount.to_string_native()
                            )
                        ));
                        output.push(format!("Port ID: {}", target.port_id));
                        output
                            .push(format!("Channel ID: {}", target.channel_id));
                    }
                    PGFAction::Retro(PGFTarget::Internal(target)) => {
                        output.push("PGF Action : Retro Payment".to_string());
                        output.push(format!("Target: {}", target.target));
                        output.push(format!(
                            "Amount: NAM {}",
                            to_ledger_decimal(
                                &target.amount.to_string_native()
                            )
                        ));
                    }
                    PGFAction::Retro(PGFTarget::Ibc(target)) => {
                        output.push("PGF Action : Retro Payment".to_string());
                        output.push(format!("Target: {}", target.target));
                        output.push(format!(
                            "Amount: NAM {}",
                            to_ledger_decimal(
                                &target.amount.to_string_native()
                            )
                        ));
                        output.push(format!("Port ID: {}", target.port_id));
                        output
                            .push(format!("Channel ID: {}", target.channel_id));
                    }
                }
            }
        }
    }
}

/// Converts the given transaction to the form that is displayed on the Ledger
/// device
pub async fn to_ledger_vector(
    wallet: &Wallet<impl WalletIo>,
    tx: &Tx,
) -> Result<LedgerVector, Error> {
    // To facilitate lookups of human-readable token names
    let tokens: HashMap<Address, String> = wallet
        .get_addresses()
        .into_iter()
        .map(|(alias, addr)| (addr, alias))
        .collect();

    let mut tv = LedgerVector {
        blob: HEXLOWER.encode(&tx.serialize_to_vec()),
        index: 0,
        valid: true,
        name: "Custom_0".to_string(),
        ..Default::default()
    };

    for cmt in tx.commitments() {
        // FIXME: need to push some string to differentiate between the
        // different txs of the bundle?
        let code_sec = tx
            .get_section(cmt.code_sechash())
            .ok_or_else(|| {
                Error::Other(
                    "expected tx code section to be present".to_string(),
                )
            })?
            .code_sec()
            .ok_or_else(|| {
                Error::Other("expected section to have code tag".to_string())
            })?;
        tv.output_expert.push(format!(
            "Code hash : {}",
            HEXLOWER.encode(&code_sec.code.hash().0)
        ));

        if code_sec.tag == Some(TX_INIT_ACCOUNT_WASM.to_string()) {
            let init_account = InitAccount::try_from_slice(
                &tx.data(cmt)
                    .ok_or_else(|| Error::Other("Invalid Data".to_string()))?,
            )
            .map_err(|err| {
                Error::from(EncodingError::Conversion(err.to_string()))
            })?;
            tv.name = "Init_Account_0".to_string();

            let extra = tx
                .get_section(&init_account.vp_code_hash)
                .and_then(|x| Section::extra_data_sec(x.as_ref()))
                .ok_or_else(|| {
                    Error::Other("unable to load vp code".to_string())
                })?;
            let vp_code = if extra.tag == Some(VP_USER_WASM.to_string()) {
                "User".to_string()
            } else {
                HEXLOWER.encode(&extra.code.hash().0)
            };
            tv.output.extend(vec![format!("Type : Init Account")]);
            tv.output.extend(
                init_account
                    .public_keys
                    .iter()
                    .map(|k| format!("Public key : {}", k)),
            );
            tv.output.extend(vec![
                format!("Threshold : {}", init_account.threshold),
                format!("VP type : {}", vp_code),
            ]);

            tv.output_expert.extend(
                init_account
                    .public_keys
                    .iter()
                    .map(|k| format!("Public key : {}", k)),
            );
            tv.output_expert.extend(vec![
                format!("Threshold : {}", init_account.threshold),
                format!("VP type : {}", HEXLOWER.encode(&extra.code.hash().0)),
            ]);
        } else if code_sec.tag == Some(TX_BECOME_VALIDATOR_WASM.to_string()) {
            let init_validator = BecomeValidator::try_from_slice(
                &tx.data(cmt)
                    .ok_or_else(|| Error::Other("Invalid Data".to_string()))?,
            )
            .map_err(|err| {
                Error::from(EncodingError::Conversion(err.to_string()))
            })?;

            tv.name = "Init_Validator_0".to_string();

<<<<<<< HEAD
            tv.output.extend(vec!["Type : Init Validator".to_string()]);
            tv.output.extend(vec![
                format!("Address : {}", init_validator.address),
                format!("Consensus key : {}", init_validator.consensus_key),
                format!("Ethereum cold key : {}", init_validator.eth_cold_key),
                format!("Ethereum hot key : {}", init_validator.eth_hot_key),
                format!("Protocol key : {}", init_validator.protocol_key),
                format!("Commission rate : {}", init_validator.commission_rate),
                format!(
                    "Maximum commission rate change : {}",
                    init_validator.max_commission_rate_change,
                ),
                format!("Email : {}", init_validator.email),
            ]);
            if let Some(description) = &init_validator.description {
                tv.output.push(format!("Description : {}", description));
            }
            if let Some(website) = &init_validator.website {
                tv.output.push(format!("Website : {}", website));
            }
            if let Some(discord_handle) = &init_validator.discord_handle {
                tv.output
                    .push(format!("Discord handle : {}", discord_handle));
            }

            tv.output_expert.extend(vec![
                format!("Address : {}", init_validator.address),
                format!("Consensus key : {}", init_validator.consensus_key),
                format!("Ethereum cold key : {}", init_validator.eth_cold_key),
                format!("Ethereum hot key : {}", init_validator.eth_hot_key),
                format!("Protocol key : {}", init_validator.protocol_key),
                format!("Commission rate : {}", init_validator.commission_rate),
                format!(
                    "Maximum commission rate change : {}",
                    init_validator.max_commission_rate_change
                ),
                format!("Email : {}", init_validator.email),
            ]);
            if let Some(description) = &init_validator.description {
                tv.output_expert
                    .push(format!("Description : {}", description));
            }
            if let Some(website) = &init_validator.website {
                tv.output_expert.push(format!("Website : {}", website));
            }
            if let Some(discord_handle) = &init_validator.discord_handle {
                tv.output_expert
                    .push(format!("Discord handle : {}", discord_handle));
            }
        } else if code_sec.tag == Some(TX_INIT_PROPOSAL.to_string()) {
            let init_proposal_data = InitProposalData::try_from_slice(
                &tx.data(cmt)
                    .ok_or_else(|| Error::Other("Invalid Data".to_string()))?,
            )
            .map_err(|err| {
                Error::from(EncodingError::Conversion(err.to_string()))
            })?;
=======
        tv.output.extend(vec![
            format!("Type : Vote Proposal"),
            format!("ID : {}", vote_proposal.id),
            format!("Vote : {}", LedgerProposalVote(&vote_proposal.vote)),
            format!("Voter : {}", vote_proposal.voter),
        ]);
        for delegation in &vote_proposal.delegation_validators {
            tv.output.push(format!("Delegation : {}", delegation));
        }

        tv.output_expert.extend(vec![
            format!("ID : {}", vote_proposal.id),
            format!("Vote : {}", LedgerProposalVote(&vote_proposal.vote)),
            format!("Voter : {}", vote_proposal.voter),
        ]);
        for delegation in vote_proposal.delegation_validators {
            tv.output_expert
                .push(format!("Delegation : {}", delegation));
        }
    } else if code_sec.tag == Some(TX_REVEAL_PK.to_string()) {
        let public_key = common::PublicKey::try_from_slice(
            &tx.data()
                .ok_or_else(|| Error::Other("Invalid Data".to_string()))?,
        )
        .map_err(|err| {
            Error::from(EncodingError::Conversion(err.to_string()))
        })?;
>>>>>>> ea843f75

            tv.name = "Init_Proposal_0".to_string();

            let extra = tx
                .get_section(&init_proposal_data.content)
                .and_then(|x| Section::extra_data_sec(x.as_ref()))
                .expect("unable to load vp code")
                .code
                .hash();

            tv.output.push("Type : Init proposal".to_string());
            proposal_type_to_ledger_vector(
                &init_proposal_data.r#type,
                tx,
                &mut tv.output,
            );
            tv.output.extend(vec![
                format!("Author : {}", init_proposal_data.author),
                format!(
                    "Voting start epoch : {}",
                    init_proposal_data.voting_start_epoch
                ),
                format!(
                    "Voting end epoch : {}",
                    init_proposal_data.voting_end_epoch
                ),
                format!(
                    "Activation epoch : {}",
                    init_proposal_data.activation_epoch
                ),
                format!("Content : {}", HEXLOWER.encode(&extra.0)),
            ]);

            proposal_type_to_ledger_vector(
                &init_proposal_data.r#type,
                tx,
                &mut tv.output_expert,
            );
            tv.output_expert.extend(vec![
                format!("Author : {}", init_proposal_data.author),
                format!(
                    "Voting start epoch : {}",
                    init_proposal_data.voting_start_epoch
                ),
                format!(
                    "Voting end epoch : {}",
                    init_proposal_data.voting_end_epoch
                ),
                format!(
                    "Activation epoch : {}",
                    init_proposal_data.activation_epoch
                ),
                format!("Content : {}", HEXLOWER.encode(&extra.0)),
            ]);
        } else if code_sec.tag == Some(TX_VOTE_PROPOSAL.to_string()) {
            let vote_proposal = VoteProposalData::try_from_slice(
                &tx.data(cmt)
                    .ok_or_else(|| Error::Other("Invalid Data".to_string()))?,
            )
            .map_err(|err| {
                Error::from(EncodingError::Conversion(err.to_string()))
            })?;

            tv.name = "Vote_Proposal_0".to_string();

            tv.output.extend(vec![
                format!("Type : Vote Proposal"),
                format!("ID : {}", vote_proposal.id),
                format!("Vote : {}", LedgerProposalVote(&vote_proposal.vote)),
                format!("Voter : {}", vote_proposal.voter),
            ]);
            for delegation in &vote_proposal.delegations {
                tv.output.push(format!("Delegation : {}", delegation));
            }

            tv.output_expert.extend(vec![
                format!("ID : {}", vote_proposal.id),
                format!("Vote : {}", LedgerProposalVote(&vote_proposal.vote)),
                format!("Voter : {}", vote_proposal.voter),
            ]);
            for delegation in vote_proposal.delegations {
                tv.output_expert
                    .push(format!("Delegation : {}", delegation));
            }
        } else if code_sec.tag == Some(TX_REVEAL_PK.to_string()) {
            let public_key = common::PublicKey::try_from_slice(
                &tx.data(cmt)
                    .ok_or_else(|| Error::Other("Invalid Data".to_string()))?,
            )
            .map_err(|err| {
                Error::from(EncodingError::Conversion(err.to_string()))
            })?;

            tv.name = "Reveal_Pubkey_0".to_string();

            tv.output.extend(vec![
                format!("Type : Reveal Pubkey"),
                format!("Public key : {}", public_key),
            ]);

            tv.output_expert
                .extend(vec![format!("Public key : {}", public_key)]);
        } else if code_sec.tag == Some(TX_UPDATE_ACCOUNT_WASM.to_string()) {
            let update_account = UpdateAccount::try_from_slice(
                &tx.data(cmt)
                    .ok_or_else(|| Error::Other("Invalid Data".to_string()))?,
            )
            .map_err(|err| {
                Error::from(EncodingError::Conversion(err.to_string()))
            })?;

            tv.name = "Update_Account_0".to_string();
            tv.output.extend(vec![
                format!("Type : Update Account"),
                format!("Address : {}", update_account.addr),
            ]);
            tv.output.extend(
                update_account
                    .public_keys
                    .iter()
                    .map(|k| format!("Public key : {}", k)),
            );
            if update_account.threshold.is_some() {
                tv.output.extend(vec![format!(
                    "Threshold : {}",
                    update_account.threshold.unwrap()
                )])
            }

            let vp_code_data = match &update_account.vp_code_hash {
                Some(hash) => {
                    let extra = tx
                        .get_section(hash)
                        .and_then(|x| Section::extra_data_sec(x.as_ref()))
                        .ok_or_else(|| {
                            Error::Other("unable to load vp code".to_string())
                        })?;
                    let vp_code = if extra.tag == Some(VP_USER_WASM.to_string())
                    {
                        "User".to_string()
                    } else {
                        HEXLOWER.encode(&extra.code.hash().0)
                    };
                    Some((vp_code, extra.code.hash()))
                }
                None => None,
            };
            if let Some((vp_code, _)) = &vp_code_data {
                tv.output.extend(vec![format!("VP type : {}", vp_code)]);
            }
            tv.output_expert
                .extend(vec![format!("Address : {}", update_account.addr)]);
            tv.output_expert.extend(
                update_account
                    .public_keys
                    .iter()
                    .map(|k| format!("Public key : {}", k)),
            );
            if let Some(threshold) = update_account.threshold {
                tv.output_expert
                    .extend(vec![format!("Threshold : {}", threshold,)])
            }
            if let Some((_, extra_code_hash)) = vp_code_data {
                tv.output_expert.extend(vec![format!(
                    "VP type : {}",
                    HEXLOWER.encode(&extra_code_hash.0)
                )]);
            }
        } else if code_sec.tag == Some(TX_TRANSFER_WASM.to_string()) {
            let transfer = Transfer::try_from_slice(
                &tx.data(cmt)
                    .ok_or_else(|| Error::Other("Invalid Data".to_string()))?,
            )
            .map_err(|err| {
                Error::from(EncodingError::Conversion(err.to_string()))
            })?;
            // To facilitate lookups of MASP AssetTypes
            let mut asset_types = HashMap::new();
            let builder = if let Some(shielded_hash) = transfer.shielded {
                tx.sections.iter().find_map(|x| match x {
                    Section::MaspBuilder(builder)
                        if builder.target == shielded_hash =>
                    {
                        for decoded in &builder.asset_types {
                            match decoded.encode() {
                                Err(_) => None,
                                Ok(asset) => {
                                    asset_types.insert(asset, decoded.clone());
                                    Some(builder)
                                }
                            }?;
                        }
                        Some(builder)
                    }
                    _ => None,
                })
            } else {
                None
            };

            tv.name = "Transfer_0".to_string();

            tv.output.push("Type : Transfer".to_string());
            make_ledger_masp_endpoints(
                &tokens,
                &mut tv.output,
                &transfer,
                builder,
                &asset_types,
            )
            .await;
            make_ledger_masp_endpoints(
                &tokens,
                &mut tv.output_expert,
                &transfer,
                builder,
                &asset_types,
            )
            .await;
        } else if code_sec.tag == Some(TX_IBC_WASM.to_string()) {
            let any_msg = Any::decode(
                tx.data(cmt)
                    .ok_or_else(|| Error::Other("Invalid Data".to_string()))?
                    .as_ref(),
            )
            .map_err(|x| {
                Error::from(EncodingError::Conversion(x.to_string()))
            })?;

            tv.name = "IBC_0".to_string();
            tv.output.push("Type : IBC".to_string());

            match MsgTransfer::try_from(any_msg.clone()) {
                Ok(transfer) => {
                    let transfer_token = format!(
                        "{} {}",
                        transfer.packet_data.token.amount,
                        transfer.packet_data.token.denom
                    );
                    tv.output.extend(vec![
                        format!("Source port : {}", transfer.port_id_on_a),
                        format!("Source channel : {}", transfer.chan_id_on_a),
                        format!("Token : {}", transfer_token),
                        format!("Sender : {}", transfer.packet_data.sender),
                        format!("Receiver : {}", transfer.packet_data.receiver),
                        format!(
                            "Timeout height : {}",
                            transfer.timeout_height_on_b
                        ),
                        format!(
                            "Timeout timestamp : {}",
                            transfer
                                .timeout_timestamp_on_b
                                .into_tm_time()
                                .map_or("(none)".to_string(), |time| time
                                    .to_rfc3339())
                        ),
                    ]);
                    tv.output_expert.extend(vec![
                        format!("Source port : {}", transfer.port_id_on_a),
                        format!("Source channel : {}", transfer.chan_id_on_a),
                        format!("Token : {}", transfer_token),
                        format!("Sender : {}", transfer.packet_data.sender),
                        format!("Receiver : {}", transfer.packet_data.receiver),
                        format!(
                            "Timeout height : {}",
                            transfer.timeout_height_on_b
                        ),
                        format!(
                            "Timeout timestamp : {}",
                            transfer
                                .timeout_timestamp_on_b
                                .into_tm_time()
                                .map_or("(none)".to_string(), |time| time
                                    .to_rfc3339())
                        ),
                    ]);
                }
                _ => {
                    for line in format!("{:#?}", any_msg).split('\n') {
                        let stripped = line.trim_start();
                        tv.output.push(format!("Part : {}", stripped));
                        tv.output_expert.push(format!("Part : {}", stripped));
                    }
                }
            }
        } else if code_sec.tag == Some(TX_BOND_WASM.to_string()) {
            let bond = pos::Bond::try_from_slice(
                &tx.data(cmt)
                    .ok_or_else(|| Error::Other("Invalid Data".to_string()))?,
            )
            .map_err(|err| {
                Error::from(EncodingError::Conversion(err.to_string()))
            })?;

            tv.name = "Bond_0".to_string();

            tv.output.push("Type : Bond".to_string());
            if let Some(source) = bond.source.as_ref() {
                tv.output.push(format!("Source : {}", source));
            }
            tv.output.extend(vec![
                format!("Validator : {}", bond.validator),
                format!(
                    "Amount : NAM {}",
                    to_ledger_decimal(&bond.amount.to_string_native())
                ),
            ]);

            if let Some(source) = bond.source.as_ref() {
                tv.output_expert.push(format!("Source : {}", source));
            }
            tv.output_expert.extend(vec![
                format!("Validator : {}", bond.validator),
                format!(
                    "Amount : NAM {}",
                    to_ledger_decimal(&bond.amount.to_string_native())
                ),
            ]);
        } else if code_sec.tag == Some(TX_UNBOND_WASM.to_string()) {
            let unbond = pos::Unbond::try_from_slice(
                &tx.data(cmt)
                    .ok_or_else(|| Error::Other("Invalid Data".to_string()))?,
            )
            .map_err(|err| {
                Error::from(EncodingError::Conversion(err.to_string()))
            })?;

            tv.name = "Unbond_0".to_string();

            tv.output.push("Type : Unbond".to_string());
            if let Some(source) = unbond.source.as_ref() {
                tv.output.push(format!("Source : {}", source));
            }
            tv.output.extend(vec![
                format!("Validator : {}", unbond.validator),
                format!(
                    "Amount : NAM {}",
                    to_ledger_decimal(&unbond.amount.to_string_native())
                ),
            ]);

            if let Some(source) = unbond.source.as_ref() {
                tv.output_expert.push(format!("Source : {}", source));
            }
            tv.output_expert.extend(vec![
                format!("Validator : {}", unbond.validator),
                format!(
                    "Amount : NAM {}",
                    to_ledger_decimal(&unbond.amount.to_string_native())
                ),
            ]);
        } else if code_sec.tag == Some(TX_WITHDRAW_WASM.to_string()) {
            let withdraw = pos::Withdraw::try_from_slice(
                &tx.data(cmt)
                    .ok_or_else(|| Error::Other("Invalid Data".to_string()))?,
            )
            .map_err(|err| {
                Error::from(EncodingError::Conversion(err.to_string()))
            })?;

            tv.name = "Withdraw_0".to_string();

            tv.output.push("Type : Withdraw".to_string());
            if let Some(source) = withdraw.source.as_ref() {
                tv.output.push(format!("Source : {}", source));
            }
            tv.output
                .push(format!("Validator : {}", withdraw.validator));

            if let Some(source) = withdraw.source.as_ref() {
                tv.output_expert.push(format!("Source : {}", source));
            }
            tv.output_expert
                .push(format!("Validator : {}", withdraw.validator));
        } else if code_sec.tag == Some(TX_CLAIM_REWARDS_WASM.to_string()) {
            let claim = pos::Withdraw::try_from_slice(
                &tx.data(cmt)
                    .ok_or_else(|| Error::Other("Invalid Data".to_string()))?,
            )
            .map_err(|err| {
                Error::from(EncodingError::Conversion(err.to_string()))
            })?;

            tv.name = "Claim_Rewards_0".to_string();

            tv.output.push("Type : Claim Rewards".to_string());
            if let Some(source) = claim.source.as_ref() {
                tv.output.push(format!("Source : {}", source));
            }
            tv.output.push(format!("Validator : {}", claim.validator));

            if let Some(source) = claim.source.as_ref() {
                tv.output_expert.push(format!("Source : {}", source));
            }
            tv.output_expert
                .push(format!("Validator : {}", claim.validator));
        } else if code_sec.tag == Some(TX_CHANGE_COMMISSION_WASM.to_string()) {
            let commission_change = pos::CommissionChange::try_from_slice(
                &tx.data(cmt)
                    .ok_or_else(|| Error::Other("Invalid Data".to_string()))?,
            )
            .map_err(|err| {
                Error::from(EncodingError::Conversion(err.to_string()))
            })?;

            tv.name = "Change_Commission_0".to_string();

            tv.output.extend(vec![
                format!("Type : Change commission"),
                format!("New rate : {}", commission_change.new_rate),
                format!("Validator : {}", commission_change.validator),
            ]);

            tv.output_expert.extend(vec![
                format!("New rate : {}", commission_change.new_rate),
                format!("Validator : {}", commission_change.validator),
            ]);
        } else if code_sec.tag == Some(TX_CHANGE_METADATA_WASM.to_string()) {
            let metadata_change = pos::MetaDataChange::try_from_slice(
                &tx.data(cmt)
                    .ok_or_else(|| Error::Other("Invalid Data".to_string()))?,
            )
            .map_err(|err| {
                Error::from(EncodingError::Conversion(err.to_string()))
            })?;

            tv.name = "Change_MetaData_0".to_string();

            tv.output.extend(vec!["Type : Change metadata".to_string()]);

            let mut other_items = vec![];
            other_items
                .push(format!("Validator : {}", metadata_change.validator));
            if let Some(email) = metadata_change.email {
                other_items.push(format!("Email : {}", email));
            }
            if let Some(description) = metadata_change.description {
                other_items.push(format!("Description : {}", description));
            }
            if let Some(website) = metadata_change.website {
                other_items.push(format!("Website : {}", website));
            }
            if let Some(discord_handle) = metadata_change.discord_handle {
                other_items
                    .push(format!("Discord handle : {}", discord_handle));
            }
            if let Some(avatar) = metadata_change.avatar {
                other_items.push(format!("Avatar : {}", avatar));
            }
            if let Some(commission_rate) = metadata_change.commission_rate {
                other_items
                    .push(format!("Commission rate : {}", commission_rate));
            }

            tv.output.extend(other_items.clone());
            tv.output_expert.extend(other_items);
        } else if code_sec.tag == Some(TX_CHANGE_CONSENSUS_KEY_WASM.to_string())
        {
            let consensus_key_change = pos::ConsensusKeyChange::try_from_slice(
                &tx.data(cmt)
                    .ok_or_else(|| Error::Other("Invalid Data".to_string()))?,
            )
            .map_err(|err| {
                Error::from(EncodingError::Conversion(err.to_string()))
            })?;

            tv.name = "Change_Consensus_Key_0".to_string();

            tv.output.extend(vec![
                format!("Type : Change consensus key"),
                format!(
                    "New consensus key : {}",
                    consensus_key_change.consensus_key
                ),
                format!("Validator : {}", consensus_key_change.validator),
            ]);

            tv.output_expert.extend(vec![
                format!(
                    "New consensus key : {}",
                    consensus_key_change.consensus_key
                ),
                format!("Validator : {}", consensus_key_change.validator),
            ]);
        } else if code_sec.tag == Some(TX_UNJAIL_VALIDATOR_WASM.to_string()) {
            let address = Address::try_from_slice(
                &tx.data(cmt)
                    .ok_or_else(|| Error::Other("Invalid Data".to_string()))?,
            )
            .map_err(|err| {
                Error::from(EncodingError::Conversion(err.to_string()))
            })?;

            tv.name = "Unjail_Validator_0".to_string();

            tv.output.extend(vec![
                format!("Type : Unjail Validator"),
                format!("Validator : {}", address),
            ]);

            tv.output_expert.push(format!("Validator : {}", address));
        } else if code_sec.tag == Some(TX_DEACTIVATE_VALIDATOR_WASM.to_string())
        {
            let address = Address::try_from_slice(
                &tx.data(cmt)
                    .ok_or_else(|| Error::Other("Invalid Data".to_string()))?,
            )
            .map_err(|err| {
                Error::from(EncodingError::Conversion(err.to_string()))
            })?;

            tv.name = "Deactivate_Validator_0".to_string();

            tv.output.extend(vec![
                format!("Type : Deactivate Validator"),
                format!("Validator : {}", address),
            ]);

            tv.output_expert.push(format!("Validator : {}", address));
        } else if code_sec.tag == Some(TX_REACTIVATE_VALIDATOR_WASM.to_string())
        {
            let address = Address::try_from_slice(
                &tx.data(cmt)
                    .ok_or_else(|| Error::Other("Invalid Data".to_string()))?,
            )
            .map_err(|err| {
                Error::from(EncodingError::Conversion(err.to_string()))
            })?;

            tv.name = "Reactivate_Validator_0".to_string();

            tv.output.extend(vec![
                format!("Type : Reactivate Validator"),
                format!("Validator : {}", address),
            ]);

            tv.output_expert.push(format!("Validator : {}", address));
        } else if code_sec.tag == Some(TX_REDELEGATE_WASM.to_string()) {
            let redelegation = pos::Redelegation::try_from_slice(
                &tx.data(cmt)
                    .ok_or_else(|| Error::Other("Invalid Data".to_string()))?,
            )
            .map_err(|err| {
                Error::from(EncodingError::Conversion(err.to_string()))
            })?;

            tv.name = "Redelegate_0".to_string();

            tv.output.extend(vec![
                format!("Type : Redelegate"),
                format!("Source Validator : {}", redelegation.src_validator),
                format!(
                    "Destination Validator : {}",
                    redelegation.dest_validator
                ),
                format!("Owner : {}", redelegation.owner),
                format!(
                    "Amount : {}",
                    to_ledger_decimal(&redelegation.amount.to_string_native())
                ),
            ]);

            tv.output_expert.extend(vec![
                format!("Source Validator : {}", redelegation.src_validator),
                format!(
                    "Destination Validator : {}",
                    redelegation.dest_validator
                ),
                format!("Owner : {}", redelegation.owner),
                format!(
                    "Amount : {}",
                    to_ledger_decimal(&redelegation.amount.to_string_native())
                ),
            ]);
        } else if code_sec.tag == Some(TX_UPDATE_STEWARD_COMMISSION.to_string())
        {
            let update = UpdateStewardCommission::try_from_slice(
                &tx.data(cmt)
                    .ok_or_else(|| Error::Other("Invalid Data".to_string()))?,
            )
            .map_err(|err| {
                Error::from(EncodingError::Conversion(err.to_string()))
            })?;

<<<<<<< HEAD
            tv.name = "Update_Steward_Commission_0".to_string();
            tv.output.extend(vec![
                format!("Type : Update Steward Commission"),
                format!("Steward : {}", update.steward),
            ]);
            let mut commission = update.commission.iter().collect::<Vec<_>>();
            // Print the test vectors in the same order as the serializations
            commission.sort_by(|(a, _), (b, _)| a.cmp(b));
            for (address, dec) in &commission {
                tv.output.push(format!("Validator : {}", address));
                tv.output.push(format!("Commission Rate : {}", dec));
            }

            tv.output_expert
                .push(format!("Steward : {}", update.steward));
            for (address, dec) in &commission {
                tv.output_expert.push(format!("Validator : {}", address));
                tv.output_expert.push(format!("Commission Rate : {}", dec));
            }
        } else if code_sec.tag == Some(TX_RESIGN_STEWARD.to_string()) {
            let address = Address::try_from_slice(
                &tx.data(cmt)
                    .ok_or_else(|| Error::Other("Invalid Data".to_string()))?,
            )
            .map_err(|err| {
                Error::from(EncodingError::Conversion(err.to_string()))
            })?;
=======
        tv.name = "Update_Steward_Commission_0".to_string();
        tv.output.extend(vec![
            format!("Type : Update Steward Commission"),
            format!("Steward : {}", update.steward),
        ]);
        for (address, dec) in update.commission.iter() {
            tv.output.push(format!("Validator : {}", address));
            tv.output.push(format!("Commission Rate : {}", dec));
        }

        tv.output_expert
            .push(format!("Steward : {}", update.steward));
        for (address, dec) in update.commission.iter() {
            tv.output_expert.push(format!("Validator : {}", address));
            tv.output_expert.push(format!("Commission Rate : {}", dec));
        }
    } else if code_sec.tag == Some(TX_RESIGN_STEWARD.to_string()) {
        let address = Address::try_from_slice(
            &tx.data()
                .ok_or_else(|| Error::Other("Invalid Data".to_string()))?,
        )
        .map_err(|err| {
            Error::from(EncodingError::Conversion(err.to_string()))
        })?;
>>>>>>> ea843f75

            tv.name = "Resign_Steward_0".to_string();

            tv.output.extend(vec![
                format!("Type : Resign Steward"),
                format!("Steward : {}", address),
            ]);

            tv.output_expert.push(format!("Steward : {}", address));
        } else if code_sec.tag == Some(TX_BRIDGE_POOL_WASM.to_string()) {
            let transfer = PendingTransfer::try_from_slice(
                &tx.data(cmt)
                    .ok_or_else(|| Error::Other("Invalid Data".to_string()))?,
            )
            .map_err(|err| {
                Error::from(EncodingError::Conversion(err.to_string()))
            })?;

            tv.name = "Bridge_Pool_Transfer_0".to_string();

            tv.output.extend(vec![
                format!("Type : Bridge Pool Transfer"),
                format!("Transfer Kind : {}", transfer.transfer.kind),
                format!("Transfer Sender : {}", transfer.transfer.sender),
                format!("Transfer Recipient : {}", transfer.transfer.recipient),
                format!("Transfer Asset : {}", transfer.transfer.asset),
                format!("Transfer Amount : {}", transfer.transfer.amount),
                format!("Gas Payer : {}", transfer.gas_fee.payer),
                format!("Gas Token : {}", transfer.gas_fee.token),
                format!("Gas Amount : {}", transfer.gas_fee.amount),
            ]);

            tv.output_expert.extend(vec![
                format!("Transfer Kind : {}", transfer.transfer.kind),
                format!("Transfer Sender : {}", transfer.transfer.sender),
                format!("Transfer Recipient : {}", transfer.transfer.recipient),
                format!("Transfer Asset : {}", transfer.transfer.asset),
                format!("Transfer Amount : {}", transfer.transfer.amount),
                format!("Gas Payer : {}", transfer.gas_fee.payer),
                format!("Gas Token : {}", transfer.gas_fee.token),
                format!("Gas Amount : {}", transfer.gas_fee.amount),
            ]);
        } else {
            tv.name = "Custom_0".to_string();
            tv.output.push("Type : Custom".to_string());
        }

        if cmt.memo_sechash() != &namada_core::hash::Hash::default() {
            match tx
                .get_section(cmt.memo_sechash())
                .unwrap()
                .extra_data_sec()
                .unwrap()
                .code
            {
                Commitment::Hash(hash) => {
                    tv.output.push(format!(
                        "Memo Hash : {}",
                        HEXLOWER.encode(&hash.0)
                    ));
                    tv.output_expert.push(format!(
                        "Memo Hash : {}",
                        HEXLOWER.encode(&hash.0)
                    ));
                }
                Commitment::Id(id) => {
                    let memo = String::from_utf8(id).map_err(|err| {
                        Error::from(EncodingError::Conversion(err.to_string()))
                    })?;
                    tv.output.push(format!("Memo : {}", memo));
                    tv.output_expert.push(format!("Memo : {}", memo));
                }
            }
        }

        if let Some(wrapper) = tx.header.wrapper() {
            let fee_amount_per_gas_unit =
                to_ledger_decimal(&wrapper.fee.amount_per_gas_unit.to_string());
            tv.output_expert.extend(vec![
                format!("Timestamp : {}", tx.header.timestamp.0),
                format!("Pubkey : {}", wrapper.pk),
                format!("Epoch : {}", wrapper.epoch),
                format!("Gas limit : {}", u64::from(wrapper.gas_limit)),
            ]);
            if let Some(token) = tokens.get(&wrapper.fee.token) {
                tv.output_expert.push(format!(
                    "Fees/gas unit : {} {}",
                    token.to_uppercase(),
                    fee_amount_per_gas_unit,
                ));
            } else {
                tv.output_expert.extend(vec![
                    format!("Fee token : {}", wrapper.fee.token),
                    format!("Fees/gas unit : {}", fee_amount_per_gas_unit),
                ]);
            }
        }
    }

    // Finally, index each line and break those that are too long
    format_outputs(&mut tv.output);
    format_outputs(&mut tv.output_expert);
    Ok(tv)
}<|MERGE_RESOLUTION|>--- conflicted
+++ resolved
@@ -1137,7 +1137,6 @@
 
             tv.name = "Init_Validator_0".to_string();
 
-<<<<<<< HEAD
             tv.output.extend(vec!["Type : Init Validator".to_string()]);
             tv.output.extend(vec![
                 format!("Address : {}", init_validator.address),
@@ -1195,35 +1194,6 @@
             .map_err(|err| {
                 Error::from(EncodingError::Conversion(err.to_string()))
             })?;
-=======
-        tv.output.extend(vec![
-            format!("Type : Vote Proposal"),
-            format!("ID : {}", vote_proposal.id),
-            format!("Vote : {}", LedgerProposalVote(&vote_proposal.vote)),
-            format!("Voter : {}", vote_proposal.voter),
-        ]);
-        for delegation in &vote_proposal.delegation_validators {
-            tv.output.push(format!("Delegation : {}", delegation));
-        }
-
-        tv.output_expert.extend(vec![
-            format!("ID : {}", vote_proposal.id),
-            format!("Vote : {}", LedgerProposalVote(&vote_proposal.vote)),
-            format!("Voter : {}", vote_proposal.voter),
-        ]);
-        for delegation in vote_proposal.delegation_validators {
-            tv.output_expert
-                .push(format!("Delegation : {}", delegation));
-        }
-    } else if code_sec.tag == Some(TX_REVEAL_PK.to_string()) {
-        let public_key = common::PublicKey::try_from_slice(
-            &tx.data()
-                .ok_or_else(|| Error::Other("Invalid Data".to_string()))?,
-        )
-        .map_err(|err| {
-            Error::from(EncodingError::Conversion(err.to_string()))
-        })?;
->>>>>>> ea843f75
 
             tv.name = "Init_Proposal_0".to_string();
 
@@ -1295,7 +1265,7 @@
                 format!("Vote : {}", LedgerProposalVote(&vote_proposal.vote)),
                 format!("Voter : {}", vote_proposal.voter),
             ]);
-            for delegation in &vote_proposal.delegations {
+            for delegation in &vote_proposal.delegation_validators {
                 tv.output.push(format!("Delegation : {}", delegation));
             }
 
@@ -1304,7 +1274,7 @@
                 format!("Vote : {}", LedgerProposalVote(&vote_proposal.vote)),
                 format!("Voter : {}", vote_proposal.voter),
             ]);
-            for delegation in vote_proposal.delegations {
+            for delegation in vote_proposal.delegation_validators {
                 tv.output_expert
                     .push(format!("Delegation : {}", delegation));
             }
@@ -1809,23 +1779,19 @@
                 Error::from(EncodingError::Conversion(err.to_string()))
             })?;
 
-<<<<<<< HEAD
             tv.name = "Update_Steward_Commission_0".to_string();
             tv.output.extend(vec![
                 format!("Type : Update Steward Commission"),
                 format!("Steward : {}", update.steward),
             ]);
-            let mut commission = update.commission.iter().collect::<Vec<_>>();
-            // Print the test vectors in the same order as the serializations
-            commission.sort_by(|(a, _), (b, _)| a.cmp(b));
-            for (address, dec) in &commission {
+            for (address, dec) in update.commission.iter() {
                 tv.output.push(format!("Validator : {}", address));
                 tv.output.push(format!("Commission Rate : {}", dec));
             }
 
             tv.output_expert
                 .push(format!("Steward : {}", update.steward));
-            for (address, dec) in &commission {
+            for (address, dec) in update.commission.iter() {
                 tv.output_expert.push(format!("Validator : {}", address));
                 tv.output_expert.push(format!("Commission Rate : {}", dec));
             }
@@ -1837,32 +1803,6 @@
             .map_err(|err| {
                 Error::from(EncodingError::Conversion(err.to_string()))
             })?;
-=======
-        tv.name = "Update_Steward_Commission_0".to_string();
-        tv.output.extend(vec![
-            format!("Type : Update Steward Commission"),
-            format!("Steward : {}", update.steward),
-        ]);
-        for (address, dec) in update.commission.iter() {
-            tv.output.push(format!("Validator : {}", address));
-            tv.output.push(format!("Commission Rate : {}", dec));
-        }
-
-        tv.output_expert
-            .push(format!("Steward : {}", update.steward));
-        for (address, dec) in update.commission.iter() {
-            tv.output_expert.push(format!("Validator : {}", address));
-            tv.output_expert.push(format!("Commission Rate : {}", dec));
-        }
-    } else if code_sec.tag == Some(TX_RESIGN_STEWARD.to_string()) {
-        let address = Address::try_from_slice(
-            &tx.data()
-                .ok_or_else(|| Error::Other("Invalid Data".to_string()))?,
-        )
-        .map_err(|err| {
-            Error::from(EncodingError::Conversion(err.to_string()))
-        })?;
->>>>>>> ea843f75
 
             tv.name = "Resign_Steward_0".to_string();
 
