use namada_core::address::Address;
use namada_core::collections::HashMap;
use namada_core::dec::Dec;
use serde::{Deserialize, Serialize};

use crate::pgf::REWARD_DISTRIBUTION_LIMIT;

#[derive(Clone, Debug, Serialize, Deserialize, PartialEq)]
/// Struct holding data about a steward commission
pub struct Commission {
    /// The steward reward distribution
    pub reward_distribution: HashMap<Address, Dec>,
}

impl TryFrom<&[u8]> for Commission {
    type Error = serde_json::Error;

    fn try_from(value: &[u8]) -> Result<Self, Self::Error> {
        serde_json::from_slice(value)
    }
}

impl Commission {
    /// Check if a steward commission is valid
    pub fn is_valid(&self) -> bool {
        if self.reward_distribution.len() as u64 > REWARD_DISTRIBUTION_LIMIT {
            return false;
        }

        let mut sum = Dec::zero();
        for percentage in self.reward_distribution.values() {
<<<<<<< HEAD
            if *percentage < Dec::zero() {
                return false;
            }
            sum = sum.add(percentage);
=======
            match sum.checked_add(*percentage) {
                Some(new_sum) => sum = new_sum,
                None => return false,
            }
>>>>>>> a78ec98a
            if sum > Dec::one() {
                return false;
            }
        }
        true
    }
}<|MERGE_RESOLUTION|>--- conflicted
+++ resolved
@@ -29,17 +29,13 @@
 
         let mut sum = Dec::zero();
         for percentage in self.reward_distribution.values() {
-<<<<<<< HEAD
             if *percentage < Dec::zero() {
                 return false;
             }
-            sum = sum.add(percentage);
-=======
             match sum.checked_add(*percentage) {
                 Some(new_sum) => sum = new_sum,
                 None => return false,
             }
->>>>>>> a78ec98a
             if sum > Dec::one() {
                 return false;
             }
