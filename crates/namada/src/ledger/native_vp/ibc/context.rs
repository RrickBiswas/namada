//! Contexts for IBC validity predicate

use std::collections::BTreeSet;

use borsh_ext::BorshSerializeExt;
use namada_core::collections::{HashMap, HashSet};
use namada_core::storage::Epochs;
use namada_gas::MEMORY_ACCESS_GAS_PER_BYTE;
use namada_ibc::event::IbcEvent;
use namada_ibc::{IbcCommonContext, IbcStorageContext};
use namada_sdk::events::log::dumb_queries;
use namada_sdk::events::{Event, EventTypeBuilder};
use namada_state::{StateRead, StorageError, StorageRead, StorageWrite};
use namada_tx::TxCommitments;
use namada_vp_env::VpEnv;

use crate::address::{Address, InternalAddress};
use crate::ledger::ibc::storage::is_ibc_key;
use crate::ledger::native_vp::CtxPreStorageRead;
use crate::state::write_log::StorageModification;
use crate::state::PrefixIter;
use crate::storage::{BlockHeight, Epoch, Header, Key, TxIndex};
use crate::token::{
    self as token, burn_tokens, credit_tokens, transfer, Amount,
};
use crate::vm::WasmCacheAccess;

/// Result of a storage API call.
pub type Result<T> = std::result::Result<T, namada_state::StorageError>;

/// Pseudo execution environment context for ibc native vp
#[derive(Debug)]
pub struct PseudoExecutionContext<'view, 'a, S, CA>
where
    S: StateRead,
    CA: 'static + WasmCacheAccess,
{
    /// Temporary store for pseudo execution
    store: HashMap<Key, StorageModification>,
    /// Context to read the previous value
    ctx: CtxPreStorageRead<'view, 'a, S, CA>,
    /// IBC event
    pub event: BTreeSet<Event>,
}

impl<'view, 'a, S, CA> PseudoExecutionContext<'view, 'a, S, CA>
where
    S: StateRead,
    CA: 'static + WasmCacheAccess,
{
    /// Generate new pseudo execution context
    pub fn new(ctx: CtxPreStorageRead<'view, 'a, S, CA>) -> Self {
        Self {
            store: HashMap::new(),
            ctx,
            event: BTreeSet::new(),
        }
    }

    /// Get the set of changed keys
    pub(crate) fn get_changed_keys(&self) -> HashSet<&Key> {
        self.store.keys().filter(|k| is_ibc_key(k)).collect()
    }

    /// Get the changed value
    pub(crate) fn get_changed_value(
        &self,
        key: &Key,
    ) -> Option<&StorageModification> {
        self.store.get(key)
    }
}

impl<'view, 'a, S, CA> StorageRead for PseudoExecutionContext<'view, 'a, S, CA>
where
    S: StateRead,
    CA: 'static + WasmCacheAccess,
{
    type PrefixIter<'iter> = PrefixIter<'iter, <S as StateRead>::D> where Self: 'iter;

    fn read_bytes(&self, key: &Key) -> Result<Option<Vec<u8>>> {
        match self.store.get(key) {
            Some(StorageModification::Write { ref value }) => {
                let gas = key.len() + value.len();
                self.ctx
                    .ctx
                    .charge_gas(gas as u64 * MEMORY_ACCESS_GAS_PER_BYTE)?;
                Ok(Some(value.clone()))
            }
            Some(StorageModification::Delete) => {
                self.ctx.ctx.charge_gas(
                    key.len() as u64 * MEMORY_ACCESS_GAS_PER_BYTE,
                )?;
                Ok(None)
            }
            Some(StorageModification::InitAccount { .. }) => Err(
                StorageError::new_const("InitAccount shouldn't be inserted"),
            ),
            None => {
                self.ctx.ctx.charge_gas(
                    key.len() as u64 * MEMORY_ACCESS_GAS_PER_BYTE,
                )?;
                self.ctx.read_bytes(key)
            }
        }
    }

    fn has_key(&self, key: &Key) -> Result<bool> {
        Ok(self.store.contains_key(key) || self.ctx.has_key(key)?)
    }

    fn iter_prefix<'iter>(
        &'iter self,
        prefix: &Key,
    ) -> Result<Self::PrefixIter<'iter>> {
        // NOTE: Read only the previous state since the updated state isn't
        // needed for the caller
        self.ctx.iter_prefix(prefix)
    }

    fn iter_next<'iter>(
        &'iter self,
        iter: &mut Self::PrefixIter<'iter>,
    ) -> Result<Option<(String, Vec<u8>)>> {
        self.ctx.iter_next(iter)
    }

    fn get_chain_id(&self) -> Result<String> {
        self.ctx.get_chain_id()
    }

    fn get_block_height(&self) -> Result<BlockHeight> {
        self.ctx.get_block_height()
    }

    fn get_block_header(&self, height: BlockHeight) -> Result<Option<Header>> {
        self.ctx.get_block_header(height)
    }

    fn get_block_epoch(&self) -> Result<Epoch> {
        self.ctx.get_block_epoch()
    }

    fn get_tx_index(&self) -> Result<TxIndex> {
        self.ctx.get_tx_index()
    }

    fn get_native_token(&self) -> Result<Address> {
        self.ctx.get_native_token()
    }

    fn get_pred_epochs(&self) -> Result<Epochs> {
        self.ctx.get_pred_epochs()
    }
}

impl<'view, 'a, S, CA> StorageWrite for PseudoExecutionContext<'view, 'a, S, CA>
where
    S: StateRead,
    CA: 'static + WasmCacheAccess,
{
    fn write_bytes(
        &mut self,
        key: &Key,
        value: impl AsRef<[u8]>,
    ) -> Result<()> {
        let value = value.as_ref().to_vec();
        let gas = key.len() + value.len();
        self.store
            .insert(key.clone(), StorageModification::Write { value });
        self.ctx
            .ctx
            .charge_gas(gas as u64 * MEMORY_ACCESS_GAS_PER_BYTE)
    }

    fn delete(&mut self, key: &Key) -> Result<()> {
        self.store.insert(key.clone(), StorageModification::Delete);
        self.ctx
            .ctx
            .charge_gas(key.len() as u64 * MEMORY_ACCESS_GAS_PER_BYTE)
    }
}

impl<'view, 'a, S, CA> IbcStorageContext
    for PseudoExecutionContext<'view, 'a, S, CA>
where
    S: StateRead,
    CA: 'static + WasmCacheAccess,
{
    fn emit_ibc_event(&mut self, event: IbcEvent) -> Result<()> {
        self.event.insert(event.into());
        Ok(())
    }

    fn get_ibc_events(
        &self,
        event_type: impl AsRef<str>,
    ) -> Result<Vec<IbcEvent>> {
        let matcher = dumb_queries::QueryMatcher::with_prefix(
            EventTypeBuilder::new_of::<IbcEvent>()
                .with_segment(event_type)
                .build(),
        );
        Ok(self
            .event
            .iter()
            .filter_map(|event| {
                if matcher.matches(event) {
                    IbcEvent::try_from(event).ok()
                } else {
                    None
                }
            })
            .collect())
    }

    fn transfer_token(
        &mut self,
        src: &Address,
        dest: &Address,
        token: &Address,
        amount: Amount,
    ) -> Result<()> {
        transfer(self, token, src, dest, amount)
    }

    fn handle_masp_tx(
        &mut self,
        shielded: &masp_primitives::transaction::Transaction,
<<<<<<< HEAD
        pin_key: Option<(&str, TxCommitments)>,
=======
>>>>>>> 4ed62290
    ) -> Result<()> {
        crate::token::utils::handle_masp_tx(self, shielded)?;
        crate::token::utils::update_note_commitment_tree(self, shielded)
    }

    fn mint_token(
        &mut self,
        target: &Address,
        token: &Address,
        amount: Amount,
    ) -> Result<()> {
        credit_tokens(self, token, target, amount)?;

        let minter_key = token::storage_key::minter_key(token);
        self.write(
            &minter_key,
            Address::Internal(InternalAddress::Ibc).serialize_to_vec(),
        )
    }

    fn burn_token(
        &mut self,
        target: &Address,
        token: &Address,
        amount: Amount,
    ) -> Result<()> {
        burn_tokens(self, token, target, amount)
    }

    fn log_string(&self, message: String) {
        tracing::debug!("{message} in the pseudo execution for IBC VP");
    }
}

impl<'view, 'a, S, CA> IbcCommonContext
    for PseudoExecutionContext<'view, 'a, S, CA>
where
    S: StateRead,
    CA: 'static + WasmCacheAccess,
{
}

/// Ibc native vp validation context
#[derive(Debug)]
pub struct VpValidationContext<'view, 'a, S, CA>
where
    S: StateRead,
    CA: 'static + WasmCacheAccess,
{
    /// Context to read the post value
    ctx: CtxPreStorageRead<'view, 'a, S, CA>,
}

impl<'view, 'a, S, CA> VpValidationContext<'view, 'a, S, CA>
where
    S: StateRead,
    CA: 'static + WasmCacheAccess,
{
    /// Generate a new ibc vp validation context
    pub fn new(ctx: CtxPreStorageRead<'view, 'a, S, CA>) -> Self {
        Self { ctx }
    }
}

impl<'view, 'a, S, CA> StorageRead for VpValidationContext<'view, 'a, S, CA>
where
    S: StateRead,
    CA: 'static + WasmCacheAccess,
{
    type PrefixIter<'iter> = PrefixIter<'iter, <S as StateRead>::D> where Self: 'iter;

    fn read_bytes(&self, key: &Key) -> Result<Option<Vec<u8>>> {
        self.ctx.read_bytes(key)
    }

    fn has_key(&self, key: &Key) -> Result<bool> {
        self.ctx.has_key(key)
    }

    fn iter_prefix<'iter>(
        &'iter self,
        prefix: &Key,
    ) -> Result<Self::PrefixIter<'iter>> {
        self.ctx.iter_prefix(prefix)
    }

    fn iter_next<'iter>(
        &'iter self,
        iter: &mut Self::PrefixIter<'iter>,
    ) -> Result<Option<(String, Vec<u8>)>> {
        self.ctx.iter_next(iter)
    }

    fn get_chain_id(&self) -> Result<String> {
        self.ctx.get_chain_id()
    }

    fn get_block_height(&self) -> Result<BlockHeight> {
        self.ctx.get_block_height()
    }

    fn get_block_header(&self, height: BlockHeight) -> Result<Option<Header>> {
        self.ctx.get_block_header(height)
    }

    fn get_block_epoch(&self) -> Result<Epoch> {
        self.ctx.get_block_epoch()
    }

    fn get_tx_index(&self) -> Result<TxIndex> {
        self.ctx.get_tx_index()
    }

    fn get_native_token(&self) -> Result<Address> {
        self.ctx.get_native_token()
    }

    fn get_pred_epochs(&self) -> Result<Epochs> {
        self.ctx.get_pred_epochs()
    }
}

impl<'view, 'a, S, CA> StorageWrite for VpValidationContext<'view, 'a, S, CA>
where
    S: StateRead,
    CA: 'static + WasmCacheAccess,
{
    fn write_bytes(
        &mut self,
        _key: &Key,
        _val: impl AsRef<[u8]>,
    ) -> Result<()> {
        unimplemented!("Validation doesn't write any data")
    }

    fn delete(&mut self, _key: &Key) -> Result<()> {
        unimplemented!("Validation doesn't delete any data")
    }
}

impl<'view, 'a, S, CA> IbcStorageContext
    for VpValidationContext<'view, 'a, S, CA>
where
    S: StateRead,
    CA: 'static + WasmCacheAccess,
{
    fn emit_ibc_event(&mut self, _event: IbcEvent) -> Result<()> {
        unimplemented!("Validation doesn't emit an event")
    }

    fn get_ibc_events(
        &self,
        _event_type: impl AsRef<str>,
    ) -> Result<Vec<IbcEvent>> {
        unimplemented!("Validation doesn't get an event")
    }

    fn transfer_token(
        &mut self,
        _src: &Address,
        _dest: &Address,
        _token: &Address,
        _amount: Amount,
    ) -> Result<()> {
        unimplemented!("Validation doesn't transfer")
    }

    fn handle_masp_tx(
        &mut self,
        _shielded: &masp_primitives::transaction::Transaction,
<<<<<<< HEAD
        _pin_key: Option<(&str, TxCommitments)>,
=======
>>>>>>> 4ed62290
    ) -> Result<()> {
        unimplemented!("Validation doesn't handle a masp tx")
    }

    fn mint_token(
        &mut self,
        _target: &Address,
        _token: &Address,
        _amount: Amount,
    ) -> Result<()> {
        unimplemented!("Validation doesn't mint")
    }

    fn burn_token(
        &mut self,
        _target: &Address,
        _token: &Address,
        _amount: Amount,
    ) -> Result<()> {
        unimplemented!("Validation doesn't burn")
    }

    /// Logging
    fn log_string(&self, message: String) {
        tracing::debug!("{message} for validation in IBC VP");
    }
}

impl<'view, 'a, S, CA> IbcCommonContext
    for VpValidationContext<'view, 'a, S, CA>
where
    S: StateRead,
    CA: 'static + WasmCacheAccess,
{
}<|MERGE_RESOLUTION|>--- conflicted
+++ resolved
@@ -11,7 +11,6 @@
 use namada_sdk::events::log::dumb_queries;
 use namada_sdk::events::{Event, EventTypeBuilder};
 use namada_state::{StateRead, StorageError, StorageRead, StorageWrite};
-use namada_tx::TxCommitments;
 use namada_vp_env::VpEnv;
 
 use crate::address::{Address, InternalAddress};
@@ -227,10 +226,6 @@
     fn handle_masp_tx(
         &mut self,
         shielded: &masp_primitives::transaction::Transaction,
-<<<<<<< HEAD
-        pin_key: Option<(&str, TxCommitments)>,
-=======
->>>>>>> 4ed62290
     ) -> Result<()> {
         crate::token::utils::handle_masp_tx(self, shielded)?;
         crate::token::utils::update_note_commitment_tree(self, shielded)
@@ -401,10 +396,6 @@
     fn handle_masp_tx(
         &mut self,
         _shielded: &masp_primitives::transaction::Transaction,
-<<<<<<< HEAD
-        _pin_key: Option<(&str, TxCommitments)>,
-=======
->>>>>>> 4ed62290
     ) -> Result<()> {
         unimplemented!("Validation doesn't handle a masp tx")
     }
