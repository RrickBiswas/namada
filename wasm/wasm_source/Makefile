--- conflicted
+++ resolved
@@ -8,12 +8,9 @@
 wasms := tx_bond
 wasms += tx_bridge_pool
 wasms += tx_change_validator_commission
-<<<<<<< HEAD
 wasms += tx_change_validator_metadata
+wasms += tx_claim_rewards
 wasms += tx_deactivate_validator
-=======
-wasms += tx_claim_rewards
->>>>>>> 72d16d80
 wasms += tx_ibc
 wasms += tx_init_account
 wasms += tx_init_proposal
