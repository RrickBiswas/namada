--- conflicted
+++ resolved
@@ -1046,13 +1046,8 @@
     /// terms of the latest asset types.
     pub async fn compute_exchanged_amount<C: Client + Send + Sync>(
         &mut self,
-<<<<<<< HEAD
         client: &C,
-        mut input: Amount,
-=======
-        client: &U::C,
         mut input: MaspAmount,
->>>>>>> ecd4c5ed
         target_epoch: Epoch,
         mut conversions: Conversions,
     ) -> (Amount, Conversions) {
@@ -1398,13 +1393,8 @@
     #[cfg(feature = "masp-tx-gen")]
     pub async fn gen_shielded_transfer<C: Client + Send + Sync>(
         &mut self,
-<<<<<<< HEAD
         client: &C,
-        args: args::TxTransfer,
-=======
-        client: &U::C,
         args: &args::TxTransfer,
->>>>>>> ecd4c5ed
         shielded_gas: bool,
     ) -> Result<
         Option<(
