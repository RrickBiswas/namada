//! MASP verification wrappers.

use std::collections::{btree_map, BTreeMap, BTreeSet, HashMap, HashSet};
use std::env;
use std::fmt::Debug;
#[cfg(feature = "masp-tx-gen")]
use std::ops::Deref;
use std::path::PathBuf;

use async_trait::async_trait;
// use async_std::io::prelude::WriteExt;
// use async_std::io::{self};
use borsh::{BorshDeserialize, BorshSerialize};
use itertools::Either;
use masp_primitives::asset_type::AssetType;
#[cfg(feature = "mainnet")]
use masp_primitives::consensus::MainNetwork;
#[cfg(not(feature = "mainnet"))]
use masp_primitives::consensus::TestNetwork;
use masp_primitives::convert::AllowedConversion;
use masp_primitives::ff::PrimeField;
use masp_primitives::group::GroupEncoding;
use masp_primitives::memo::MemoBytes;
use masp_primitives::merkle_tree::{
    CommitmentTree, IncrementalWitness, MerklePath,
};
use masp_primitives::sapling::keys::FullViewingKey;
use masp_primitives::sapling::note_encryption::*;
use masp_primitives::sapling::redjubjub::PublicKey;
use masp_primitives::sapling::{
    Diversifier, Node, Note, Nullifier, ViewingKey,
};
#[cfg(feature = "masp-tx-gen")]
use masp_primitives::transaction::builder::{self, *};
use masp_primitives::transaction::components::sapling::builder::SaplingMetadata;
use masp_primitives::transaction::components::transparent::builder::TransparentBuilder;
use masp_primitives::transaction::components::{
    ConvertDescription, I128Sum, I32Sum, OutputDescription, SpendDescription,
    TxOut, U64Sum,
};
use masp_primitives::transaction::fees::fixed::FeeRule;
use masp_primitives::transaction::sighash::{signature_hash, SignableInput};
use masp_primitives::transaction::txid::TxIdDigester;
use masp_primitives::transaction::{
    Authorization, Authorized, Transaction, TransactionData,
    TransparentAddress, Unauthorized,
};
use masp_primitives::zip32::{ExtendedFullViewingKey, ExtendedSpendingKey};
use masp_proofs::bellman::groth16::PreparedVerifyingKey;
use masp_proofs::bls12_381::Bls12;
use masp_proofs::prover::LocalTxProver;
use masp_proofs::sapling::SaplingVerificationContext;
use namada_core::types::token::{Change, MaspDenom};
use namada_core::types::transaction::AffineCurve;
#[cfg(feature = "masp-tx-gen")]
use rand_core::{CryptoRng, OsRng, RngCore};
use ripemd::Digest as RipemdDigest;
#[cfg(feature = "masp-tx-gen")]
use sha2::Digest;

use crate::ledger::args::InputAmount;
use crate::ledger::queries::Client;
use crate::ledger::rpc::{query_conversion, query_storage_value};
use crate::ledger::tx::decode_component;
use crate::ledger::{args, rpc};
use crate::proto::Tx;
use crate::tendermint_rpc::query::Query;
use crate::tendermint_rpc::Order;
use crate::types::address::{masp, Address};
use crate::types::masp::{BalanceOwner, ExtendedViewingKey, PaymentAddress};
use crate::types::storage::{BlockHeight, Epoch, Key, KeySeg, TxIndex};
use crate::types::token;
use crate::types::token::{
    Transfer, HEAD_TX_KEY, PIN_KEY_PREFIX, TX_KEY_PREFIX,
};
use crate::types::transaction::{EllipticCurve, PairingEngine, WrapperTx};

/// Env var to point to a dir with MASP parameters. When not specified,
/// the default OS specific path is used.
pub const ENV_VAR_MASP_PARAMS_DIR: &str = "NAMADA_MASP_PARAMS_DIR";

/// Env var to either "save" proofs into files or to "load" them from
/// files.
pub const ENV_VAR_MASP_TEST_PROOFS: &str = "NAMADA_MASP_TEST_PROOFS";

/// Randomness seed for MASP integration tests to build proofs with
/// deterministic rng.
pub const ENV_VAR_MASP_TEST_SEED: &str = "NAMADA_MASP_TEST_SEED";

/// A directory to save serialized proofs for tests.
pub const MASP_TEST_PROOFS_DIR: &str = "test_fixtures/masp_proofs";

/// The network to use for MASP
#[cfg(feature = "mainnet")]
const NETWORK: MainNetwork = MainNetwork;
#[cfg(not(feature = "mainnet"))]
const NETWORK: TestNetwork = TestNetwork;

// TODO these could be exported from masp_proof crate
/// Spend circuit name
pub const SPEND_NAME: &str = "masp-spend.params";
/// Output circuit name
pub const OUTPUT_NAME: &str = "masp-output.params";
/// Convert circuit name
pub const CONVERT_NAME: &str = "masp-convert.params";

/// Shielded transfer
#[derive(Clone, Debug, BorshSerialize, BorshDeserialize)]
pub struct ShieldedTransfer {
    /// Shielded transfer builder
    pub builder: Builder<(), (), ExtendedFullViewingKey, ()>,
    /// MASP transaction
    pub masp_tx: Transaction,
    /// Metadata
    pub metadata: SaplingMetadata,
    /// Epoch in which the transaction was created
    pub epoch: Epoch,
}

#[cfg(feature = "testing")]
#[derive(Clone, Copy, Debug)]
enum LoadOrSaveProofs {
    Load,
    Save,
    Neither,
}

fn load_pvks() -> (
    PreparedVerifyingKey<Bls12>,
    PreparedVerifyingKey<Bls12>,
    PreparedVerifyingKey<Bls12>,
) {
    let params_dir = get_params_dir();
    let [spend_path, convert_path, output_path] =
        [SPEND_NAME, CONVERT_NAME, OUTPUT_NAME].map(|p| params_dir.join(p));

    if !spend_path.exists() || !convert_path.exists() || !output_path.exists() {
        let paths = masp_proofs::download_masp_parameters(None).expect(
            "MASP parameters were not present, expected the download to \
             succeed",
        );
        if paths.spend != spend_path
            || paths.convert != convert_path
            || paths.output != output_path
        {
            panic!(
                "unrecoverable: downloaded missing masp params, but to an \
                 unfamiliar path"
            )
        }
    }
    // size and blake2b checked here
    let params = masp_proofs::load_parameters(
        spend_path.as_path(),
        output_path.as_path(),
        convert_path.as_path(),
    );
    (params.spend_vk, params.convert_vk, params.output_vk)
}

/// check_spend wrapper
pub fn check_spend(
    spend: &SpendDescription<<Authorized as Authorization>::SaplingAuth>,
    sighash: &[u8; 32],
    ctx: &mut SaplingVerificationContext,
    parameters: &PreparedVerifyingKey<Bls12>,
) -> bool {
    let zkproof =
        masp_proofs::bellman::groth16::Proof::read(spend.zkproof.as_slice());
    let zkproof = match zkproof {
        Ok(zkproof) => zkproof,
        _ => return false,
    };
    ctx.check_spend(
        spend.cv,
        spend.anchor,
        &spend.nullifier.0,
        PublicKey(spend.rk.0),
        sighash,
        spend.spend_auth_sig,
        zkproof,
        parameters,
    )
}

/// check_output wrapper
pub fn check_output(
    output: &OutputDescription<<<Authorized as Authorization>::SaplingAuth as masp_primitives::transaction::components::sapling::Authorization>::Proof>,
    ctx: &mut SaplingVerificationContext,
    parameters: &PreparedVerifyingKey<Bls12>,
) -> bool {
    let zkproof =
        masp_proofs::bellman::groth16::Proof::read(output.zkproof.as_slice());
    let zkproof = match zkproof {
        Ok(zkproof) => zkproof,
        _ => return false,
    };
    let epk =
        masp_proofs::jubjub::ExtendedPoint::from_bytes(&output.ephemeral_key.0);
    let epk = match epk.into() {
        Some(p) => p,
        None => return false,
    };
    ctx.check_output(output.cv, output.cmu, epk, zkproof, parameters)
}

/// check convert wrapper
pub fn check_convert(
    convert: &ConvertDescription<<<Authorized as Authorization>::SaplingAuth as masp_primitives::transaction::components::sapling::Authorization>::Proof>,
    ctx: &mut SaplingVerificationContext,
    parameters: &PreparedVerifyingKey<Bls12>,
) -> bool {
    let zkproof =
        masp_proofs::bellman::groth16::Proof::read(convert.zkproof.as_slice());
    let zkproof = match zkproof {
        Ok(zkproof) => zkproof,
        _ => return false,
    };
    ctx.check_convert(convert.cv, convert.anchor, zkproof, parameters)
}

/// Represents an authorization where the Sapling bundle is authorized and the
/// transparent bundle is unauthorized.
pub struct PartialAuthorized;

impl Authorization for PartialAuthorized {
    type SaplingAuth = <Authorized as Authorization>::SaplingAuth;
    type TransparentAuth = <Unauthorized as Authorization>::TransparentAuth;
}

/// Partially deauthorize the transparent bundle
fn partial_deauthorize(
    tx_data: &TransactionData<Authorized>,
) -> Option<TransactionData<PartialAuthorized>> {
    let transp = tx_data.transparent_bundle().and_then(|x| {
        let mut tb = TransparentBuilder::empty();
        for vin in &x.vin {
            tb.add_input(TxOut {
                asset_type: vin.asset_type,
                value: vin.value,
                address: vin.address,
            })
            .ok()?;
        }
        for vout in &x.vout {
            tb.add_output(&vout.address, vout.asset_type, vout.value)
                .ok()?;
        }
        tb.build()
    });
    if tx_data.transparent_bundle().is_some() != transp.is_some() {
        return None;
    }
    Some(TransactionData::from_parts(
        tx_data.version(),
        tx_data.consensus_branch_id(),
        tx_data.lock_time(),
        tx_data.expiry_height(),
        transp,
        tx_data.sapling_bundle().cloned(),
    ))
}

/// Verify a shielded transaction.
pub fn verify_shielded_tx(transaction: &Transaction) -> bool {
    tracing::info!("entered verify_shielded_tx()");

    let sapling_bundle = if let Some(bundle) = transaction.sapling_bundle() {
        bundle
    } else {
        return false;
    };
    let tx_data = transaction.deref();

    // Partially deauthorize the transparent bundle
    let unauth_tx_data = match partial_deauthorize(tx_data) {
        Some(tx_data) => tx_data,
        None => return false,
    };

    let txid_parts = unauth_tx_data.digest(TxIdDigester);
    // the commitment being signed is shared across all Sapling inputs; once
    // V4 transactions are deprecated this should just be the txid, but
    // for now we need to continue to compute it here.
    let sighash =
        signature_hash(&unauth_tx_data, &SignableInput::Shielded, &txid_parts);

    tracing::info!("sighash computed");

    let (spend_pvk, convert_pvk, output_pvk) = load_pvks();

    let mut ctx = SaplingVerificationContext::new(true);
    let spends_valid = sapling_bundle.shielded_spends.iter().all(|spend| {
        check_spend(spend, sighash.as_ref(), &mut ctx, &spend_pvk)
    });
    let converts_valid = sapling_bundle
        .shielded_converts
        .iter()
        .all(|convert| check_convert(convert, &mut ctx, &convert_pvk));
    let outputs_valid = sapling_bundle
        .shielded_outputs
        .iter()
        .all(|output| check_output(output, &mut ctx, &output_pvk));

    if !(spends_valid && outputs_valid && converts_valid) {
        return false;
    }

    tracing::info!("passed spend/output verification");

    let assets_and_values: I128Sum = sapling_bundle.value_balance.clone();

    tracing::info!(
        "accumulated {} assets/values",
        assets_and_values.components().len()
    );

    let result = ctx.final_check(
        assets_and_values,
        sighash.as_ref(),
        sapling_bundle.authorization.binding_sig,
    );
    tracing::info!("final check result {result}");
    result
}

/// Get the path to MASP parameters from [`ENV_VAR_MASP_PARAMS_DIR`] env var or
/// use the default.
pub fn get_params_dir() -> PathBuf {
    if let Ok(params_dir) = env::var(ENV_VAR_MASP_PARAMS_DIR) {
        println!("Using {} as masp parameter folder.", params_dir);
        PathBuf::from(params_dir)
    } else {
        masp_proofs::default_params_folder().unwrap()
    }
}

/// Freeze a Builder into the format necessary for inclusion in a Tx. This is
/// the format used by hardware wallets to validate a MASP Transaction.
struct WalletMap;

impl<P1>
    masp_primitives::transaction::components::sapling::builder::MapBuilder<
        P1,
        ExtendedSpendingKey,
        (),
        ExtendedFullViewingKey,
    > for WalletMap
{
    fn map_params(&self, _s: P1) {}

    fn map_key(&self, s: ExtendedSpendingKey) -> ExtendedFullViewingKey {
        (&s).into()
    }
}

impl<P1, R1, N1>
    MapBuilder<
        P1,
        R1,
        ExtendedSpendingKey,
        N1,
        (),
        (),
        ExtendedFullViewingKey,
        (),
    > for WalletMap
{
    fn map_rng(&self, _s: R1) {}

    fn map_notifier(&self, _s: N1) {}
}

/// Abstracts platform specific details away from the logic of shielded pool
/// operations.
#[async_trait(? Send)]
pub trait ShieldedUtils:
    Sized + BorshDeserialize + BorshSerialize + Default + Clone
{
    /// Get a MASP transaction prover
    fn local_tx_prover(&self) -> LocalTxProver;

    /// Load up the currently saved ShieldedContext
    async fn load(self) -> std::io::Result<ShieldedContext<Self>>;

    /// Sace the given ShieldedContext for future loads
    async fn save(&self, ctx: &ShieldedContext<Self>) -> std::io::Result<()>;
}

/// Make a ViewingKey that can view notes encrypted by given ExtendedSpendingKey
pub fn to_viewing_key(esk: &ExtendedSpendingKey) -> FullViewingKey {
    ExtendedFullViewingKey::from(esk).fvk
}

/// Generate a valid diversifier, i.e. one that has a diversified base. Return
/// also this diversified base.
#[cfg(feature = "masp-tx-gen")]
pub fn find_valid_diversifier<R: RngCore + CryptoRng>(
    rng: &mut R,
) -> (Diversifier, masp_primitives::jubjub::SubgroupPoint) {
    let mut diversifier;
    let g_d;
    // Keep generating random diversifiers until one has a diversified base
    loop {
        let mut d = [0; 11];
        rng.fill_bytes(&mut d);
        diversifier = Diversifier(d);
        if let Some(val) = diversifier.g_d() {
            g_d = val;
            break;
        }
    }
    (diversifier, g_d)
}

/// Determine if using the current note would actually bring us closer to our
/// target
pub fn is_amount_required(src: I128Sum, dest: I128Sum, delta: I128Sum) -> bool {
    let gap = dest - src;
    for (asset_type, value) in gap.components() {
        if *value >= 0 && delta[asset_type] >= 0 {
            return true;
        }
    }
    false
}

/// Errors that can occur when trying to retrieve pinned transaction
#[derive(PartialEq, Eq, Copy, Clone)]
pub enum PinnedBalanceError {
    /// No transaction has yet been pinned to the given payment address
    NoTransactionPinned,
    /// The supplied viewing key does not recognize payments to given address
    InvalidViewingKey,
}

// #[derive(BorshSerialize, BorshDeserialize, Debug, Clone)]
// pub struct MaspAmount {
//     pub asset: Address,
//     pub amount: token::Amount,
// }

/// a masp change
#[derive(BorshSerialize, BorshDeserialize, Debug, Clone)]
pub struct MaspChange {
    /// the token address
    pub asset: Address,
    /// the change in the token
    pub change: token::Change,
}

/// a masp amount
#[derive(
    BorshSerialize, BorshDeserialize, Debug, Clone, Default, PartialEq, Eq,
)]
pub struct MaspAmount(HashMap<(Epoch, Address), token::Change>);

impl std::ops::Deref for MaspAmount {
    type Target = HashMap<(Epoch, Address), token::Change>;

    fn deref(&self) -> &Self::Target {
        &self.0
    }
}

impl std::ops::DerefMut for MaspAmount {
    fn deref_mut(&mut self) -> &mut Self::Target {
        &mut self.0
    }
}

impl std::ops::Add for MaspAmount {
    type Output = MaspAmount;

    fn add(mut self, mut rhs: MaspAmount) -> Self::Output {
        for (key, value) in rhs.drain() {
            self.entry(key)
                .and_modify(|val| *val += value)
                .or_insert(value);
        }
        self.retain(|_, v| !v.is_zero());
        self
    }
}

impl std::ops::AddAssign for MaspAmount {
    fn add_assign(&mut self, amount: MaspAmount) {
        *self = self.clone() + amount
    }
}

// please stop copying and pasting make a function
impl std::ops::Sub for MaspAmount {
    type Output = MaspAmount;

    fn sub(mut self, mut rhs: MaspAmount) -> Self::Output {
        for (key, value) in rhs.drain() {
            self.entry(key)
                .and_modify(|val| *val -= value)
                .or_insert(-value);
        }
        self.0.retain(|_, v| !v.is_zero());
        self
    }
}

impl std::ops::SubAssign for MaspAmount {
    fn sub_assign(&mut self, amount: MaspAmount) {
        *self = self.clone() - amount
    }
}

impl std::ops::Mul<Change> for MaspAmount {
    type Output = Self;

    fn mul(mut self, rhs: Change) -> Self::Output {
        for (_, value) in self.iter_mut() {
            *value = *value * rhs
        }
        self
    }
}

impl<'a> From<&'a MaspAmount> for I128Sum {
    fn from(masp_amount: &'a MaspAmount) -> I128Sum {
        let mut res = I128Sum::zero();
        for ((epoch, token), val) in masp_amount.iter() {
            for denom in MaspDenom::iter() {
                let asset = make_asset_type(Some(*epoch), token, denom);
                res += I128Sum::from_pair(asset, denom.denominate_i128(val))
                    .unwrap();
            }
        }
        res
    }
}

impl From<MaspAmount> for I128Sum {
    fn from(amt: MaspAmount) -> Self {
        Self::from(&amt)
    }
}

/// Represents the amount used of different conversions
pub type Conversions =
    BTreeMap<AssetType, (AllowedConversion, MerklePath<Node>, i128)>;

/// Represents the changes that were made to a list of transparent accounts
pub type TransferDelta = HashMap<Address, MaspChange>;

/// Represents the changes that were made to a list of shielded accounts
pub type TransactionDelta = HashMap<ViewingKey, MaspAmount>;

/// Represents the current state of the shielded pool from the perspective of
/// the chosen viewing keys.
#[derive(BorshSerialize, BorshDeserialize, Debug)]
pub struct ShieldedContext<U: ShieldedUtils> {
    /// Location where this shielded context is saved
    #[borsh_skip]
    pub utils: U,
    /// The last transaction index to be processed in this context
    pub last_txidx: u64,
    /// The commitment tree produced by scanning all transactions up to tx_pos
    pub tree: CommitmentTree<Node>,
    /// Maps viewing keys to applicable note positions
    pub pos_map: HashMap<ViewingKey, BTreeSet<usize>>,
    /// Maps a nullifier to the note position to which it applies
    pub nf_map: HashMap<Nullifier, usize>,
    /// Maps note positions to their corresponding notes
    pub note_map: HashMap<usize, Note>,
    /// Maps note positions to their corresponding memos
    pub memo_map: HashMap<usize, MemoBytes>,
    /// Maps note positions to the diversifier of their payment address
    pub div_map: HashMap<usize, Diversifier>,
    /// Maps note positions to their witness (used to make merkle paths)
    pub witness_map: HashMap<usize, IncrementalWitness<Node>>,
    /// Tracks what each transaction does to various account balances
    pub delta_map: BTreeMap<
        (BlockHeight, TxIndex),
        (Epoch, TransferDelta, TransactionDelta),
    >,
    /// The set of note positions that have been spent
    pub spents: HashSet<usize>,
    /// Maps asset types to their decodings
    pub asset_types: HashMap<AssetType, (Address, MaspDenom, Epoch)>,
    /// Maps note positions to their corresponding viewing keys
    pub vk_map: HashMap<usize, ViewingKey>,
}

/// Default implementation to ease construction of TxContexts. Derive cannot be
/// used here due to CommitmentTree not implementing Default.
impl<U: ShieldedUtils + Default> Default for ShieldedContext<U> {
    fn default() -> ShieldedContext<U> {
        ShieldedContext::<U> {
            utils: U::default(),
            last_txidx: u64::default(),
            tree: CommitmentTree::empty(),
            pos_map: HashMap::default(),
            nf_map: HashMap::default(),
            note_map: HashMap::default(),
            memo_map: HashMap::default(),
            div_map: HashMap::default(),
            witness_map: HashMap::default(),
            spents: HashSet::default(),
            delta_map: BTreeMap::default(),
            asset_types: HashMap::default(),
            vk_map: HashMap::default(),
        }
    }
}

impl<U: ShieldedUtils> ShieldedContext<U> {
    /// Try to load the last saved shielded context from the given context
    /// directory. If this fails, then leave the current context unchanged.
    pub async fn load(&mut self) -> std::io::Result<()> {
        let new_ctx = self.utils.clone().load().await?;
        *self = new_ctx;
        Ok(())
    }

    /// Save this shielded context into its associated context directory
    pub async fn save(&self) -> std::io::Result<()> {
        self.utils.save(self).await
    }

    /// Merge data from the given shielded context into the current shielded
    /// context. It must be the case that the two shielded contexts share the
    /// same last transaction ID and share identical commitment trees.
    pub fn merge(&mut self, new_ctx: ShieldedContext<U>) {
        debug_assert_eq!(self.last_txidx, new_ctx.last_txidx);
        // Merge by simply extending maps. Identical keys should contain
        // identical values, so overwriting should not be problematic.
        self.pos_map.extend(new_ctx.pos_map);
        self.nf_map.extend(new_ctx.nf_map);
        self.note_map.extend(new_ctx.note_map);
        self.memo_map.extend(new_ctx.memo_map);
        self.div_map.extend(new_ctx.div_map);
        self.witness_map.extend(new_ctx.witness_map);
        self.spents.extend(new_ctx.spents);
        self.asset_types.extend(new_ctx.asset_types);
        self.vk_map.extend(new_ctx.vk_map);
        // The deltas are the exception because different keys can reveal
        // different parts of the same transaction. Hence each delta needs to be
        // merged separately.
        for ((height, idx), (ep, ntfer_delta, ntx_delta)) in new_ctx.delta_map {
            let (_ep, tfer_delta, tx_delta) = self
                .delta_map
                .entry((height, idx))
                .or_insert((ep, TransferDelta::new(), TransactionDelta::new()));
            tfer_delta.extend(ntfer_delta);
            tx_delta.extend(ntx_delta);
        }
    }

    /// Fetch the current state of the multi-asset shielded pool into a
    /// ShieldedContext
    pub async fn fetch<C: Client + Sync>(
        &mut self,
        client: &C,
        sks: &[ExtendedSpendingKey],
        fvks: &[ViewingKey],
    ) {
        // First determine which of the keys requested to be fetched are new.
        // Necessary because old transactions will need to be scanned for new
        // keys.
        let mut unknown_keys = Vec::new();
        for esk in sks {
            let vk = to_viewing_key(esk).vk;
            if !self.pos_map.contains_key(&vk) {
                unknown_keys.push(vk);
            }
        }
        for vk in fvks {
            if !self.pos_map.contains_key(vk) {
                unknown_keys.push(*vk);
            }
        }

        // If unknown keys are being used, we need to scan older transactions
        // for any unspent notes
        let (txs, mut tx_iter);
        if !unknown_keys.is_empty() {
            // Load all transactions accepted until this point
            txs = Self::fetch_shielded_transfers(client, 0).await;
            tx_iter = txs.iter();
            // Do this by constructing a shielding context only for unknown keys
            let mut tx_ctx = Self {
                utils: self.utils.clone(),
                ..Default::default()
            };
            for vk in unknown_keys {
                tx_ctx.pos_map.entry(vk).or_insert_with(BTreeSet::new);
            }
            // Update this unknown shielded context until it is level with self
            while tx_ctx.last_txidx != self.last_txidx {
                if let Some(((height, idx), (epoch, tx, stx))) = tx_iter.next()
                {
                    tx_ctx
                        .scan_tx(client, *height, *idx, *epoch, tx, stx)
                        .await;
                } else {
                    break;
                }
            }
            // Merge the context data originating from the unknown keys into the
            // current context
            self.merge(tx_ctx);
        } else {
            // Load only transactions accepted from last_txid until this point
            txs = Self::fetch_shielded_transfers(client, self.last_txidx).await;
            tx_iter = txs.iter();
        }
        // Now that we possess the unspent notes corresponding to both old and
        // new keys up until tx_pos, proceed to scan the new transactions.
        for ((height, idx), (epoch, tx, stx)) in &mut tx_iter {
            self.scan_tx(client, *height, *idx, *epoch, tx, stx).await;
        }
    }

    /// Obtain a chronologically-ordered list of all accepted shielded
    /// transactions from the ledger. The ledger conceptually stores
    /// transactions as a vector. More concretely, the HEAD_TX_KEY location
    /// stores the index of the last accepted transaction and each transaction
    /// is stored at a key derived from its index.
    pub async fn fetch_shielded_transfers<C: Client + Sync>(
        client: &C,
        last_txidx: u64,
    ) -> BTreeMap<(BlockHeight, TxIndex), (Epoch, Transfer, Transaction)> {
        // The address of the MASP account
        let masp_addr = masp();
        // Construct the key where last transaction pointer is stored
        let head_tx_key = Key::from(masp_addr.to_db_key())
            .push(&HEAD_TX_KEY.to_owned())
            .expect("Cannot obtain a storage key");
        // Query for the index of the last accepted transaction
        let head_txidx = query_storage_value::<C, u64>(client, &head_tx_key)
            .await
            .unwrap_or(0);
        let mut shielded_txs = BTreeMap::new();
        // Fetch all the transactions we do not have yet
        for i in last_txidx..head_txidx {
            // Construct the key for where the current transaction is stored
            let current_tx_key = Key::from(masp_addr.to_db_key())
                .push(&(TX_KEY_PREFIX.to_owned() + &i.to_string()))
                .expect("Cannot obtain a storage key");
            // Obtain the current transaction
            let (tx_epoch, tx_height, tx_index, current_tx, current_stx) =
                query_storage_value::<
                    C,
                    (Epoch, BlockHeight, TxIndex, Transfer, Transaction),
                >(client, &current_tx_key)
                .await
                .unwrap();
            // Collect the current transaction
            shielded_txs.insert(
                (tx_height, tx_index),
                (tx_epoch, current_tx, current_stx),
            );
        }
        shielded_txs
    }

    /// Applies the given transaction to the supplied context. More precisely,
    /// the shielded transaction's outputs are added to the commitment tree.
    /// Newly discovered notes are associated to the supplied viewing keys. Note
    /// nullifiers are mapped to their originating notes. Note positions are
    /// associated to notes, memos, and diversifiers. And the set of notes that
    /// we have spent are updated. The witness map is maintained to make it
    /// easier to construct note merkle paths in other code. See
    /// <https://zips.z.cash/protocol/protocol.pdf#scan>
    pub async fn scan_tx<C: Client + Sync>(
        &mut self,
        client: &C,
        height: BlockHeight,
        index: TxIndex,
        epoch: Epoch,
        tx: &Transfer,
        shielded: &Transaction,
    ) {
        // For tracking the account changes caused by this Transaction
        let mut transaction_delta = TransactionDelta::new();
        // Listen for notes sent to our viewing keys
        for so in shielded
            .sapling_bundle()
            .map_or(&vec![], |x| &x.shielded_outputs)
        {
            // Create merkle tree leaf node from note commitment
            let node = Node::new(so.cmu.to_repr());
            // Update each merkle tree in the witness map with the latest
            // addition
            for (_, witness) in self.witness_map.iter_mut() {
                witness.append(node).expect("note commitment tree is full");
            }
            let note_pos = self.tree.size();
            self.tree
                .append(node)
                .expect("note commitment tree is full");
            // Finally, make it easier to construct merkle paths to this new
            // note
            let witness = IncrementalWitness::<Node>::from_tree(&self.tree);
            self.witness_map.insert(note_pos, witness);
            // Let's try to see if any of our viewing keys can decrypt latest
            // note
            let mut pos_map = HashMap::new();
            std::mem::swap(&mut pos_map, &mut self.pos_map);
            for (vk, notes) in pos_map.iter_mut() {
                let decres = try_sapling_note_decryption::<_, OutputDescription<<<Authorized as Authorization>::SaplingAuth as masp_primitives::transaction::components::sapling::Authorization>::Proof>>(
                    &NETWORK,
                    1.into(),
                    &PreparedIncomingViewingKey::new(&vk.ivk()),
                    so,
                );
                // So this current viewing key does decrypt this current note...
                if let Some((note, pa, memo)) = decres {
                    // Add this note to list of notes decrypted by this viewing
                    // key
                    notes.insert(note_pos);
                    // Compute the nullifier now to quickly recognize when spent
                    let nf = note.nf(&vk.nk, note_pos.try_into().unwrap());
                    self.note_map.insert(note_pos, note);
                    self.memo_map.insert(note_pos, memo);
                    // The payment address' diversifier is required to spend
                    // note
                    self.div_map.insert(note_pos, *pa.diversifier());
                    self.nf_map.insert(nf, note_pos);
                    // Note the account changes
                    let balance = transaction_delta
                        .entry(*vk)
                        .or_insert_with(MaspAmount::default);
                    *balance += self
                        .decode_all_amounts(
                            client,
                            I128Sum::from_nonnegative(
                                note.asset_type,
                                note.value as i128,
                            )
                            .expect(
                                "found note with invalid value or asset type",
                            ),
                        )
                        .await;

                    self.vk_map.insert(note_pos, *vk);
                    break;
                }
            }
            std::mem::swap(&mut pos_map, &mut self.pos_map);
        }
        // Cancel out those of our notes that have been spent
        for ss in shielded
            .sapling_bundle()
            .map_or(&vec![], |x| &x.shielded_spends)
        {
            // If the shielded spend's nullifier is in our map, then target note
            // is rendered unusable
            if let Some(note_pos) = self.nf_map.get(&ss.nullifier) {
                self.spents.insert(*note_pos);
                // Note the account changes
                let balance = transaction_delta
                    .entry(self.vk_map[note_pos])
                    .or_insert_with(MaspAmount::default);
                let note = self.note_map[note_pos];
                *balance -= self
                    .decode_all_amounts(
                        client,
                        I128Sum::from_nonnegative(
                            note.asset_type,
                            note.value as i128,
                        )
                        .expect("found note with invalid value or asset type"),
                    )
                    .await;
            }
        }
        // Record the changes to the transparent accounts
        let mut transfer_delta = TransferDelta::new();
        let token_addr = tx.token.clone();
        transfer_delta.insert(
            tx.source.clone(),
            MaspChange {
                asset: token_addr,
                change: -tx.amount.amount.change(),
            },
        );
        self.last_txidx += 1;

        self.delta_map.insert(
            (height, index),
            (epoch, transfer_delta, transaction_delta),
        );
    }

    /// Summarize the effects on shielded and transparent accounts of each
    /// Transfer in this context
    pub fn get_tx_deltas(
        &self,
    ) -> &BTreeMap<
        (BlockHeight, TxIndex),
        (Epoch, TransferDelta, TransactionDelta),
    > {
        &self.delta_map
    }

    /// Compute the total unspent notes associated with the viewing key in the
    /// context. If the key is not in the context, then we do not know the
    /// balance and hence we return None.
    pub async fn compute_shielded_balance<C: Client + Sync>(
        &mut self,
        client: &C,
        vk: &ViewingKey,
    ) -> Option<MaspAmount> {
        // Cannot query the balance of a key that's not in the map
        if !self.pos_map.contains_key(vk) {
            return None;
        }
        let mut val_acc = I128Sum::zero();
        // Retrieve the notes that can be spent by this key
        if let Some(avail_notes) = self.pos_map.get(vk) {
            for note_idx in avail_notes {
                // Spent notes cannot contribute a new transaction's pool
                if self.spents.contains(note_idx) {
                    continue;
                }
                // Get note associated with this ID
                let note = self.note_map.get(note_idx).unwrap();
                // Finally add value to multi-asset accumulator
                val_acc += I128Sum::from_nonnegative(
                    note.asset_type,
                    note.value as i128,
                )
                .expect("found note with invalid value or asset type");
            }
        }
        Some(self.decode_all_amounts(client, val_acc).await)
    }

    /// Query the ledger for the decoding of the given asset type and cache it
    /// if it is found.
    pub async fn decode_asset_type<C: Client + Sync>(
        &mut self,
        client: &C,
        asset_type: AssetType,
    ) -> Option<(Address, MaspDenom, Epoch)> {
        // Try to find the decoding in the cache
        if let decoded @ Some(_) = self.asset_types.get(&asset_type) {
            return decoded.cloned();
        }
        // Query for the ID of the last accepted transaction
        let (addr, denom, ep, _conv, _path): (
            Address,
            MaspDenom,
            _,
            I32Sum,
            MerklePath<Node>,
        ) = rpc::query_conversion(client, asset_type).await?;
        self.asset_types
            .insert(asset_type, (addr.clone(), denom, ep));
        Some((addr, denom, ep))
    }

    /// Query the ledger for the conversion that is allowed for the given asset
    /// type and cache it.
    async fn query_allowed_conversion<'a, C: Client + Sync>(
        &'a mut self,
        client: &C,
        asset_type: AssetType,
        conversions: &'a mut Conversions,
    ) {
        if let btree_map::Entry::Vacant(conv_entry) =
            conversions.entry(asset_type)
        {
            // Query for the ID of the last accepted transaction
            if let Some((addr, denom, ep, conv, path)) =
                query_conversion(client, asset_type).await
            {
                self.asset_types.insert(asset_type, (addr, denom, ep));
                // If the conversion is 0, then we just have a pure decoding
                if !conv.is_zero() {
                    conv_entry.insert((conv.into(), path, 0));
                }
            }
        }
    }

    /// Compute the total unspent notes associated with the viewing key in the
    /// context and express that value in terms of the currently timestamped
    /// asset types. If the key is not in the context, then we do not know the
    /// balance and hence we return None.
    pub async fn compute_exchanged_balance<C: Client + Sync>(
        &mut self,
        client: &C,
        vk: &ViewingKey,
        target_epoch: Epoch,
    ) -> Option<MaspAmount> {
        // First get the unexchanged balance
        if let Some(balance) = self.compute_shielded_balance(client, vk).await {
            let exchanged_amount = self
                .compute_exchanged_amount(
                    client,
                    balance,
                    target_epoch,
                    BTreeMap::new(),
                )
                .await
                .0;
            // And then exchange balance into current asset types
            Some(self.decode_all_amounts(client, exchanged_amount).await)
        } else {
            None
        }
    }

    /// Try to convert as much of the given asset type-value pair using the
    /// given allowed conversion. usage is incremented by the amount of the
    /// conversion used, the conversions are applied to the given input, and
    /// the trace amount that could not be converted is moved from input to
    /// output.
    #[allow(clippy::too_many_arguments)]
    async fn apply_conversion<C: Client + Sync>(
        &mut self,
        client: &C,
        conv: AllowedConversion,
        asset_type: (Epoch, Address, MaspDenom),
        value: i128,
        usage: &mut i128,
        input: &mut MaspAmount,
        output: &mut MaspAmount,
    ) {
        // we do not need to convert negative values
        if value <= 0 {
            return;
        }
        // If conversion if possible, accumulate the exchanged amount
        let conv: I128Sum = I128Sum::from_sum(conv.into());
        // The amount required of current asset to qualify for conversion
        let masp_asset =
            make_asset_type(Some(asset_type.0), &asset_type.1, asset_type.2);
        let threshold = -conv[&masp_asset];
        if threshold == 0 {
            eprintln!(
                "Asset threshold of selected conversion for asset type {} is \
                 0, this is a bug, please report it.",
                masp_asset
            );
        }
        // We should use an amount of the AllowedConversion that almost
        // cancels the original amount
        let required = value / threshold;
        // Forget about the trace amount left over because we cannot
        // realize its value
        let trace = MaspAmount(HashMap::from([(
            (asset_type.0, asset_type.1),
            Change::from(value % threshold),
        )]));
        // Record how much more of the given conversion has been used
        *usage += required;
        // Apply the conversions to input and move the trace amount to output
        *input += self
            .decode_all_amounts(client, conv.clone() * required)
            .await
            - trace.clone();
        *output += trace;
    }

    /// Convert the given amount into the latest asset types whilst making a
    /// note of the conversions that were used. Note that this function does
    /// not assume that allowed conversions from the ledger are expressed in
    /// terms of the latest asset types.
    pub async fn compute_exchanged_amount<C: Client + Sync>(
        &mut self,
        client: &C,
        mut input: MaspAmount,
        target_epoch: Epoch,
        mut conversions: Conversions,
    ) -> (I128Sum, Conversions) {
        // Where we will store our exchanged value
        let mut output = MaspAmount::default();
        // Repeatedly exchange assets until it is no longer possible
        while let Some(((asset_epoch, token_addr), value)) = input.iter().next()
        {
            let value = *value;
            let asset_epoch = *asset_epoch;
            let token_addr = token_addr.clone();
            for denom in MaspDenom::iter() {
                let target_asset_type =
                    make_asset_type(Some(target_epoch), &token_addr, denom);
                let asset_type =
                    make_asset_type(Some(asset_epoch), &token_addr, denom);
                let at_target_asset_type = target_epoch == asset_epoch;

                let denom_value = denom.denominate_i128(&value);
                self.query_allowed_conversion(
                    client,
                    target_asset_type,
                    &mut conversions,
                )
                .await;
                self.query_allowed_conversion(
                    client,
                    asset_type,
                    &mut conversions,
                )
                .await;
                if let (Some((conv, _wit, usage)), false) =
                    (conversions.get_mut(&asset_type), at_target_asset_type)
                {
                    println!(
                        "converting current asset type to latest asset type..."
                    );
                    // Not at the target asset type, not at the latest asset
                    // type. Apply conversion to get from
                    // current asset type to the latest
                    // asset type.
                    self.apply_conversion(
                        client,
                        conv.clone(),
                        (asset_epoch, token_addr.clone(), denom),
                        denom_value,
                        usage,
                        &mut input,
                        &mut output,
                    )
                    .await;
                } else if let (Some((conv, _wit, usage)), false) = (
                    conversions.get_mut(&target_asset_type),
                    at_target_asset_type,
                ) {
                    println!(
                        "converting latest asset type to target asset type..."
                    );
                    // Not at the target asset type, yet at the latest asset
                    // type. Apply inverse conversion to get
                    // from latest asset type to the target
                    // asset type.
                    self.apply_conversion(
                        client,
                        conv.clone(),
                        (asset_epoch, token_addr.clone(), denom),
                        denom_value,
                        usage,
                        &mut input,
                        &mut output,
                    )
                    .await;
                } else {
                    // At the target asset type. Then move component over to
                    // output.
                    let mut comp = MaspAmount::default();
                    comp.insert(
                        (asset_epoch, token_addr.clone()),
                        denom_value.into(),
                    );
                    for ((e, token), val) in input.iter() {
                        if *token == token_addr && *e == asset_epoch {
                            comp.insert((*e, token.clone()), *val);
                        }
                    }
                    output += comp.clone();
                    input -= comp;
                }
            }
        }
        (output.into(), conversions)
    }

    /// Collect enough unspent notes in this context to exceed the given amount
    /// of the specified asset type. Return the total value accumulated plus
    /// notes and the corresponding diversifiers/merkle paths that were used to
    /// achieve the total value.
    pub async fn collect_unspent_notes<C: Client + Sync>(
        &mut self,
        client: &C,
        vk: &ViewingKey,
        target: I128Sum,
        target_epoch: Epoch,
    ) -> (
        I128Sum,
        Vec<(Diversifier, Note, MerklePath<Node>)>,
        Conversions,
    ) {
        // Establish connection with which to do exchange rate queries
        let mut conversions = BTreeMap::new();
        let mut val_acc = I128Sum::zero();
        let mut notes = Vec::new();
        // Retrieve the notes that can be spent by this key
        if let Some(avail_notes) = self.pos_map.get(vk).cloned() {
            for note_idx in &avail_notes {
                // No more transaction inputs are required once we have met
                // the target amount
                if val_acc >= target {
                    break;
                }
                // Spent notes cannot contribute a new transaction's pool
                if self.spents.contains(note_idx) {
                    continue;
                }
                // Get note, merkle path, diversifier associated with this ID
                let note = *self.note_map.get(note_idx).unwrap();

                // The amount contributed by this note before conversion
                let pre_contr =
                    I128Sum::from_pair(note.asset_type, note.value as i128)
                        .expect(
                            "received note has invalid value or asset type",
                        );
                let input = self.decode_all_amounts(client, pre_contr).await;
                let (contr, proposed_convs) = self
                    .compute_exchanged_amount(
                        client,
                        input,
                        target_epoch,
                        conversions.clone(),
                    )
                    .await;

                // Use this note only if it brings us closer to our target
                if is_amount_required(
                    val_acc.clone(),
                    target.clone(),
                    contr.clone(),
                ) {
                    // Be sure to record the conversions used in computing
                    // accumulated value
                    val_acc += contr;
                    // Commit the conversions that were used to exchange
                    conversions = proposed_convs;
                    let merkle_path =
                        self.witness_map.get(note_idx).unwrap().path().unwrap();
                    let diversifier = self.div_map.get(note_idx).unwrap();
                    // Commit this note to our transaction
                    notes.push((*diversifier, note, merkle_path));
                }
            }
        }
        (val_acc, notes, conversions)
    }

    /// Compute the combined value of the output notes of the transaction pinned
    /// at the given payment address. This computation uses the supplied viewing
    /// keys to try to decrypt the output notes. If no transaction is pinned at
    /// the given payment address fails with
    /// `PinnedBalanceError::NoTransactionPinned`.
    pub async fn compute_pinned_balance<C: Client + Sync>(
        client: &C,
        owner: PaymentAddress,
        viewing_key: &ViewingKey,
    ) -> Result<(I128Sum, Epoch), PinnedBalanceError> {
        // Check that the supplied viewing key corresponds to given payment
        // address
        let counter_owner = viewing_key.to_payment_address(
            *masp_primitives::sapling::PaymentAddress::diversifier(
                &owner.into(),
            ),
        );
        match counter_owner {
            Some(counter_owner) if counter_owner == owner.into() => {}
            _ => return Err(PinnedBalanceError::InvalidViewingKey),
        }
        // The address of the MASP account
        let masp_addr = masp();
        // Construct the key for where the transaction ID would be stored
        let pin_key = Key::from(masp_addr.to_db_key())
            .push(&(PIN_KEY_PREFIX.to_owned() + &owner.hash()))
            .expect("Cannot obtain a storage key");
        // Obtain the transaction pointer at the key
        let txidx = rpc::query_storage_value::<C, u64>(client, &pin_key)
            .await
            .ok_or(PinnedBalanceError::NoTransactionPinned)?;
        // Construct the key for where the pinned transaction is stored
        let tx_key = Key::from(masp_addr.to_db_key())
            .push(&(TX_KEY_PREFIX.to_owned() + &txidx.to_string()))
            .expect("Cannot obtain a storage key");
        // Obtain the pointed to transaction
        let (tx_epoch, _tx_height, _tx_index, _tx, shielded) =
            rpc::query_storage_value::<
                C,
                (Epoch, BlockHeight, TxIndex, Transfer, Transaction),
            >(client, &tx_key)
            .await
            .expect("Ill-formed epoch, transaction pair");
        // Accumulate the combined output note value into this Amount
        let mut val_acc = I128Sum::zero();
        for so in shielded
            .sapling_bundle()
            .map_or(&vec![], |x| &x.shielded_outputs)
        {
            // Let's try to see if our viewing key can decrypt current note
            let decres = try_sapling_note_decryption::<_, OutputDescription<<<Authorized as Authorization>::SaplingAuth as masp_primitives::transaction::components::sapling::Authorization>::Proof>>(
                &NETWORK,
                1.into(),
                &PreparedIncomingViewingKey::new(&viewing_key.ivk()),
                so,
            );
            match decres {
                // So the given viewing key does decrypt this current note...
                Some((note, pa, _memo)) if pa == owner.into() => {
                    val_acc += I128Sum::from_nonnegative(
                        note.asset_type,
                        note.value as i128,
                    )
                    .expect("found note with invalid value or asset type");
                }
                _ => {}
            }
        }
        Ok((val_acc, tx_epoch))
    }

    /// Compute the combined value of the output notes of the pinned transaction
    /// at the given payment address if there's any. The asset types may be from
    /// the epoch of the transaction or even before, so exchange all these
    /// amounts to the epoch of the transaction in order to get the value that
    /// would have been displayed in the epoch of the transaction.
    pub async fn compute_exchanged_pinned_balance<C: Client + Sync>(
        &mut self,
        client: &C,
        owner: PaymentAddress,
        viewing_key: &ViewingKey,
    ) -> Result<(MaspAmount, Epoch), PinnedBalanceError> {
        // Obtain the balance that will be exchanged
        let (amt, ep) =
            Self::compute_pinned_balance(client, owner, viewing_key).await?;
        println!("Pinned balance: {:?}", amt);
        // Establish connection with which to do exchange rate queries
        let amount = self.decode_all_amounts(client, amt).await;
        println!("Decoded pinned balance: {:?}", amount);
        // Finally, exchange the balance to the transaction's epoch
        let computed_amount = self
            .compute_exchanged_amount(client, amount, ep, BTreeMap::new())
            .await
            .0;
        println!("Exchanged amount: {:?}", computed_amount);
        Ok((self.decode_all_amounts(client, computed_amount).await, ep))
    }

    /// Convert an amount whose units are AssetTypes to one whose units are
    /// Addresses that they decode to. All asset types not corresponding to
    /// the given epoch are ignored.
    pub async fn decode_amount<C: Client + Sync>(
        &mut self,
        client: &C,
        amt: I128Sum,
        target_epoch: Epoch,
    ) -> HashMap<Address, token::Change> {
        let mut res = HashMap::new();
        for (asset_type, val) in amt.components() {
            // Decode the asset type
            let decoded = self.decode_asset_type(client, *asset_type).await;
            // Only assets with the target timestamp count
            match decoded {
                Some(asset_type @ (_, _, epoch)) if epoch == target_epoch => {
                    decode_component(
                        asset_type,
                        *val,
                        &mut res,
                        |address, _| address,
                    );
                }
                _ => {}
            }
        }
        res
    }

    /// Convert an amount whose units are AssetTypes to one whose units are
    /// Addresses that they decode to.
    pub async fn decode_all_amounts<C: Client + Sync>(
        &mut self,
        client: &C,
        amt: I128Sum,
    ) -> MaspAmount {
        let mut res: HashMap<(Epoch, Address), Change> = HashMap::default();
        for (asset_type, val) in amt.components() {
            // Decode the asset type
            if let Some(decoded) =
                self.decode_asset_type(client, *asset_type).await
            {
                decode_component(decoded, *val, &mut res, |address, epoch| {
                    (epoch, address)
                })
            }
        }
        MaspAmount(res)
    }

    /// Make shielded components to embed within a Transfer object. If no
    /// shielded payment address nor spending key is specified, then no
    /// shielded components are produced. Otherwise a transaction containing
    /// nullifiers and/or note commitments are produced. Dummy transparent
    /// UTXOs are sometimes used to make transactions balanced, but it is
    /// understood that transparent account changes are effected only by the
    /// amounts and signatures specified by the containing Transfer object.
    #[cfg(feature = "masp-tx-gen")]
    pub async fn gen_shielded_transfer<C: Client + Sync>(
        &mut self,
        client: &C,
        args: args::TxTransfer,
    ) -> Result<
        Option<ShieldedTransfer>,
        builder::Error<std::convert::Infallible>,
    > {
        // No shielded components are needed when neither source nor destination
        // are shielded

        use std::str::FromStr;

        use rand::rngs::StdRng;
        use rand_core::SeedableRng;

        let spending_key = args.source.spending_key();
        let payment_address = args.target.payment_address();
        // No shielded components are needed when neither source nor
        // destination are shielded
        if spending_key.is_none() && payment_address.is_none() {
            return Ok(None);
        }
        // We want to fund our transaction solely from supplied spending key
        let spending_key = spending_key.map(|x| x.into());
        let spending_keys: Vec<_> = spending_key.into_iter().collect();
        // Load the current shielded context given the spending key we possess
        let _ = self.load().await;
        self.fetch(client, &spending_keys, &[]).await;
        // Save the update state so that future fetches can be short-circuited
        let _ = self.save().await;
        // Determine epoch in which to submit potential shielded transaction
        let epoch = rpc::query_epoch(client).await;
        // Context required for storing which notes are in the source's
        // possesion
        let memo = MemoBytes::empty();

        // Try to get a seed from env var, if any.
        let rng = if let Ok(seed) =
            env::var(ENV_VAR_MASP_TEST_SEED).map(|seed| {
                let exp_str =
                    format!("Env var {ENV_VAR_MASP_TEST_SEED} must be a u64.");
                let parsed_seed: u64 =
                    FromStr::from_str(&seed).expect(&exp_str);
                parsed_seed
            }) {
            tracing::warn!(
                "UNSAFE: Using a seed from {ENV_VAR_MASP_TEST_SEED} env var \
                 to build proofs."
            );
            StdRng::seed_from_u64(seed)
        } else {
            StdRng::from_rng(OsRng).unwrap()
        };

        // Now we build up the transaction within this object
        let mut builder =
            Builder::<TestNetwork, _>::new_with_rng(NETWORK, 1.into(), rng);

        // break up a transfer into a number of transfers with suitable
        // denominations
        let InputAmount::Validated(amt) = args.amount else {
            unreachable!("The function `gen_shielded_transfer` is only called by `submit_tx` which validates amounts.")
        };
        // Convert transaction amount into MASP types
        let (asset_types, amount) =
            convert_amount(epoch, &args.token, amt.amount);

        // If there are shielded inputs
        if let Some(sk) = spending_key {
            // Locate unspent notes that can help us meet the transaction amount
            let (_, unspent_notes, used_convs) = self
                .collect_unspent_notes(
                    client,
                    &to_viewing_key(&sk).vk,
<<<<<<< HEAD
                    amount,
=======
                    I128Sum::from_sum(required_amt),
>>>>>>> 6ed7b2d7
                    epoch,
                )
                .await;
            // Commit the notes found to our transaction
            for (diversifier, note, merkle_path) in unspent_notes {
                builder
                    .add_sapling_spend(sk, diversifier, note, merkle_path)
                    .map_err(builder::Error::SaplingBuild)?;
            }
            // Commit the conversion notes used during summation
            for (conv, wit, value) in used_convs.values() {
                if value.is_positive() {
                    builder
                        .add_sapling_convert(
                            conv.clone(),
                            *value as u64,
                            wit.clone(),
                        )
                        .map_err(builder::Error::SaplingBuild)?;
                }
            }
        } else {
            // We add a dummy UTXO to our transaction, but only the source of
            // the parent Transfer object is used to validate fund
            // availability
            let source_enc = args
                .source
                .address()
                .expect("source address should be transparent")
                .try_to_vec()
                .expect("source address encoding");
            let hash = ripemd::Ripemd160::digest(sha2::Sha256::digest(
                source_enc.as_ref(),
            ));
            let script = TransparentAddress(hash.into());
            for (denom, asset_type) in MaspDenom::iter().zip(asset_types.iter())
            {
                builder
                    .add_transparent_input(TxOut {
                        asset_type: *asset_type,
                        value: denom.denominate(&amt),
                        address: script,
                    })
                    .map_err(builder::Error::TransparentBuild)?;
            }
<<<<<<< HEAD
        }
=======
            // No transfer fees come from the shielded transaction for non-MASP
            // sources
            U64Sum::zero()
        };
>>>>>>> 6ed7b2d7

        // Now handle the outputs of this transaction
        // If there is a shielded output
        if let Some(pa) = payment_address {
            let ovk_opt = spending_key.map(|x| x.expsk.ovk);
            for (denom, asset_type) in MaspDenom::iter().zip(asset_types.iter())
            {
                builder
                    .add_sapling_output(
                        ovk_opt,
                        pa.into(),
                        *asset_type,
                        denom.denominate(&amt),
                        memo.clone(),
                    )
                    .map_err(builder::Error::SaplingBuild)?;
            }
        } else {
            // Embed the transparent target address into the shielded
            // transaction so that it can be signed
            let target_enc = args
                .target
                .address()
                .expect("target address should be transparent")
                .try_to_vec()
                .expect("target address encoding");
            let hash = ripemd::Ripemd160::digest(sha2::Sha256::digest(
                target_enc.as_ref(),
            ));
            for (denom, asset_type) in MaspDenom::iter().zip(asset_types.iter())
            {
                let vout = denom.denominate(&amt);
                if vout != 0 {
                    builder
                        .add_transparent_output(
                            &TransparentAddress(hash.into()),
                            *asset_type,
                            vout,
                        )
                        .map_err(builder::Error::TransparentBuild)?;
                }
            }
        }

        // Now add outputs representing the change from this payment
        if let Some(sk) = spending_key {
            // Represents the amount of inputs we are short by
<<<<<<< HEAD
            let mut additional = Amount::zero();
            for (asset_type, amt) in builder
                .value_balance()
                .expect("Unable to compute value balance")
                .components()
            {
=======
            let mut additional = I128Sum::zero();
            // The change left over from this transaction
            let value_balance = builder
                .value_balance()
                .expect("unable to compute value balance")
                - I128Sum::from_sum(tx_fee.clone());
            for (asset_type, amt) in value_balance.components() {
>>>>>>> 6ed7b2d7
                if *amt >= 0 {
                    // Send the change in this asset type back to the sender
                    builder
                        .add_sapling_output(
                            Some(sk.expsk.ovk),
                            sk.default_address().1,
                            *asset_type,
                            *amt as u64,
                            memo.clone(),
                        )
                        .map_err(builder::Error::SaplingBuild)?;
                } else {
                    // Record how much of the current asset type we are short by
                    additional +=
                        I128Sum::from_nonnegative(*asset_type, -*amt).unwrap();
                }
            }
            // If we are short by a non-zero amount, then we have insufficient
            // funds
            if !additional.is_zero() {
                return Err(builder::Error::InsufficientFunds(additional));
            }
        }

        // To speed up integration tests, we can save and load proofs
        #[cfg(feature = "testing")]
        let load_or_save = if let Ok(masp_proofs) =
            env::var(ENV_VAR_MASP_TEST_PROOFS)
        {
            let parsed = match masp_proofs.to_ascii_lowercase().as_str() {
                "load" => LoadOrSaveProofs::Load,
                "save" => LoadOrSaveProofs::Save,
                env_var => panic!(
                    "Unexpected value for {ENV_VAR_MASP_TEST_PROOFS} env var. \
                     Expecting \"save\" or \"load\", but got \"{env_var}\"."
                ),
            };
            if env::var(ENV_VAR_MASP_TEST_SEED).is_err() {
                panic!(
                    "Ensure to set a seed with {ENV_VAR_MASP_TEST_SEED} env \
                     var when using {ENV_VAR_MASP_TEST_PROOFS} for \
                     deterministic proofs."
                );
            }
            parsed
        } else {
            LoadOrSaveProofs::Neither
        };

        let builder_clone = builder.clone().map_builder(WalletMap);
        #[cfg(feature = "testing")]
        let builder_bytes = BorshSerialize::try_to_vec(&builder_clone).unwrap();
        let build_transfer =
            || -> Result<ShieldedTransfer, builder::Error<std::convert::Infallible>> {
                let (masp_tx, metadata) = builder.build(
                    &self.utils.local_tx_prover(),
                    &FeeRule::non_standard(Amount::zero()),
                )?;
                Ok(ShieldedTransfer {
                    builder: builder_clone,
                    masp_tx,
                    metadata,
                    epoch,
            })
        };

        #[cfg(feature = "testing")]
        {
            let builder_hash =
                namada_core::types::hash::Hash::sha256(&builder_bytes);
            let saved_filepath = env::current_dir()
                .unwrap()
                // One up from "tests" dir to the root dir
                .parent()
                .unwrap()
                .join(MASP_TEST_PROOFS_DIR)
                .join(format!("{builder_hash}.bin"));

            if let LoadOrSaveProofs::Load = load_or_save {
                let recommendation = format!(
                    "Re-run the tests with {ENV_VAR_MASP_TEST_PROOFS}=save to \
                     re-generate proofs."
                );
                let exp_str = format!(
                    "Read saved MASP proofs from {}. {recommendation}",
                    saved_filepath.to_string_lossy()
                );
                let loaded_bytes =
                    tokio::fs::read(&saved_filepath).await.expect(&exp_str);
                let exp_str = format!(
                    "Valid `ShieldedTransfer` bytes in {}. {recommendation}",
                    saved_filepath.to_string_lossy()
                );
                let loaded: ShieldedTransfer =
                    BorshDeserialize::try_from_slice(&loaded_bytes)
                        .expect(&exp_str);
                Ok(Some(loaded))
            } else {
                // Build and return the constructed transaction
                let built = build_transfer()?;
                if let LoadOrSaveProofs::Save = load_or_save {
                    let built_bytes =
                        BorshSerialize::try_to_vec(&built).unwrap();
                    tokio::fs::write(&saved_filepath, built_bytes)
                        .await
                        .unwrap();
                }
                Ok(Some(built))
            }
        }

        #[cfg(not(feature = "testing"))]
        {
            // Build and return the constructed transaction
            let built = build_transfer()?;
            Ok(Some(built))
        }
    }

    /// Obtain the known effects of all accepted shielded and transparent
    /// transactions. If an owner is specified, then restrict the set to only
    /// transactions crediting/debiting the given owner. If token is specified,
    /// then restrict set to only transactions involving the given token.
    pub async fn query_tx_deltas<C: Client + Sync>(
        &mut self,
        client: &C,
        query_owner: &Either<BalanceOwner, Vec<Address>>,
        query_token: &Option<Address>,
        viewing_keys: &HashMap<String, ExtendedViewingKey>,
    ) -> BTreeMap<
        (BlockHeight, TxIndex),
        (Epoch, TransferDelta, TransactionDelta),
    > {
        const TXS_PER_PAGE: u8 = 100;
        let _ = self.load().await;
        let vks = viewing_keys;
        let fvks: Vec<_> = vks
            .values()
            .map(|fvk| ExtendedFullViewingKey::from(*fvk).fvk.vk)
            .collect();
        self.fetch(client, &[], &fvks).await;
        // Save the update state so that future fetches can be short-circuited
        let _ = self.save().await;
        // Required for filtering out rejected transactions from Tendermint
        // responses
        let block_results = rpc::query_results(client).await;
        let mut transfers = self.get_tx_deltas().clone();
        // Construct the set of addresses relevant to user's query
        let relevant_addrs = match &query_owner {
            Either::Left(BalanceOwner::Address(owner)) => vec![owner.clone()],
            // MASP objects are dealt with outside of tx_search
            Either::Left(BalanceOwner::FullViewingKey(_viewing_key)) => vec![],
            Either::Left(BalanceOwner::PaymentAddress(_owner)) => vec![],
            // Unspecified owner means all known addresses are considered
            // relevant
            Either::Right(addrs) => addrs.clone(),
        };
        // Find all transactions to or from the relevant address set
        for addr in relevant_addrs {
            for prop in ["transfer.source", "transfer.target"] {
                // Query transactions involving the current address
                let mut tx_query = Query::eq(prop, addr.encode());
                // Elaborate the query if requested by the user
                if let Some(token) = &query_token {
                    tx_query =
                        tx_query.and_eq("transfer.token", token.encode());
                }
                for page in 1.. {
                    let txs = &client
                        .tx_search(
                            tx_query.clone(),
                            true,
                            page,
                            TXS_PER_PAGE,
                            Order::Ascending,
                        )
                        .await
                        .expect("Unable to query for transactions")
                        .txs;
                    for response_tx in txs {
                        let height = BlockHeight(response_tx.height.value());
                        let idx = TxIndex(response_tx.index);
                        // Only process yet unprocessed transactions which have
                        // been accepted by node VPs
                        let should_process = !transfers
                            .contains_key(&(height, idx))
                            && block_results[u64::from(height) as usize]
                                .is_accepted(idx.0 as usize);
                        if !should_process {
                            continue;
                        }
                        let tx = Tx::try_from(response_tx.tx.as_ref())
                            .expect("Ill-formed Tx");
                        let mut wrapper = None;
                        let mut transfer = None;
                        extract_payload(tx, &mut wrapper, &mut transfer);
                        // Epoch data is not needed for transparent transactions
                        let epoch =
                            wrapper.map(|x| x.epoch).unwrap_or_default();
                        if let Some(transfer) = transfer {
                            // Skip MASP addresses as they are already handled
                            // by ShieldedContext
                            if transfer.source == masp()
                                || transfer.target == masp()
                            {
                                continue;
                            }
                            // Describe how a Transfer simply subtracts from one
                            // account and adds the same to another

                            let delta = TransferDelta::from([(
                                transfer.source.clone(),
                                MaspChange {
                                    asset: transfer.token.clone(),
                                    change: -transfer.amount.amount.change(),
                                },
                            )]);

                            // No shielded accounts are affected by this
                            // Transfer
                            transfers.insert(
                                (height, idx),
                                (epoch, delta, TransactionDelta::new()),
                            );
                        }
                    }
                    // An incomplete page signifies no more transactions
                    if (txs.len() as u8) < TXS_PER_PAGE {
                        break;
                    }
                }
            }
        }
        transfers
    }
}

/// Extract the payload from the given Tx object
fn extract_payload(
    mut tx: Tx,
    wrapper: &mut Option<WrapperTx>,
    transfer: &mut Option<Transfer>,
) {
    let privkey =
        <EllipticCurve as PairingEngine>::G2Affine::prime_subgroup_generator();
    tx.decrypt(privkey).expect("unable to decrypt transaction");
    *wrapper = tx.header.wrapper();
    let _ = tx.data().map(|signed| {
        Transfer::try_from_slice(&signed[..]).map(|tfer| *transfer = Some(tfer))
    });
}

/// Make asset type corresponding to given address and epoch
pub fn make_asset_type(
    epoch: Option<Epoch>,
    token: &Address,
    denom: MaspDenom,
) -> AssetType {
    // Typestamp the chosen token with the current epoch
    let token_bytes = match epoch {
        None => (token, denom).try_to_vec().expect("token should serialize"),
        Some(epoch) => (token, denom, epoch.0)
            .try_to_vec()
            .expect("token should serialize"),
    };
    // Generate the unique asset identifier from the unique token address
    AssetType::new(token_bytes.as_ref()).expect("unable to create asset type")
}

/// Convert Anoma amount and token type to MASP equivalents
fn convert_amount(
    epoch: Epoch,
    token: &Address,
    val: token::Amount,
) -> ([AssetType; 4], U64Sum) {
    let mut amount = U64Sum::zero();
    let asset_types: [AssetType; 4] = MaspDenom::iter()
        .map(|denom| {
            let asset_type = make_asset_type(Some(epoch), token, denom);
            // Combine the value and unit into one amount
            amount +=
                U64Sum::from_nonnegative(asset_type, denom.denominate(&val))
                    .expect("invalid value for amount");
            asset_type
        })
        .collect::<Vec<AssetType>>()
        .try_into()
        .expect("This can't fail");
    (asset_types, amount)
}

mod tests {
    /// quick and dirty test. will fail on size check
    #[test]
    #[should_panic(expected = "parameter file size is not correct")]
    fn test_wrong_masp_params() {
        use std::io::Write;

        use super::{CONVERT_NAME, OUTPUT_NAME, SPEND_NAME};

        let tempdir = tempfile::tempdir()
            .expect("expected a temp dir")
            .into_path();
        let fake_params_paths =
            [SPEND_NAME, CONVERT_NAME, OUTPUT_NAME].map(|p| tempdir.join(p));
        for path in fake_params_paths {
            let mut f =
                std::fs::File::create(path).expect("expected a temp file");
            f.write_all(b"fake params")
                .expect("expected a writable temp file");
            f.sync_all()
                .expect("expected a writable temp file (on sync)");
        }

        std::env::set_var(super::ENV_VAR_MASP_PARAMS_DIR, tempdir.as_os_str());
        // should panic here
        super::load_pvks();
    }

    /// a more involved test, using dummy parameters with the right
    /// size but the wrong hash.
    #[test]
    #[should_panic(expected = "parameter file is not correct")]
    fn test_wrong_masp_params_hash() {
        use masp_primitives::ff::PrimeField;
        use masp_proofs::bellman::groth16::{
            generate_random_parameters, Parameters,
        };
        use masp_proofs::bellman::{Circuit, ConstraintSystem, SynthesisError};
        use masp_proofs::bls12_381::{Bls12, Scalar};

        use super::{CONVERT_NAME, OUTPUT_NAME, SPEND_NAME};

        struct FakeCircuit<E: PrimeField> {
            x: E,
        }

        impl<E: PrimeField> Circuit<E> for FakeCircuit<E> {
            fn synthesize<CS: ConstraintSystem<E>>(
                self,
                cs: &mut CS,
            ) -> Result<(), SynthesisError> {
                let x = cs.alloc(|| "x", || Ok(self.x)).unwrap();
                cs.enforce(
                    || {
                        "this is an extra long constraint name so that rustfmt \
                         is ok with wrapping the params of enforce()"
                    },
                    |lc| lc + x,
                    |lc| lc + x,
                    |lc| lc + x,
                );
                Ok(())
            }
        }

        let dummy_circuit = FakeCircuit { x: Scalar::zero() };
        let mut rng = rand::thread_rng();
        let fake_params: Parameters<Bls12> =
            generate_random_parameters(dummy_circuit, &mut rng)
                .expect("expected to generate fake params");

        let tempdir = tempfile::tempdir()
            .expect("expected a temp dir")
            .into_path();
        // TODO: get masp to export these consts
        let fake_params_paths = [
            (SPEND_NAME, 49848572u64),
            (CONVERT_NAME, 22570940u64),
            (OUTPUT_NAME, 16398620u64),
        ]
        .map(|(p, s)| (tempdir.join(p), s));
        for (path, size) in fake_params_paths {
            let mut f =
                std::fs::File::create(path).expect("expected a temp file");
            fake_params
                .write(&mut f)
                .expect("expected a writable temp file");
            // the dummy circuit has one constraint, and therefore its
            // params should always be smaller than the large masp
            // circuit params. so this truncate extends the file, and
            // extra bytes at the end do not make it invalid.
            f.set_len(size).expect("expected to truncate the temp file");
            f.sync_all()
                .expect("expected a writable temp file (on sync)");
        }

        std::env::set_var(super::ENV_VAR_MASP_PARAMS_DIR, tempdir.as_os_str());
        // should panic here
        super::load_pvks();
    }
}<|MERGE_RESOLUTION|>--- conflicted
+++ resolved
@@ -1466,11 +1466,7 @@
                 .collect_unspent_notes(
                     client,
                     &to_viewing_key(&sk).vk,
-<<<<<<< HEAD
-                    amount,
-=======
-                    I128Sum::from_sum(required_amt),
->>>>>>> 6ed7b2d7
+                    I128Sum::from_sum(amount),
                     epoch,
                 )
                 .await;
@@ -1516,14 +1512,7 @@
                     })
                     .map_err(builder::Error::TransparentBuild)?;
             }
-<<<<<<< HEAD
-        }
-=======
-            // No transfer fees come from the shielded transaction for non-MASP
-            // sources
-            U64Sum::zero()
-        };
->>>>>>> 6ed7b2d7
+        }
 
         // Now handle the outputs of this transaction
         // If there is a shielded output
@@ -1571,22 +1560,12 @@
         // Now add outputs representing the change from this payment
         if let Some(sk) = spending_key {
             // Represents the amount of inputs we are short by
-<<<<<<< HEAD
-            let mut additional = Amount::zero();
+            let mut additional = I128Sum::zero();
             for (asset_type, amt) in builder
                 .value_balance()
                 .expect("Unable to compute value balance")
                 .components()
             {
-=======
-            let mut additional = I128Sum::zero();
-            // The change left over from this transaction
-            let value_balance = builder
-                .value_balance()
-                .expect("unable to compute value balance")
-                - I128Sum::from_sum(tx_fee.clone());
-            for (asset_type, amt) in value_balance.components() {
->>>>>>> 6ed7b2d7
                 if *amt >= 0 {
                     // Send the change in this asset type back to the sender
                     builder
@@ -1643,7 +1622,7 @@
             || -> Result<ShieldedTransfer, builder::Error<std::convert::Infallible>> {
                 let (masp_tx, metadata) = builder.build(
                     &self.utils.local_tx_prover(),
-                    &FeeRule::non_standard(Amount::zero()),
+                    &FeeRule::non_standard(U64Sum::zero()),
                 )?;
                 Ok(ShieldedTransfer {
                     builder: builder_clone,
