--- conflicted
+++ resolved
@@ -91,13 +91,9 @@
     BridgePoolNativeVpError(native_vp::ethereum_bridge::bridge_pool_vp::Error),
     #[error("Non usable tokens native VP error: {0:?}")]
     NutNativeVpError(native_vp::ethereum_bridge::nut::Error),
-<<<<<<< HEAD
     #[error("MASP native VP error: {0}")]
     MaspNativeVpError(native_vp::masp::Error),
-    #[error("Access to an internal address {0} is forbidden")]
-=======
     #[error("Access to an internal address {0:?} is forbidden")]
->>>>>>> 859b55cd
     AccessForbidden(InternalAddress),
 }
 
