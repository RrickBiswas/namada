--- conflicted
+++ resolved
@@ -14,12 +14,8 @@
 use crate::ledger::storage::{self, write_log, Storage, StorageHasher};
 use crate::proto::Tx;
 use crate::types::hash::Hash;
-<<<<<<< HEAD
+use crate::types::key::common;
 use crate::types::storage::{BlockHash, BlockHeight, Epoch, Key, TxIndex};
-=======
-use crate::types::key::common;
-use crate::types::storage::{BlockHash, BlockHeight, Epoch, Key};
->>>>>>> da80f3db
 
 /// Validity predicate's environment is available for native VPs and WASM VPs
 pub trait VpEnv<'view> {
@@ -70,6 +66,9 @@
     /// Getting the block epoch. The epoch is that of the block to which the
     /// current transaction is being applied.
     fn get_block_epoch(&'view self) -> Result<Epoch, Self::Error>;
+
+    /// Get the shielded transaction index.
+    fn get_tx_index(&'view self) -> Result<TxIndex, Self::Error>;
 
     /// Storage prefix iterator. It will try to get an iterator from the
     /// storage.
@@ -101,6 +100,9 @@
 
     /// Get a tx hash
     fn get_tx_code_hash(&self) -> Result<Hash, Self::Error>;
+
+    /// Verify a MASP transaction
+    fn verify_masp(&self, tx: Vec<u8>) -> Result<bool, Self::Error>;
 
     // ---- Methods below have default implementation via `pre/post` ----
 
@@ -437,7 +439,7 @@
 pub fn get_tx_index(
     gas_meter: &mut VpGasMeter,
     tx_index: &TxIndex,
-) -> Result<TxIndex> {
+) -> EnvResult<TxIndex> {
     add_gas(gas_meter, MIN_STORAGE_GAS)?;
     Ok(*tx_index)
 }
