//! The common storage read trait is implemented in the storage, client RPC, tx
//! and VPs (both native and WASM).

pub mod collections;
mod error;
pub mod validation;

use borsh::{BorshDeserialize, BorshSerialize};
pub use error::{CustomError, Error, OptionExt, Result, ResultExt};

<<<<<<< HEAD
use crate::types::storage::{self, BlockHash, BlockHeight, Epoch, TxIndex};
=======
use crate::types::address::Address;
use crate::types::storage::{self, BlockHash, BlockHeight, Epoch};
>>>>>>> 12fc417e

/// Common storage read interface
///
/// If you're using this trait and having compiler complaining about needing an
/// explicit lifetime parameter, simply use trait bounds with the following
/// syntax:
///
/// ```rust,ignore
/// where
///     S: for<'iter> StorageRead<'iter>
/// ```
///
/// If you want to know why this is needed, see the to-do task below. The
/// syntax for this relies on higher-rank lifetimes, see e.g.
/// <https://doc.rust-lang.org/nomicon/hrtb.html>.
///
/// TODO: once GATs are stabilized, we should be able to remove the `'iter`
/// lifetime param that is currently the only way to make the prefix iterator
/// typecheck in the `<D as DBIter<'iter>>::PrefixIter` associated type used in
/// `impl StorageRead for Storage` (shared/src/ledger/storage/mod.rs).
/// See <https://github.com/rust-lang/rfcs/blob/master/text/1598-generic_associated_types.md>
pub trait StorageRead<'iter> {
    /// Storage read prefix iterator
    type PrefixIter;

    /// Storage read Borsh encoded value. It will try to read from the storage
    /// and decode it if found.
    fn read<T: BorshDeserialize>(
        &self,
        key: &storage::Key,
    ) -> Result<Option<T>> {
        let bytes = self.read_bytes(key)?;
        match bytes {
            Some(bytes) => {
                let val = T::try_from_slice(&bytes).into_storage_result()?;
                Ok(Some(val))
            }
            None => Ok(None),
        }
    }

    /// Storage read raw bytes. It will try to read from the storage.
    fn read_bytes(&self, key: &storage::Key) -> Result<Option<Vec<u8>>>;

    /// Storage `has_key` in. It will try to read from the storage.
    fn has_key(&self, key: &storage::Key) -> Result<bool>;

    /// Storage prefix iterator ordered by the storage keys. It will try to get
    /// an iterator from the storage.
    ///
    /// For a more user-friendly iterator API, use [`fn@iter_prefix`] or
    /// [`fn@iter_prefix_bytes`] instead.
    fn iter_prefix(
        &'iter self,
        prefix: &storage::Key,
    ) -> Result<Self::PrefixIter>;

    /// Storage prefix iterator in reverse order of the storage keys. It will
    /// try to get an iterator from the storage.
    ///
    /// For a more user-friendly iterator API, use [`fn@rev_iter_prefix`] or
    /// [`fn@rev_iter_prefix_bytes`] instead.
    fn rev_iter_prefix(
        &'iter self,
        prefix: &storage::Key,
    ) -> Result<Self::PrefixIter>;

    /// Storage prefix iterator. It will try to read from the storage.
    fn iter_next(
        &self,
        iter: &mut Self::PrefixIter,
    ) -> Result<Option<(String, Vec<u8>)>>;

    /// Getting the chain ID.
    fn get_chain_id(&self) -> Result<String>;

    /// Getting the block height. The height is that of the block to which the
    /// current transaction is being applied.
    fn get_block_height(&self) -> Result<BlockHeight>;

    /// Getting the block hash. The height is that of the block to which the
    /// current transaction is being applied.
    fn get_block_hash(&self) -> Result<BlockHash>;

    /// Getting the block epoch. The epoch is that of the block to which the
    /// current transaction is being applied.
    fn get_block_epoch(&self) -> Result<Epoch>;

<<<<<<< HEAD
    /// Get the transaction index.
    fn get_tx_index(&self) -> Result<TxIndex>;
=======
    /// Get the native token address
    fn get_native_token(&self) -> Result<Address>;
>>>>>>> 12fc417e
}

/// Common storage write interface
pub trait StorageWrite {
    /// Write a value to be encoded with Borsh at the given key to storage.
    fn write<T: BorshSerialize>(
        &mut self,
        key: &storage::Key,
        val: T,
    ) -> Result<()> {
        let bytes = val.try_to_vec().into_storage_result()?;
        self.write_bytes(key, bytes)
    }

    /// Write a value as bytes at the given key to storage.
    fn write_bytes(
        &mut self,
        key: &storage::Key,
        val: impl AsRef<[u8]>,
    ) -> Result<()>;

    /// Delete a value at the given key from storage.
    fn delete(&mut self, key: &storage::Key) -> Result<()>;
}

/// Iterate items matching the given prefix, ordered by the storage keys.
pub fn iter_prefix_bytes<'a>(
    storage: &'a impl StorageRead<'a>,
    prefix: &crate::types::storage::Key,
) -> Result<impl Iterator<Item = Result<(storage::Key, Vec<u8>)>> + 'a> {
    let iter = storage.iter_prefix(prefix)?;
    let iter = itertools::unfold(iter, |iter| {
        match storage.iter_next(iter) {
            Ok(Some((key, val))) => {
                let key = match storage::Key::parse(key).into_storage_result() {
                    Ok(key) => key,
                    Err(err) => {
                        // Propagate key encoding errors into Iterator's Item
                        return Some(Err(err));
                    }
                };
                Some(Ok((key, val)))
            }
            Ok(None) => None,
            Err(err) => {
                // Propagate `iter_next` errors into Iterator's Item
                Some(Err(err))
            }
        }
    });
    Ok(iter)
}

/// Iterate Borsh encoded items matching the given prefix, ordered by the
/// storage keys.
pub fn iter_prefix<'a, T>(
    storage: &'a impl StorageRead<'a>,
    prefix: &crate::types::storage::Key,
) -> Result<impl Iterator<Item = Result<(storage::Key, T)>> + 'a>
where
    T: BorshDeserialize,
{
    let iter = storage.iter_prefix(prefix)?;
    let iter = itertools::unfold(iter, |iter| {
        match storage.iter_next(iter) {
            Ok(Some((key, val))) => {
                let key = match storage::Key::parse(key).into_storage_result() {
                    Ok(key) => key,
                    Err(err) => {
                        // Propagate key encoding errors into Iterator's Item
                        return Some(Err(err));
                    }
                };
                let val = match T::try_from_slice(&val).into_storage_result() {
                    Ok(val) => val,
                    Err(err) => {
                        // Propagate val encoding errors into Iterator's Item
                        return Some(Err(err));
                    }
                };
                Some(Ok((key, val)))
            }
            Ok(None) => None,
            Err(err) => {
                // Propagate `iter_next` errors into Iterator's Item
                Some(Err(err))
            }
        }
    });
    Ok(iter)
}

/// Iterate items matching the given prefix, reverse ordered by the storage
/// keys.
pub fn rev_iter_prefix_bytes<'a>(
    storage: &'a impl StorageRead<'a>,
    prefix: &crate::types::storage::Key,
) -> Result<impl Iterator<Item = Result<(storage::Key, Vec<u8>)>> + 'a> {
    let iter = storage.rev_iter_prefix(prefix)?;
    let iter = itertools::unfold(iter, |iter| {
        match storage.iter_next(iter) {
            Ok(Some((key, val))) => {
                let key = match storage::Key::parse(key).into_storage_result() {
                    Ok(key) => key,
                    Err(err) => {
                        // Propagate key encoding errors into Iterator's Item
                        return Some(Err(err));
                    }
                };
                Some(Ok((key, val)))
            }
            Ok(None) => None,
            Err(err) => {
                // Propagate `iter_next` errors into Iterator's Item
                Some(Err(err))
            }
        }
    });
    Ok(iter)
}

/// Iterate Borsh encoded items matching the given prefix, reverse ordered by
/// the storage keys.
pub fn rev_iter_prefix<'a, T>(
    storage: &'a impl StorageRead<'a>,
    prefix: &crate::types::storage::Key,
) -> Result<impl Iterator<Item = Result<(storage::Key, T)>> + 'a>
where
    T: BorshDeserialize,
{
    let iter = storage.rev_iter_prefix(prefix)?;
    let iter = itertools::unfold(iter, |iter| {
        match storage.iter_next(iter) {
            Ok(Some((key, val))) => {
                let key = match storage::Key::parse(key).into_storage_result() {
                    Ok(key) => key,
                    Err(err) => {
                        // Propagate key encoding errors into Iterator's Item
                        return Some(Err(err));
                    }
                };
                let val = match T::try_from_slice(&val).into_storage_result() {
                    Ok(val) => val,
                    Err(err) => {
                        // Propagate val encoding errors into Iterator's Item
                        return Some(Err(err));
                    }
                };
                Some(Ok((key, val)))
            }
            Ok(None) => None,
            Err(err) => {
                // Propagate `iter_next` errors into Iterator's Item
                Some(Err(err))
            }
        }
    });
    Ok(iter)
}<|MERGE_RESOLUTION|>--- conflicted
+++ resolved
@@ -8,12 +8,8 @@
 use borsh::{BorshDeserialize, BorshSerialize};
 pub use error::{CustomError, Error, OptionExt, Result, ResultExt};
 
-<<<<<<< HEAD
+use crate::types::address::Address;
 use crate::types::storage::{self, BlockHash, BlockHeight, Epoch, TxIndex};
-=======
-use crate::types::address::Address;
-use crate::types::storage::{self, BlockHash, BlockHeight, Epoch};
->>>>>>> 12fc417e
 
 /// Common storage read interface
 ///
@@ -102,13 +98,11 @@
     /// current transaction is being applied.
     fn get_block_epoch(&self) -> Result<Epoch>;
 
-<<<<<<< HEAD
     /// Get the transaction index.
     fn get_tx_index(&self) -> Result<TxIndex>;
-=======
+
     /// Get the native token address
     fn get_native_token(&self) -> Result<Address>;
->>>>>>> 12fc417e
 }
 
 /// Common storage write interface
