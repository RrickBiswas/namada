--- conflicted
+++ resolved
@@ -2,7 +2,7 @@
 use std::borrow::Cow;
 use std::collections::{BTreeMap, HashMap, HashSet};
 use std::fs::File;
-use std::path::PathBuf;
+use std::path::{Path, PathBuf};
 use std::str::FromStr;
 use std::time::Duration;
 
@@ -52,7 +52,7 @@
 use crate::tendermint_rpc::endpoint::broadcast::tx_sync::Response;
 use crate::tendermint_rpc::error::Error as RpcError;
 use crate::types::control_flow::{time, ProceedOrElse};
-use crate::types::error::{Error, TxError};
+use crate::types::error::{Error, QueryError, TxError};
 use crate::types::key::*;
 use crate::types::masp::TransferTarget;
 use crate::types::storage::Epoch;
@@ -249,19 +249,7 @@
         "Submitting a tx to reveal the public key for address {address}..."
     );
 
-<<<<<<< HEAD
-    let tx_code_hash =
-        query_wasm_code_hash_buf(client, &args.tx_reveal_code_path).await?;
-
-    let chain_id = args.chain_id.clone().unwrap();
-
-    let mut tx = Tx::new(chain_id, args.expiration);
-    tx.add_code_from_hash(tx_code_hash).add_data(public_key);
-
-    prepare_tx::<C>(
-=======
     build(
->>>>>>> c86d1560
         client,
         args,
         args.tx_reveal_code_path.clone(),
@@ -483,11 +471,6 @@
 ) -> Result<Tx, Error> {
     let epoch = rpc::query_epoch(client).await;
 
-<<<<<<< HEAD
-    let tx_code_hash = query_wasm_code_hash_buf(client, &tx_code_path).await?;
-
-=======
->>>>>>> c86d1560
     let params: PosParams = rpc::get_pos_params(client).await;
 
     let validator = validator.clone();
@@ -613,23 +596,7 @@
         }
     }
 
-<<<<<<< HEAD
-    let tx_code_hash = query_wasm_code_hash_buf(client, &tx_code_path).await?;
-
-    let _data = validator
-        .clone()
-        .try_to_vec()
-        .map_err(|err| TxError::EncodeTxFailure(err.to_string()))?;
-
-    let chain_id = tx_args.chain_id.clone().unwrap();
-    let mut tx = Tx::new(chain_id, tx_args.expiration);
-    tx.add_code_from_hash(tx_code_hash)
-        .add_data(validator.clone());
-
-    prepare_tx(
-=======
     build(
->>>>>>> c86d1560
         client,
         &tx_args,
         tx_code_path,
@@ -659,11 +626,6 @@
 
     let source = source.clone();
 
-<<<<<<< HEAD
-    let tx_code_hash = query_wasm_code_hash_buf(client, &tx_code_path).await?;
-
-=======
->>>>>>> c86d1560
     // Check the source's current unbond amount
     let bond_source = source.clone().unwrap_or_else(|| validator.clone());
     let tokens = rpc::query_withdrawable_tokens(
@@ -717,11 +679,6 @@
     // Check the source's current bond amount
     let bond_source = source.clone().unwrap_or_else(|| validator.clone());
 
-<<<<<<< HEAD
-    let tx_code_hash = query_wasm_code_hash_buf(client, &tx_code_path).await?;
-
-=======
->>>>>>> c86d1560
     if !tx_args.force {
         known_validator_or_err(validator.clone(), tx_args.force, client)
             .await?;
@@ -876,11 +833,6 @@
     )
     .await?;
 
-<<<<<<< HEAD
-    let tx_code_hash = query_wasm_code_hash_buf(client, &tx_code_path).await?;
-
-=======
->>>>>>> c86d1560
     let data = pos::Bond {
         validator,
         amount,
@@ -907,34 +859,8 @@
     proposal: DefaultProposal,
     gas_payer: &common::PublicKey,
 ) -> Result<Tx, Error> {
-<<<<<<< HEAD
-    let mut init_proposal_data =
-        InitProposalData::try_from(proposal.clone())
-            .map_err(|e| TxError::InvalidProposal(e.to_string()))?;
-
-    let tx_code_hash = query_wasm_code_hash_buf(client, &tx_code_path).await?;
-
-    let chain_id = tx.chain_id.clone().unwrap();
-
-    let mut tx_builder = Tx::new(chain_id, tx.expiration);
-
-    let (_, extra_section_hash) = tx_builder
-        .add_extra_section(proposal.proposal.content.try_to_vec().unwrap());
-    init_proposal_data.content = extra_section_hash;
-
-    if let Some(init_proposal_code) = proposal.data {
-        let (_, extra_section_hash) =
-            tx_builder.add_extra_section(init_proposal_code);
-        init_proposal_data.r#type =
-            ProposalType::Default(Some(extra_section_hash));
-    };
-
-    tx_builder
-        .add_code_from_hash(tx_code_hash)
-        .add_data(init_proposal_data);
-=======
     let init_proposal_data = InitProposalData::try_from(proposal.clone())
-        .map_err(|e| Error::InvalidProposal(e.to_string()))?;
+        .map_err(|e| TxError::InvalidProposal(e.to_string()))?;
 
     let push_data =
         |tx_builder: &mut Tx, init_proposal_data: &mut InitProposalData| {
@@ -942,7 +868,6 @@
                 proposal.proposal.content.try_to_vec().unwrap(),
             );
             init_proposal_data.content = extra_section_hash;
->>>>>>> c86d1560
 
             if let Some(init_proposal_code) = proposal.data {
                 let (_, extra_section_hash) =
@@ -1018,28 +943,7 @@
         delegations,
     };
 
-<<<<<<< HEAD
-    let tx_code_hash = query_wasm_code_hash_buf(client, &tx_code_path).await?;
-
-    let chain_id = tx.chain_id.clone().unwrap();
-
-    let mut tx_builder = Tx::new(chain_id, tx.expiration);
-    tx_builder.add_code_from_hash(tx_code_hash).add_data(data);
-
-    prepare_tx::<C>(
-        client,
-        &tx,
-        &mut tx_builder,
-        gas_payer.clone(),
-        #[cfg(not(feature = "mainnet"))]
-        false,
-    )
-    .await;
-
-    Ok(tx_builder)
-=======
     build(client, &tx, tx_code_path, data, do_nothing, gas_payer).await
->>>>>>> c86d1560
 }
 
 /// Build a pgf funding proposal governance
@@ -1059,16 +963,8 @@
     proposal: PgfFundingProposal,
     gas_payer: &common::PublicKey,
 ) -> Result<Tx, Error> {
-<<<<<<< HEAD
-    let mut init_proposal_data =
-        InitProposalData::try_from(proposal.clone())
-            .map_err(|e| TxError::InvalidProposal(e.to_string()))?;
-
-    let tx_code_hash = query_wasm_code_hash_buf(client, &tx_code_path).await?;
-=======
     let init_proposal_data = InitProposalData::try_from(proposal.clone())
-        .map_err(|e| Error::InvalidProposal(e.to_string()))?;
->>>>>>> c86d1560
+        .map_err(|e| TxError::InvalidProposal(e.to_string()))?;
 
     let add_section = |tx: &mut Tx, data: &mut InitProposalData| {
         let (_, extra_section_hash) = tx
@@ -1103,24 +999,8 @@
     proposal: PgfStewardProposal,
     gas_payer: &common::PublicKey,
 ) -> Result<Tx, Error> {
-<<<<<<< HEAD
-    let mut init_proposal_data =
-        InitProposalData::try_from(proposal.clone())
-            .map_err(|e| TxError::InvalidProposal(e.to_string()))?;
-
-    let tx_code_hash = query_wasm_code_hash_buf(client, &tx_code_path).await?;
-
-    let chain_id = tx.chain_id.clone().unwrap();
-
-    let mut tx_builder = Tx::new(chain_id, tx.expiration);
-
-    let (_, extra_section_hash) = tx_builder
-        .add_extra_section(proposal.proposal.content.try_to_vec().unwrap());
-    init_proposal_data.content = extra_section_hash;
-=======
     let init_proposal_data = InitProposalData::try_from(proposal.clone())
-        .map_err(|e| Error::InvalidProposal(e.to_string()))?;
->>>>>>> c86d1560
+        .map_err(|e| TxError::InvalidProposal(e.to_string()))?;
 
     let add_section = |tx: &mut Tx, data: &mut InitProposalData| {
         let (_, extra_section_hash) = tx
@@ -1174,7 +1054,10 @@
     )
     .await?;
 
-    let tx_code_hash = query_wasm_code_hash_buf(client, &tx_code_path).await?;
+    let tx_code_hash =
+        query_wasm_code_hash(client, tx_code_path.to_string_lossy())
+            .await
+            .map_err(|e| Error::from(QueryError::Wasm(e.to_string())))?;
 
     let amount = amount
         .to_string_native()
@@ -1281,9 +1164,9 @@
 
     let mut tx_builder = Tx::new(chain_id, tx_args.expiration);
 
-    let tx_code_hash = query_wasm_code_hash(client, path.to_str().unwrap())
+    let tx_code_hash = query_wasm_code_hash(client, path.to_string_lossy())
         .await
-        .unwrap();
+        .map_err(|e| Error::from(QueryError::Wasm(e.to_string())))?;
 
     on_tx(&mut tx_builder, &mut data);
 
@@ -1445,12 +1328,6 @@
     #[cfg(feature = "mainnet")]
     let is_source_faucet = false;
 
-<<<<<<< HEAD
-    let tx_code_hash =
-        query_wasm_code_hash_buf(client, &args.tx_code_path).await?;
-
-=======
->>>>>>> c86d1560
     // Construct the shielded part of the transaction, if any
     let stx_result = shielded
         .gen_shielded_transfer(client, &args, shielded_gas)
@@ -1552,11 +1429,6 @@
 ) -> Result<Tx, Error> {
     let vp_code_hash = query_wasm_code_hash_buf(client, &vp_code_path).await?;
 
-<<<<<<< HEAD
-    let tx_code_hash = query_wasm_code_hash_buf(client, &tx_code_path).await?;
-
-=======
->>>>>>> c86d1560
     let threshold = match threshold {
         Some(threshold) => threshold,
         None => {
@@ -1620,11 +1492,6 @@
         None => None,
     };
 
-<<<<<<< HEAD
-    let tx_code_hash = query_wasm_code_hash_buf(client, &tx_code_path).await?;
-
-=======
->>>>>>> c86d1560
     let chain_id = tx_args.chain_id.clone().unwrap();
     let mut tx = Tx::new(chain_id, tx_args.expiration);
     let extra_section_hash = vp_code_hash
@@ -1872,18 +1739,16 @@
         Ok(())
     }
 }
-
-<<<<<<< HEAD
 async fn query_wasm_code_hash_buf<C: crate::ledger::queries::Client + Sync>(
     client: &C,
-    path: &PathBuf,
+    path: &Path,
 ) -> Result<Hash, Error> {
     query_wasm_code_hash(client, path.to_string_lossy()).await
-=======
+}
+
 /// A helper for [`fn build`] that can be used for `on_tx` arg that does nothing
 fn do_nothing<D>(_tx: &mut Tx, _data: &mut D)
 where
     D: BorshSerialize,
 {
->>>>>>> c86d1560
 }