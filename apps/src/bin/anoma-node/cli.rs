//! Anoma node CLI.

use anoma_apps::cli;
use anoma_apps::cli::cmds;
use anoma_apps::node::{gossip, ledger};
use eyre::{Context, Result};

pub fn main() -> Result<()> {
    let (cmd, mut ctx) = cli::anoma_node_cli();
    match cmd {
        cmds::AnomaNode::Ledger(sub) => match sub {
            cmds::Ledger::Run(_) => {
                ledger::run(ctx.config.ledger);
            }
            cmds::Ledger::Reset(_) => {
                ledger::reset(ctx.config.ledger)
                    .wrap_err("Failed to reset Anoma node")?;
            }
        },
<<<<<<< HEAD
        cli::cmds::AnomaNode::Gossip(sub) => match sub {
            cli::cmds::Gossip::Run(cli::cmds::GossipRun(args)) => {
                let tx_source_address = ctx.get_opt(&args.tx_source_address);
                let tx_signing_key = ctx.get_opt_cached(&args.tx_signing_key);
                let mut gossip_cfg = ctx.config.intent_gossiper;
=======
        cmds::AnomaNode::Gossip(sub) => match sub {
            cmds::Gossip::Run(cmds::GossipRun(args)) => {
                let tx_source_address = ctx.get_opt(args.tx_source_address);
                let tx_signing_key = ctx.get_opt_cached(args.tx_signing_key);
                let config = ctx.config;
                let mut gossip_cfg = config.intent_gossiper;
>>>>>>> 4138e0ea
                gossip_cfg.update(
                    args.addr,
                    args.rpc,
                    args.matchmaker_path,
                    args.tx_code_path,
                    args.ledger_addr,
                    args.filter_path,
                );
                gossip::run(
                    gossip_cfg,
                    &ctx.config.ledger.wasm_dir,
                    tx_source_address,
                    tx_signing_key,
                )
                .wrap_err("Failed to run gossip service")?;
            }
        },
        cmds::AnomaNode::Config(sub) => match sub {
            cmds::Config::Gen(cmds::ConfigGen) => {
                // If the config doesn't exit, it gets generated in the context.
                // In here, we just need to overwrite the default chain ID, in
                // case it's been already set to a different value
                if let Some(chain_id) = ctx.global_args.chain_id.as_ref() {
                    ctx.global_config.default_chain_id = chain_id.clone();
                    ctx.global_config
                        .write(&ctx.global_args.base_dir)
                        .unwrap_or_else(|err| {
                            eprintln!("Error writing global config: {}", err);
                            cli::safe_exit(1)
                        });
                }
                tracing::debug!(
                    "Generated config and set default chain ID to {}",
                    &ctx.global_config.default_chain_id
                );
            }
        },
    }
    Ok(())
}<|MERGE_RESOLUTION|>--- conflicted
+++ resolved
@@ -17,20 +17,12 @@
                     .wrap_err("Failed to reset Anoma node")?;
             }
         },
-<<<<<<< HEAD
-        cli::cmds::AnomaNode::Gossip(sub) => match sub {
-            cli::cmds::Gossip::Run(cli::cmds::GossipRun(args)) => {
+        cmds::AnomaNode::Gossip(sub) => match sub {
+            cmds::Gossip::Run(cmds::GossipRun(args)) => {
                 let tx_source_address = ctx.get_opt(&args.tx_source_address);
                 let tx_signing_key = ctx.get_opt_cached(&args.tx_signing_key);
-                let mut gossip_cfg = ctx.config.intent_gossiper;
-=======
-        cmds::AnomaNode::Gossip(sub) => match sub {
-            cmds::Gossip::Run(cmds::GossipRun(args)) => {
-                let tx_source_address = ctx.get_opt(args.tx_source_address);
-                let tx_signing_key = ctx.get_opt_cached(args.tx_signing_key);
                 let config = ctx.config;
                 let mut gossip_cfg = config.intent_gossiper;
->>>>>>> 4138e0ea
                 gossip_cfg.update(
                     args.addr,
                     args.rpc,
@@ -41,7 +33,7 @@
                 );
                 gossip::run(
                     gossip_cfg,
-                    &ctx.config.ledger.wasm_dir,
+                    &config.ledger.wasm_dir,
                     tx_source_address,
                     tx_signing_key,
                 )
