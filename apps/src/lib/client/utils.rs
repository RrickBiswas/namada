--- conflicted
+++ resolved
@@ -321,16 +321,8 @@
             let mut config = Config::load(&base_dir, &chain_id, None);
             config.ledger.shell.tendermint_mode = TendermintMode::Validator;
 
-<<<<<<< HEAD
-            config.ledger.cometbft.tendermint_mode = TendermintMode::Validator;
-            // Validator node should turned off peer exchange reactor
-            config.ledger.cometbft.p2p_pex = false;
-            // Remove self from persistent peers
-            config.ledger.cometbft.p2p_persistent_peers.retain(|peer| {
-=======
             // Remove self from persistent peers
             config.ledger.cometbft.p2p.persistent_peers.retain(|peer| {
->>>>>>> abfe2090
                 if let TendermintAddress::Tcp {
                     peer_id: Some(peer_id),
                     ..
@@ -741,11 +733,7 @@
             // directories.
             config.ledger.shell.base_dir = config::DEFAULT_BASE_DIR.into();
             // Add a ledger P2P persistent peers
-<<<<<<< HEAD
-            config.ledger.cometbft.p2p_persistent_peers = persistent_peers
-=======
             config.ledger.cometbft.p2p.persistent_peers = persistent_peers
->>>>>>> abfe2090
                     .iter()
                     .enumerate()
                     .filter_map(|(index, peer)|
@@ -756,43 +744,16 @@
                             None
                         })
                     .collect();
-<<<<<<< HEAD
-            config.ledger.cometbft.consensus_timeout_commit =
-                consensus_timeout_commit;
-            config.ledger.cometbft.p2p_allow_duplicate_ip = allow_duplicate_ip;
-            config.ledger.cometbft.p2p_addr_book_strict = !localhost;
-=======
 
             config.ledger.cometbft.consensus.timeout_commit =
                 consensus_timeout_commit;
             config.ledger.cometbft.p2p.allow_duplicate_ip = allow_duplicate_ip;
             config.ledger.cometbft.p2p.addr_book_strict = !localhost;
->>>>>>> abfe2090
             // Clear the net address from the config and use it to set ports
             let net_address = validator_config.net_address.take().unwrap();
             let ip = SocketAddr::from_str(&net_address).unwrap().ip();
             let first_port = SocketAddr::from_str(&net_address).unwrap().port();
             if !localhost {
-<<<<<<< HEAD
-                config
-                    .ledger
-                    .cometbft
-                    .p2p_address
-                    .set_ip(IpAddr::V4(Ipv4Addr::new(0, 0, 0, 0)));
-            }
-            config.ledger.cometbft.p2p_address.set_port(first_port);
-            if !localhost {
-                config
-                    .ledger
-                    .cometbft
-                    .rpc_address
-                    .set_ip(IpAddr::V4(Ipv4Addr::new(0, 0, 0, 0)));
-            }
-            config.ledger.cometbft.rpc_address.set_port(first_port + 1);
-            config.ledger.shell.ledger_address.set_port(first_port + 2);
-            // Validator node should turned off peer exchange reactor
-            config.ledger.cometbft.p2p_pex = false;
-=======
                 config.ledger.cometbft.p2p.laddr = TendermintAddress::from_str(
                     &format!("0.0.0.0:{}", first_port),
                 )
@@ -816,7 +777,6 @@
                 &format!("{}:{}", ip, first_port + 2),
             )
             .unwrap();
->>>>>>> abfe2090
 
             config.write(&validator_dir, &chain_id, true).unwrap();
         },
@@ -824,20 +784,6 @@
 
     // Update the ledger config persistent peers and save it
     let mut config = Config::load(&global_args.base_dir, &chain_id, None);
-<<<<<<< HEAD
-    config.ledger.cometbft.p2p_persistent_peers = persistent_peers;
-    config.ledger.cometbft.consensus_timeout_commit = consensus_timeout_commit;
-    config.ledger.cometbft.p2p_allow_duplicate_ip = allow_duplicate_ip;
-    // Open P2P address
-    if !localhost {
-        config
-            .ledger
-            .cometbft
-            .p2p_address
-            .set_ip(IpAddr::V4(Ipv4Addr::new(0, 0, 0, 0)));
-    }
-    config.ledger.cometbft.p2p_addr_book_strict = !localhost;
-=======
     config.ledger.cometbft.p2p.persistent_peers = persistent_peers;
     config.ledger.cometbft.consensus.timeout_commit = consensus_timeout_commit;
     config.ledger.cometbft.p2p.allow_duplicate_ip = allow_duplicate_ip;
@@ -847,7 +793,6 @@
             TendermintAddress::from_str("0.0.0.0:26656").unwrap();
     }
     config.ledger.cometbft.p2p.addr_book_strict = !localhost;
->>>>>>> abfe2090
     config.ledger.genesis_time = genesis.genesis_time.into();
     config
         .write(&global_args.base_dir, &chain_id, true)
