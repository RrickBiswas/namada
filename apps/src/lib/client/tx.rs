use std::collections::HashSet;
use std::fs::File;
use std::io::Write;

use borsh::BorshDeserialize;
use borsh_ext::BorshSerializeExt;
use ledger_namada_rs::{BIP44Path, NamadaApp};
use ledger_transport_hid::hidapi::HidApi;
use ledger_transport_hid::TransportNativeHID;
use namada::core::ledger::governance::cli::offline::{
    OfflineProposal, OfflineSignedProposal, OfflineVote,
};
use namada::core::ledger::governance::cli::onchain::{
    DefaultProposal, PgfFundingProposal, PgfStewardProposal, ProposalVote,
};
use namada::ibc::apps::transfer::types::Memo;
use namada::proto::{CompressedSignature, Section, Signer, Tx};
use namada::types::address::{Address, ImplicitAddress};
use namada::types::dec::Dec;
use namada::types::io::Io;
use namada::types::key::{self, *};
use namada::types::transaction::pos::{BecomeValidator, ConsensusKeyChange};
use namada_sdk::rpc::{TxBroadcastData, TxResponse};
use namada_sdk::wallet::alias::validator_consensus_key;
use namada_sdk::wallet::{Wallet, WalletIo};
use namada_sdk::{display_line, edisplay_line, error, signing, tx, Namada};
use rand::rngs::OsRng;
use tokio::sync::RwLock;

use super::rpc;
use crate::cli::{args, safe_exit};
use crate::client::rpc::query_wasm_code_hash;
use crate::client::tx::signing::{
    default_sign, init_validator_signing_data, SigningTxData,
};
use crate::client::tx::tx::ProcessTxResponse;
use crate::config::TendermintMode;
use crate::facade::tendermint_rpc::endpoint::broadcast::tx_sync::Response;
use crate::node::ledger::tendermint_node;
use crate::wallet::{gen_validator_keys, read_and_confirm_encryption_password};

/// Wrapper around `signing::aux_signing_data` that stores the optional
/// disposable address to the wallet
pub async fn aux_signing_data(
    context: &impl Namada,
    args: &args::Tx,
    owner: Option<Address>,
    default_signer: Option<Address>,
) -> Result<signing::SigningTxData, error::Error> {
    let signing_data =
        signing::aux_signing_data(context, args, owner, default_signer).await?;

    if args.disposable_signing_key {
        if !(args.dry_run || args.dry_run_wrapper) {
            // Store the generated signing key to wallet in case of need
            context.wallet().await.save().map_err(|_| {
                error::Error::Other(
                    "Failed to save disposable address to wallet".to_string(),
                )
            })?;
        } else {
            display_line!(
                context.io(),
                "Transaction dry run. The disposable address will not be \
                 saved to wallet."
            )
        }
    }

    Ok(signing_data)
}

pub async fn with_hardware_wallet<'a, U: WalletIo + Clone>(
    mut tx: Tx,
    pubkey: common::PublicKey,
    parts: HashSet<signing::Signable>,
    (wallet, app): (&RwLock<&'a mut Wallet<U>>, &NamadaApp<TransportNativeHID>),
) -> Result<Tx, error::Error> {
    // Obtain derivation path
    let path = wallet
        .read()
        .await
        .find_path_by_pkh(&(&pubkey).into())
        .map_err(|_| {
            error::Error::Other(
                "Unable to find derivation path for key".to_string(),
            )
        })?;
    let path = BIP44Path {
        path: path.to_string(),
    };
    // Now check that the public key at this path in the Ledger
    // matches
    let response_pubkey = app
        .get_address_and_pubkey(&path, false)
        .await
        .map_err(|err| error::Error::Other(err.to_string()))?;
    let response_pubkey =
        common::PublicKey::try_from_slice(&response_pubkey.public_key)
            .map_err(|err| {
                error::Error::Other(format!(
                    "unable to decode public key from hardware wallet: {}",
                    err
                ))
            })?;
    if response_pubkey != pubkey {
        return Err(error::Error::Other(format!(
            "Unrecognized public key fetched fom Ledger: {}. Expected {}.",
            response_pubkey, pubkey,
        )));
    }
    // Get the Ledger to sign using our obtained derivation path
    let response = app
        .sign(&path, &tx.serialize_to_vec())
        .await
        .map_err(|err| error::Error::Other(err.to_string()))?;
    // Sign the raw header if that is requested
    if parts.contains(&signing::Signable::RawHeader) {
        let pubkey = common::PublicKey::try_from_slice(&response.pubkey)
            .expect("unable to parse public key from Ledger");
        let signature =
            common::Signature::try_from_slice(&response.raw_signature)
                .expect("unable to parse signature from Ledger");
        // Signatures from the Ledger come back in compressed
        // form
        let compressed = CompressedSignature {
            targets: response.raw_indices,
            signer: Signer::PubKeys(vec![pubkey]),
            signatures: [(0, signature)].into(),
        };
        // Expand out the signature before adding it to the
        // transaction
        tx.add_section(Section::Signature(compressed.expand(&tx)));
    }
    // Sign the fee header if that is requested
    if parts.contains(&signing::Signable::FeeHeader) {
        let pubkey = common::PublicKey::try_from_slice(&response.pubkey)
            .expect("unable to parse public key from Ledger");
        let signature =
            common::Signature::try_from_slice(&response.wrapper_signature)
                .expect("unable to parse signature from Ledger");
        // Signatures from the Ledger come back in compressed
        // form
        let compressed = CompressedSignature {
            targets: response.wrapper_indices,
            signer: Signer::PubKeys(vec![pubkey]),
            signatures: [(0, signature)].into(),
        };
        // Expand out the signature before adding it to the
        // transaction
        tx.add_section(Section::Signature(compressed.expand(&tx)));
    }
    Ok(tx)
}

// Sign the given transaction using a hardware wallet as a backup
<<<<<<< HEAD
pub async fn sign(
    context: &impl Namada,
=======
pub async fn sign<'a, N: Namada<'a>>(
    context: &N,
>>>>>>> 62730cbe
    tx: &mut Tx,
    args: &args::Tx,
    signing_data: SigningTxData,
) -> Result<(), error::Error> {
    // Setup a reusable context for signing transactions using the Ledger
    if args.use_device {
        // Setup a reusable context for signing transactions using the Ledger
        let hidapi = HidApi::new().map_err(|err| {
            error::Error::Other(format!("Failed to create Hidapi: {}", err))
        })?;
        let app = NamadaApp::new(TransportNativeHID::new(&hidapi).map_err(
            |err| {
                error::Error::Other(format!(
                    "Unable to connect to Ledger: {}",
                    err
                ))
            },
        )?);
<<<<<<< HEAD
        // A closure to facilitate signing transactions also using the Ledger
        let with_hw =
            |mut tx: Tx,
             pubkey: common::PublicKey,
             parts: HashSet<signing::Signable>| {
                let app = &app;
                async move {
                    // Obtain derivation path corresponding to the signing
                    // public key
                    let path = context
                        .wallet()
                        .await
                        .find_path_by_pkh(&(&pubkey).into())
                        .map_err(|_| {
                            error::Error::Other(
                                "Unable to find derivation path for key"
                                    .to_string(),
                            )
                        })?;
                    let path = BIP44Path {
                        path: path.to_string(),
                    };
                    // Now check that the public key at this path in the Ledger
                    // matches
                    let response_pubkey = app
                        .get_address_and_pubkey(&path, false)
                        .await
                        .map_err(|err| error::Error::Other(err.to_string()))?;
                    let response_pubkey = common::PublicKey::try_from_slice(
                        &response_pubkey.public_key,
                    )
                    .map_err(|err| {
                        error::Error::Other(format!(
                            "unable to decode public key from hardware \
                             wallet: {}",
                            err
                        ))
                    })?;
                    if response_pubkey != pubkey {
                        return Err(error::Error::Other(format!(
                            "Unrecognized public key fetched fom Ledger: {}. \
                             Expected {}.",
                            response_pubkey, pubkey,
                        )));
                    }
                    // Remove unnecessary detail for Ledger signing
                    let mut compressed_tx = tx.clone();
                    compressed_tx.wallet_filter();
                    // Get the Ledger to sign using our obtained derivation path
                    let response = app
                        .sign(&path, &compressed_tx.serialize_to_vec())
                        .await
                        .map_err(|err| error::Error::Other(err.to_string()))?;
                    // Sign the raw header if that is requested
                    if parts.contains(&signing::Signable::RawHeader) {
                        let pubkey =
                            common::PublicKey::try_from_slice(&response.pubkey)
                                .expect(
                                    "unable to parse public key from Ledger",
                                );
                        let signature = common::Signature::try_from_slice(
                            &response.raw_signature,
                        )
                        .expect("unable to parse signature from Ledger");
                        // Signatures from the Ledger come back in compressed
                        // form
                        let compressed = CompressedSignature {
                            targets: response.raw_indices,
                            signer: Signer::PubKeys(vec![pubkey]),
                            signatures: [(0, signature)].into(),
                        };
                        // Expand out the signature before adding it to the
                        // transaction
                        tx.add_section(Section::Signature(
                            compressed.expand(&tx),
                        ));
                    }
                    // Sign the fee header if that is requested
                    if parts.contains(&signing::Signable::FeeHeader) {
                        let pubkey =
                            common::PublicKey::try_from_slice(&response.pubkey)
                                .expect(
                                    "unable to parse public key from Ledger",
                                );
                        let signature = common::Signature::try_from_slice(
                            &response.wrapper_signature,
                        )
                        .expect("unable to parse signature from Ledger");
                        // Signatures from the Ledger come back in compressed
                        // form
                        let compressed = CompressedSignature {
                            targets: response.wrapper_indices,
                            signer: Signer::PubKeys(vec![pubkey]),
                            signatures: [(0, signature)].into(),
                        };
                        // Expand out the signature before adding it to the
                        // transaction
                        tx.add_section(Section::Signature(
                            compressed.expand(&tx),
                        ));
                    }
                    Ok(tx)
                }
            };
=======
        let with_hw_data = (context.wallet_lock(), &app);
>>>>>>> 62730cbe
        // Finally, begin the signing with the Ledger as backup
        context
            .sign(
                tx,
                args,
                signing_data,
                with_hardware_wallet::<N::WalletUtils>,
                with_hw_data,
            )
            .await?;
    } else {
        // Otherwise sign without a backup procedure
        context
            .sign(tx, args, signing_data, default_sign, ())
            .await?;
    }
    Ok(())
}

// Build a transaction to reveal the signer of the given transaction.
pub async fn submit_reveal_aux(
    context: &impl Namada,
    args: args::Tx,
    address: &Address,
) -> Result<(), error::Error> {
    if args.dump_tx {
        return Ok(());
    }

    if let Address::Implicit(ImplicitAddress(pkh)) = address {
        let public_key = context
            .wallet_mut()
            .await
            .find_public_key_by_pkh(pkh)
            .map_err(|e| error::Error::Other(e.to_string()))?;

        if tx::is_reveal_pk_needed(context.client(), address, args.force)
            .await?
        {
            println!(
                "Submitting a tx to reveal the public key for address \
                 {address}..."
            );
            let (mut tx, signing_data, _epoch) =
                tx::build_reveal_pk(context, &args, &public_key).await?;

            signing::generate_test_vector(context, &tx).await?;

            sign(context, &mut tx, &args, signing_data).await?;

            signing::generate_test_vector(context, &tx).await?;

            context.submit(tx, &args).await?;
        }
    }

    Ok(())
}

pub async fn submit_bridge_pool_tx<N: Namada>(
    namada: &N,
    args: args::EthereumBridgePool,
) -> Result<(), error::Error> {
    let tx_args = args.tx.clone();
    let (mut tx, signing_data, _epoch) = args.clone().build(namada).await?;

    signing::generate_test_vector(namada, &tx).await?;

    if args.tx.dump_tx {
        tx::dump_tx(namada.io(), &args.tx, tx);
    } else {
        submit_reveal_aux(namada, tx_args.clone(), &args.sender).await?;

        sign(namada, &mut tx, &tx_args, signing_data).await?;

        signing::generate_test_vector(namada, &tx).await?;

        namada.submit(tx, &tx_args).await?;
    }

    Ok(())
}

pub async fn submit_custom<N: Namada>(
    namada: &N,
    args: args::TxCustom,
) -> Result<(), error::Error>
where
    <N::Client as namada::ledger::queries::Client>::Error: std::fmt::Display,
{
    submit_reveal_aux(namada, args.tx.clone(), &args.owner).await?;

    let (mut tx, signing_data, _epoch) = args.build(namada).await?;

    signing::generate_test_vector(namada, &tx).await?;

    if args.tx.dump_tx {
        tx::dump_tx(namada.io(), &args.tx, tx);
    } else {
        sign(namada, &mut tx, &args.tx, signing_data).await?;

        signing::generate_test_vector(namada, &tx).await?;

        namada.submit(tx, &args.tx).await?;
    }

    Ok(())
}

pub async fn submit_update_account<N: Namada>(
    namada: &N,
    args: args::TxUpdateAccount,
) -> Result<(), error::Error>
where
    <N::Client as namada::ledger::queries::Client>::Error: std::fmt::Display,
{
    let (mut tx, signing_data, _epoch) = args.build(namada).await?;

    signing::generate_test_vector(namada, &tx).await?;

    if args.tx.dump_tx {
        tx::dump_tx(namada.io(), &args.tx, tx);
    } else {
        sign(namada, &mut tx, &args.tx, signing_data).await?;

        signing::generate_test_vector(namada, &tx).await?;

        namada.submit(tx, &args.tx).await?;
    }

    Ok(())
}

pub async fn submit_init_account<N: Namada>(
    namada: &N,
    args: args::TxInitAccount,
) -> Result<Option<Address>, error::Error>
where
    <N::Client as namada::ledger::queries::Client>::Error: std::fmt::Display,
{
    let (mut tx, signing_data, _epoch) =
        tx::build_init_account(namada, &args).await?;

    signing::generate_test_vector(namada, &tx).await?;

    if args.tx.dump_tx {
        tx::dump_tx(namada.io(), &args.tx, tx);
    } else {
        sign(namada, &mut tx, &args.tx, signing_data).await?;

        signing::generate_test_vector(namada, &tx).await?;

        let result = namada.submit(tx, &args.tx).await?;
        if let ProcessTxResponse::Applied(response) = result {
            return Ok(response.initialized_accounts.first().cloned());
        }
    }

    Ok(None)
}

pub async fn submit_change_consensus_key(
    namada: &impl Namada,
    config: &mut crate::config::Config,
    args::ConsensusKeyChange {
        tx: tx_args,
        validator,
        consensus_key,
        tx_code_path: _,
    }: args::ConsensusKeyChange,
) -> Result<(), error::Error> {
    let tx_args = args::Tx {
        chain_id: tx_args
            .clone()
            .chain_id
            .or_else(|| Some(config.ledger.chain_id.clone())),
        ..tx_args.clone()
    };

    // TODO: do I need to get the validator alias from somewhere, if it exists?
    // // Don't think I should generate a new one... Should get the alias
    // for the consensus key though...

    let wallet = namada.wallet().await;

    let alias = wallet.find_alias(&validator).cloned();
    let base_consensus_key_alias = alias
        .map(|al| validator_consensus_key(&al))
        .unwrap_or_else(|| {
            validator_consensus_key(&validator.to_string().into())
        });
    let mut consensus_key_alias = base_consensus_key_alias.to_string();
    let all_keys = wallet.get_secret_keys();
    let mut key_counter = 0;
    while all_keys.contains_key(&consensus_key_alias) {
        key_counter += 1;
        consensus_key_alias =
            format!("{base_consensus_key_alias}-{key_counter}");
    }

    let mut wallet = namada.wallet_mut().await;
    let consensus_key = consensus_key
        .map(|key| match key {
            common::PublicKey::Ed25519(_) => key,
            common::PublicKey::Secp256k1(_) => {
                edisplay_line!(
                    namada.io(),
                    "Consensus key can only be ed25519"
                );
                safe_exit(1)
            }
        })
        .unwrap_or_else(|| {
            display_line!(namada.io(), "Generating new consensus key...");
            let password = read_and_confirm_encryption_password(false);
            wallet
                .gen_store_secret_key(
                    // Note that TM only allows ed25519 for consensus key
                    SchemeType::Ed25519,
                    Some(consensus_key_alias.clone()),
                    tx_args.wallet_alias_force,
                    password,
                    &mut OsRng,
                )
                .expect("Key generation should not fail.")
                .1
                .ref_to()
        });
    // To avoid wallet deadlocks in following operations
    drop(wallet);

    // Check that the new consensus key is unique
    let consensus_keys = rpc::query_consensus_keys(namada.client()).await;

    let new_ck = consensus_key;
    if consensus_keys.contains(&new_ck) {
        edisplay_line!(namada.io(), "Consensus key can only be ed25519");
        safe_exit(1)
    }

    let tx_code_hash =
        query_wasm_code_hash(namada, args::TX_CHANGE_CONSENSUS_KEY_WASM)
            .await
            .unwrap();

    let chain_id = tx_args.chain_id.clone().unwrap();
    let mut tx = Tx::new(chain_id, tx_args.expiration);

    let data = ConsensusKeyChange {
        validator: validator.clone(),
        consensus_key: new_ck,
    };

    tx.add_code_from_hash(
        tx_code_hash,
        Some(args::TX_CHANGE_CONSENSUS_KEY_WASM.to_string()),
    )
    .add_data(data);
    let signing_data = aux_signing_data(namada, &tx_args, None, None).await?;

    tx::prepare_tx(
        namada,
        &tx_args,
        &mut tx,
        signing_data.fee_payer.clone(),
        None,
    )
    .await?;

    signing::generate_test_vector(namada, &tx).await?;

    if tx_args.dump_tx {
        tx::dump_tx(namada.io(), &tx_args, tx);
    } else {
        sign(namada, &mut tx, &tx_args, signing_data).await?;
        namada.submit(tx, &tx_args).await?;

        if !tx_args.dry_run {
            namada
                .wallet_mut()
                .await
                .save()
                .unwrap_or_else(|err| edisplay_line!(namada.io(), "{}", err));

            // let tendermint_home = config.ledger.cometbft_dir();
            // tendermint_node::write_validator_key(
            //     &tendermint_home,
            //     &consensus_key,
            // );
            // tendermint_node::write_validator_state(tendermint_home);

            display_line!(
                namada.io(),
                "  Consensus key \"{}\"",
                consensus_key_alias
            );
        } else {
            display_line!(
                namada.io(),
                "Transaction dry run. No new consensus key has been saved."
            );
        }
    }
    Ok(())
}

pub async fn submit_become_validator(
    namada: &impl Namada,
    config: &mut crate::config::Config,
    args::TxBecomeValidator {
        tx: tx_args,
        address,
        scheme,
        consensus_key,
        eth_cold_key,
        eth_hot_key,
        protocol_key,
        commission_rate,
        max_commission_rate_change,
        email,
        website,
        description,
        discord_handle,
        unsafe_dont_encrypt,
        tx_code_path,
    }: args::TxBecomeValidator,
) -> Result<(), error::Error> {
    let tx_args = args::Tx {
        chain_id: tx_args
            .clone()
            .chain_id
            .or_else(|| Some(config.ledger.chain_id.clone())),
        ..tx_args.clone()
    };

    // Check that the address is established
    if !address.is_established() {
        edisplay_line!(
            namada.io(),
            "The given address {address} is not established. Only an \
             established address can become a validator.",
        );
        if !tx_args.force {
            safe_exit(1)
        }
    };

    // Check that the address is not already a validator
    if rpc::is_validator(namada.client(), &address).await {
        edisplay_line!(
            namada.io(),
            "The given address {address} is already a validator",
        );
        if !tx_args.force {
            safe_exit(1)
        }
    };

    // If the address is not yet a validator, it cannot have self-bonds, but it
    // may have delegations. It has to unbond those before it can become a
    // validator.
    if rpc::has_bonds(namada.client(), &address).await {
        edisplay_line!(
            namada.io(),
            "The given address {address} has delegations and therefore cannot \
             become a validator. To become a validator, you have to unbond \
             your delegations first.",
        );
        if !tx_args.force {
            safe_exit(1)
        }
    }

    // Validate the commission rate data
    if commission_rate > Dec::one() || commission_rate < Dec::zero() {
        edisplay_line!(
            namada.io(),
            "The validator commission rate must not exceed 1.0 or 100%, and \
             it must be 0 or positive."
        );
        if !tx_args.force {
            safe_exit(1)
        }
    }
    if max_commission_rate_change > Dec::one()
        || max_commission_rate_change < Dec::zero()
    {
        edisplay_line!(
            namada.io(),
            "The validator maximum change in commission rate per epoch must \
             not exceed 1.0 or 100%, and it must be 0 or positive."
        );
        if !tx_args.force {
            safe_exit(1)
        }
    }
    // Validate the email
    if email.is_empty() {
        edisplay_line!(
            namada.io(),
            "The validator email must not be an empty string."
        );
        if !tx_args.force {
            safe_exit(1)
        }
    }

    let alias = tx_args
        .initialized_account_alias
        .as_ref()
        .cloned()
        .unwrap_or_else(|| "validator".to_string());

    let validator_key_alias = format!("{}-key", alias);
    let consensus_key_alias = validator_consensus_key(&alias.clone().into());
    let protocol_key_alias = format!("{}-protocol-key", alias);
    let eth_hot_key_alias = format!("{}-eth-hot-key", alias);
    let eth_cold_key_alias = format!("{}-eth-cold-key", alias);

    let mut wallet = namada.wallet_mut().await;
    let consensus_key = consensus_key
        .map(|key| match key {
            common::PublicKey::Ed25519(_) => key,
            common::PublicKey::Secp256k1(_) => {
                edisplay_line!(
                    namada.io(),
                    "Consensus key can only be ed25519"
                );
                safe_exit(1)
            }
        })
        .unwrap_or_else(|| {
            display_line!(namada.io(), "Generating consensus key...");
            let password =
                read_and_confirm_encryption_password(unsafe_dont_encrypt);
            wallet
                .gen_store_secret_key(
                    // Note that TM only allows ed25519 for consensus key
                    SchemeType::Ed25519,
                    Some(consensus_key_alias.clone().into()),
                    tx_args.wallet_alias_force,
                    password,
                    &mut OsRng,
                )
                .expect("Key generation should not fail.")
                .1
                .ref_to()
        });

    let eth_cold_pk = eth_cold_key
        .map(|key| match key {
            common::PublicKey::Secp256k1(_) => key,
            common::PublicKey::Ed25519(_) => {
                edisplay_line!(
                    namada.io(),
                    "Eth cold key can only be secp256k1"
                );
                safe_exit(1)
            }
        })
        .unwrap_or_else(|| {
            display_line!(namada.io(), "Generating Eth cold key...");
            let password =
                read_and_confirm_encryption_password(unsafe_dont_encrypt);
            wallet
                .gen_store_secret_key(
                    // Note that ETH only allows secp256k1
                    SchemeType::Secp256k1,
                    Some(eth_cold_key_alias.clone()),
                    tx_args.wallet_alias_force,
                    password,
                    &mut OsRng,
                )
                .expect("Key generation should not fail.")
                .1
                .ref_to()
        });

    let eth_hot_pk = eth_hot_key
        .map(|key| match key {
            common::PublicKey::Secp256k1(_) => key,
            common::PublicKey::Ed25519(_) => {
                edisplay_line!(
                    namada.io(),
                    "Eth hot key can only be secp256k1"
                );
                safe_exit(1)
            }
        })
        .unwrap_or_else(|| {
            display_line!(namada.io(), "Generating Eth hot key...");
            let password =
                read_and_confirm_encryption_password(unsafe_dont_encrypt);
            wallet
                .gen_store_secret_key(
                    // Note that ETH only allows secp256k1
                    SchemeType::Secp256k1,
                    Some(eth_hot_key_alias.clone()),
                    tx_args.wallet_alias_force,
                    password,
                    &mut OsRng,
                )
                .expect("Key generation should not fail.")
                .1
                .ref_to()
        });
    // To avoid wallet deadlocks in following operations
    drop(wallet);

    if protocol_key.is_none() {
        display_line!(namada.io(), "Generating protocol signing key...");
    }
    // Generate the validator keys
    let validator_keys = gen_validator_keys(
        &mut *namada.wallet_mut().await,
        Some(eth_hot_pk.clone()),
        protocol_key,
        scheme,
    )
    .unwrap();
    let protocol_sk = validator_keys.get_protocol_keypair();
    let protocol_key = protocol_sk.to_public();

    // Store the protocol key in the wallet so that we can sign the tx with it
    // to verify ownership
    display_line!(namada.io(), "Storing protocol key in the wallet...");
    let password = read_and_confirm_encryption_password(unsafe_dont_encrypt);
    namada
        .wallet_mut()
        .await
        .insert_keypair(
            protocol_key_alias,
            tx_args.wallet_alias_force,
            protocol_sk.clone(),
            password,
            None,
            None,
        )
        .map_err(|err| error::Error::Other(err.to_string()))?;

    let tx_code_hash =
        query_wasm_code_hash(namada, tx_code_path.to_string_lossy())
            .await
            .unwrap();

    let chain_id = tx_args.chain_id.clone().unwrap();
    let mut tx = Tx::new(chain_id, tx_args.expiration);
    let data = BecomeValidator {
        address: address.clone(),
        consensus_key: consensus_key.clone(),
        eth_cold_key: key::secp256k1::PublicKey::try_from_pk(&eth_cold_pk)
            .unwrap(),
        eth_hot_key: key::secp256k1::PublicKey::try_from_pk(&eth_hot_pk)
            .unwrap(),
        protocol_key,
        commission_rate,
        max_commission_rate_change,
        email,
        description,
        website,
        discord_handle,
    };

    // Put together all the PKs that we have to sign with to verify ownership
    let account = namada_sdk::rpc::get_account_info(namada.client(), &address)
        .await?
        .unwrap_or_else(|| {
            edisplay_line!(
                namada.io(),
                "Unable to query account keys for address {address}."
            );
            safe_exit(1)
        });
    let mut all_pks: Vec<_> =
        account.public_keys_map.pk_to_idx.into_keys().collect();
    all_pks.push(consensus_key.clone());
    all_pks.push(eth_cold_pk);
    all_pks.push(eth_hot_pk);
    all_pks.push(data.protocol_key.clone());

    tx.add_code_from_hash(
        tx_code_hash,
        Some(args::TX_BECOME_VALIDATOR_WASM.to_string()),
    )
    .add_data(data);

    let signing_data =
        init_validator_signing_data(namada, &tx_args, all_pks).await?;

    tx::prepare_tx(
        namada,
        &tx_args,
        &mut tx,
        signing_data.fee_payer.clone(),
        None,
    )
    .await?;

    signing::generate_test_vector(namada, &tx).await?;

    if tx_args.dump_tx {
        tx::dump_tx(namada.io(), &tx_args, tx);
    } else {
        sign(namada, &mut tx, &tx_args, signing_data).await?;

        signing::generate_test_vector(namada, &tx).await?;

        namada.submit(tx, &tx_args).await?.initialized_accounts();

        if !tx_args.dry_run {
            // add validator address and keys to the wallet
            let mut wallet = namada.wallet_mut().await;
            wallet.add_validator_data(address.clone(), validator_keys);
            wallet
                .save()
                .unwrap_or_else(|err| edisplay_line!(namada.io(), "{}", err));

            let tendermint_home = config.ledger.cometbft_dir();
            tendermint_node::write_validator_key(
                &tendermint_home,
                &wallet
                    .find_key_by_pk(&consensus_key, None)
                    .expect("unable to find consensus key pair in the wallet"),
            );
            // To avoid wallet deadlocks in following operations
            drop(wallet);
            tendermint_node::write_validator_state(tendermint_home);

            // Write Namada config stuff or figure out how to do the above
            // tendermint_node things two epochs in the future!!!
            config.ledger.shell.tendermint_mode = TendermintMode::Validator;
            config
                .write(
                    &config.ledger.shell.base_dir,
                    &config.ledger.chain_id,
                    true,
                )
                .unwrap();

            let pos_params = rpc::query_pos_parameters(namada.client()).await;

            display_line!(namada.io(), "");
            display_line!(
                namada.io(),
                "The keys for validator \"{alias}\" were stored in the wallet:"
            );
            display_line!(
                namada.io(),
                "  Validator account key \"{}\"",
                validator_key_alias
            );
            display_line!(
                namada.io(),
                "  Consensus key \"{}\"",
                consensus_key_alias
            );
            display_line!(
                namada.io(),
                "The ledger node has been setup to use this validator's \
                 address and consensus key."
            );
            display_line!(
                namada.io(),
                "Your validator will be active in {} epochs. Be sure to \
                 restart your node for the changes to take effect!",
                pos_params.pipeline_len
            );
        } else {
            display_line!(
                namada.io(),
                "Transaction dry run. No addresses have been saved."
            );
        }
    }
    Ok(())
}

pub async fn submit_init_validator(
    namada: &impl Namada,
    config: &mut crate::config::Config,
    args::TxInitValidator {
        tx: tx_args,
        scheme,
        account_keys,
        threshold,
        consensus_key,
        eth_cold_key,
        eth_hot_key,
        protocol_key,
        commission_rate,
        max_commission_rate_change,
        email,
        website,
        description,
        discord_handle,
        validator_vp_code_path,
        unsafe_dont_encrypt,
        tx_init_account_code_path,
        tx_become_validator_code_path,
    }: args::TxInitValidator,
) -> Result<(), error::Error> {
    let address = submit_init_account(
        namada,
        args::TxInitAccount {
            tx: tx_args.clone(),
            vp_code_path: validator_vp_code_path,
            tx_code_path: tx_init_account_code_path,
            public_keys: account_keys,
            threshold,
        },
    )
    .await?;

    if tx_args.dry_run {
        eprintln!(
            "Cannot proceed to become validator in dry-run as no account has \
             been created"
        );
        safe_exit(1);
    }
    let address = address.unwrap_or_else(|| {
        eprintln!(
            "Something went wrong with transaction to initialize an account \
             as no address has been created. Cannot proceed to become \
             validator."
        );
        safe_exit(1);
    });

    submit_become_validator(
        namada,
        config,
        args::TxBecomeValidator {
            tx: tx_args,
            address,
            scheme,
            consensus_key,
            eth_cold_key,
            eth_hot_key,
            protocol_key,
            commission_rate,
            max_commission_rate_change,
            email,
            description,
            website,
            discord_handle,
            tx_code_path: tx_become_validator_code_path,
            unsafe_dont_encrypt,
        },
    )
    .await
}

pub async fn submit_transfer(
    namada: &impl Namada,
    args: args::TxTransfer,
) -> Result<(), error::Error> {
    for _ in 0..2 {
        submit_reveal_aux(
            namada,
            args.tx.clone(),
            &args.source.effective_address(),
        )
        .await?;

        let (mut tx, signing_data, tx_epoch) =
            args.clone().build(namada).await?;
        signing::generate_test_vector(namada, &tx).await?;

        if args.tx.dump_tx {
            tx::dump_tx(namada.io(), &args.tx, tx);
            break;
        } else {
            sign(namada, &mut tx, &args.tx, signing_data).await?;

            signing::generate_test_vector(namada, &tx).await?;

            let result = namada.submit(tx, &args.tx).await?;

            let submission_epoch = rpc::query_and_print_epoch(namada).await;

            match result {
                ProcessTxResponse::Applied(resp) if
                // If a transaction is shielded
                    tx_epoch.is_some() &&
                // And it is rejected by a VP
                    resp.code == 1.to_string() &&
                // And its submission epoch doesn't match construction epoch
                    tx_epoch.unwrap() != submission_epoch =>
                {
                    // Then we probably straddled an epoch boundary. Let's retry...
                    edisplay_line!(namada.io(),
                        "MASP transaction rejected and this may be due to the \
                        epoch changing. Attempting to resubmit transaction.",
                    );
                    continue;
                },
                // Otherwise either the transaction was successful or it will not
                // benefit from resubmission
                _ => break,
            }
        }
    }

    Ok(())
}

pub async fn submit_ibc_transfer<N: Namada>(
    namada: &N,
    args: args::TxIbcTransfer,
) -> Result<(), error::Error>
where
    <N::Client as namada::ledger::queries::Client>::Error: std::fmt::Display,
{
    submit_reveal_aux(namada, args.tx.clone(), &args.source).await?;
    let (mut tx, signing_data, _epoch) = args.build(namada).await?;
    signing::generate_test_vector(namada, &tx).await?;

    if args.tx.dump_tx {
        tx::dump_tx(namada.io(), &args.tx, tx);
    } else {
        sign(namada, &mut tx, &args.tx, signing_data).await?;

        signing::generate_test_vector(namada, &tx).await?;

        namada.submit(tx, &args.tx).await?;
    }

    Ok(())
}

pub async fn submit_init_proposal<N: Namada>(
    namada: &N,
    args: args::InitProposal,
) -> Result<(), error::Error>
where
    <N::Client as namada::ledger::queries::Client>::Error: std::fmt::Display,
{
    let current_epoch = rpc::query_and_print_epoch(namada).await;
    let governance_parameters =
        rpc::query_governance_parameters(namada.client()).await;
    let (mut tx_builder, signing_data, _fee_unshield_epoch) = if args.is_offline
    {
        let proposal = OfflineProposal::try_from(args.proposal_data.as_ref())
            .map_err(|e| {
                error::TxError::FailedGovernaneProposalDeserialize(
                    e.to_string(),
                )
            })?
            .validate(current_epoch, args.tx.force)
            .map_err(|e| error::TxError::InvalidProposal(e.to_string()))?;

        let default_signer = Some(proposal.author.clone());
        let signing_data = aux_signing_data(
            namada,
            &args.tx,
            Some(proposal.author.clone()),
            default_signer,
        )
        .await?;

        let mut wallet = namada.wallet_mut().await;
        let signed_offline_proposal = proposal.sign(
            args.tx
                .signing_keys
                .iter()
                .map(|pk| wallet.find_key_by_pk(pk, None))
                .collect::<Result<_, _>>()
                .expect("secret keys corresponding to public keys not found"),
            &signing_data.account_public_keys_map.unwrap(),
        );
        let output_file_path = signed_offline_proposal
            .serialize(args.tx.output_folder)
            .map_err(|e| {
                error::TxError::FailedGovernaneProposalDeserialize(
                    e.to_string(),
                )
            })?;

        display_line!(
            namada.io(),
            "Proposal serialized to: {}",
            output_file_path
        );
        return Ok(());
    } else if args.is_pgf_funding {
        let proposal =
            PgfFundingProposal::try_from(args.proposal_data.as_ref())
                .map_err(|e| {
                    error::TxError::FailedGovernaneProposalDeserialize(
                        e.to_string(),
                    )
                })?
                .validate(&governance_parameters, current_epoch, args.tx.force)
                .map_err(|e| error::TxError::InvalidProposal(e.to_string()))?;

        submit_reveal_aux(namada, args.tx.clone(), &proposal.proposal.author)
            .await?;

        tx::build_pgf_funding_proposal(namada, &args, proposal).await?
    } else if args.is_pgf_stewards {
        let proposal = PgfStewardProposal::try_from(
            args.proposal_data.as_ref(),
        )
        .map_err(|e| {
            error::TxError::FailedGovernaneProposalDeserialize(e.to_string())
        })?;
        let author_balance = rpc::get_token_balance(
            namada.client(),
            &namada.native_token(),
            &proposal.proposal.author,
        )
        .await;
        let proposal = proposal
            .validate(
                &governance_parameters,
                current_epoch,
                author_balance,
                args.tx.force,
            )
            .map_err(|e| error::TxError::InvalidProposal(e.to_string()))?;

        submit_reveal_aux(namada, args.tx.clone(), &proposal.proposal.author)
            .await?;

        tx::build_pgf_stewards_proposal(namada, &args, proposal).await?
    } else {
        let proposal = DefaultProposal::try_from(args.proposal_data.as_ref())
            .map_err(|e| {
            error::TxError::FailedGovernaneProposalDeserialize(e.to_string())
        })?;
        let author_balane = rpc::get_token_balance(
            namada.client(),
            &namada.native_token(),
            &proposal.proposal.author,
        )
        .await;
        let proposal = proposal
            .validate(
                &governance_parameters,
                current_epoch,
                author_balane,
                args.tx.force,
            )
            .map_err(|e| error::TxError::InvalidProposal(e.to_string()))?;

        submit_reveal_aux(namada, args.tx.clone(), &proposal.proposal.author)
            .await?;

        tx::build_default_proposal(namada, &args, proposal).await?
    };
    signing::generate_test_vector(namada, &tx_builder).await?;

    if args.tx.dump_tx {
        tx::dump_tx(namada.io(), &args.tx, tx_builder);
    } else {
        sign(namada, &mut tx_builder, &args.tx, signing_data).await?;

        signing::generate_test_vector(namada, &tx_builder).await?;

        namada.submit(tx_builder, &args.tx).await?;
    }

    Ok(())
}

pub async fn submit_vote_proposal<N: Namada>(
    namada: &N,
    args: args::VoteProposal,
) -> Result<(), error::Error>
where
    <N::Client as namada::ledger::queries::Client>::Error: std::fmt::Display,
{
    let (mut tx_builder, signing_data, _fee_unshield_epoch) = if args.is_offline
    {
        let default_signer = Some(args.voter.clone());
        let signing_data = aux_signing_data(
            namada,
            &args.tx,
            Some(args.voter.clone()),
            default_signer.clone(),
        )
        .await?;

        let proposal_vote = ProposalVote::try_from(args.vote)
            .map_err(|_| error::TxError::InvalidProposalVote)?;

        let proposal = OfflineSignedProposal::try_from(
            args.proposal_data.clone().unwrap().as_ref(),
        )
        .map_err(|e| error::TxError::InvalidProposal(e.to_string()))?
        .validate(
            &signing_data.account_public_keys_map.clone().unwrap(),
            signing_data.threshold,
            args.tx.force,
        )
        .map_err(|e| error::TxError::InvalidProposal(e.to_string()))?;
        let delegations = rpc::get_delegators_delegation_at(
            namada.client(),
            &args.voter,
            proposal.proposal.tally_epoch,
        )
        .await
        .keys()
        .cloned()
        .collect::<Vec<Address>>();

        let offline_vote = OfflineVote::new(
            &proposal,
            proposal_vote,
            args.voter.clone(),
            delegations,
        );

        let mut wallet = namada.wallet_mut().await;
        let offline_signed_vote = offline_vote.sign(
            args.tx
                .signing_keys
                .iter()
                .map(|pk| wallet.find_key_by_pk(pk, None))
                .collect::<Result<_, _>>()
                .expect("secret keys corresponding to public keys not found"),
            &signing_data.account_public_keys_map.unwrap(),
        );
        let output_file_path = offline_signed_vote
            .serialize(args.tx.output_folder)
            .expect("Should be able to serialize the offline proposal");

        display_line!(
            namada.io(),
            "Proposal vote serialized to: {}",
            output_file_path
        );
        return Ok(());
    } else {
        args.build(namada).await?
    };
    signing::generate_test_vector(namada, &tx_builder).await?;

    if args.tx.dump_tx {
        tx::dump_tx(namada.io(), &args.tx, tx_builder);
    } else {
        sign(namada, &mut tx_builder, &args.tx, signing_data).await?;

        signing::generate_test_vector(namada, &tx_builder).await?;

        namada.submit(tx_builder, &args.tx).await?;
    }

    Ok(())
}

pub async fn sign_tx<N: Namada>(
    namada: &N,
    args::SignTx {
        tx: tx_args,
        tx_data,
        owner,
    }: args::SignTx,
) -> Result<(), error::Error>
where
    <N::Client as namada::ledger::queries::Client>::Error: std::fmt::Display,
{
    let tx = if let Ok(transaction) = Tx::deserialize(tx_data.as_ref()) {
        transaction
    } else {
        edisplay_line!(namada.io(), "Couldn't decode the transaction.");
        safe_exit(1)
    };
    let default_signer = Some(owner.clone());
    let signing_data =
        aux_signing_data(namada, &tx_args, Some(owner.clone()), default_signer)
            .await?;

    let mut wallet = namada.wallet_mut().await;
    let secret_keys = &signing_data
        .public_keys
        .iter()
        .filter_map(|public_key| {
            if let Ok(secret_key) =
                signing::find_key_by_pk(&mut wallet, &tx_args, public_key)
            {
                Some(secret_key)
            } else {
                edisplay_line!(
                    namada.io(),
                    "Couldn't find the secret key for {}. Skipping signature \
                     generation.",
                    public_key
                );
                None
            }
        })
        .collect::<Vec<common::SecretKey>>();

    if let Some(account_public_keys_map) = signing_data.account_public_keys_map
    {
        let signatures = tx.compute_section_signature(
            secret_keys,
            &account_public_keys_map,
            Some(owner),
        );

        for signature in &signatures {
            let filename = format!(
                "offline_signature_{}_{}.tx",
                tx.header_hash(),
                signature.pubkey,
            );
            let output_path = match &tx_args.output_folder {
                Some(path) => path.join(filename),
                None => filename.into(),
            };

            let signature_path = File::create(&output_path)
                .expect("Should be able to create signature file.");

            serde_json::to_writer_pretty(
                signature_path,
                &signature.serialize(),
            )
            .expect("Signature should be deserializable.");
            display_line!(
                namada.io(),
                "Signature for {} serialized at {}",
                signature.pubkey,
                output_path.display()
            );
        }
    }
    Ok(())
}

pub async fn submit_reveal_pk<N: Namada>(
    namada: &N,
    args: args::RevealPk,
) -> Result<(), error::Error>
where
    <N::Client as namada::ledger::queries::Client>::Error: std::fmt::Display,
{
    submit_reveal_aux(namada, args.tx, &(&args.public_key).into()).await?;

    Ok(())
}

pub async fn submit_bond<N: Namada>(
    namada: &N,
    args: args::Bond,
) -> Result<(), error::Error>
where
    <N::Client as namada::ledger::queries::Client>::Error: std::fmt::Display,
{
    let default_address = args.source.clone().unwrap_or(args.validator.clone());
    submit_reveal_aux(namada, args.tx.clone(), &default_address).await?;

    let (mut tx, signing_data, _fee_unshield_epoch) =
        args.build(namada).await?;
    signing::generate_test_vector(namada, &tx).await?;

    if args.tx.dump_tx {
        tx::dump_tx(namada.io(), &args.tx, tx);
    } else {
        sign(namada, &mut tx, &args.tx, signing_data).await?;

        signing::generate_test_vector(namada, &tx).await?;

        namada.submit(tx, &args.tx).await?;
    }

    Ok(())
}

pub async fn submit_unbond<N: Namada>(
    namada: &N,
    args: args::Unbond,
) -> Result<(), error::Error>
where
    <N::Client as namada::ledger::queries::Client>::Error: std::fmt::Display,
{
    let (mut tx, signing_data, _fee_unshield_epoch, latest_withdrawal_pre) =
        args.build(namada).await?;
    signing::generate_test_vector(namada, &tx).await?;

    if args.tx.dump_tx {
        tx::dump_tx(namada.io(), &args.tx, tx);
    } else {
        sign(namada, &mut tx, &args.tx, signing_data).await?;

        signing::generate_test_vector(namada, &tx).await?;

        namada.submit(tx, &args.tx).await?;

        tx::query_unbonds(namada, args.clone(), latest_withdrawal_pre).await?;
    }

    Ok(())
}

pub async fn submit_withdraw<N: Namada>(
    namada: &N,
    args: args::Withdraw,
) -> Result<(), error::Error>
where
    <N::Client as namada::ledger::queries::Client>::Error: std::fmt::Display,
{
    let (mut tx, signing_data, _fee_unshield_epoch) =
        args.build(namada).await?;
    signing::generate_test_vector(namada, &tx).await?;

    if args.tx.dump_tx {
        tx::dump_tx(namada.io(), &args.tx, tx);
    } else {
        sign(namada, &mut tx, &args.tx, signing_data).await?;

        signing::generate_test_vector(namada, &tx).await?;

        namada.submit(tx, &args.tx).await?;
    }

    Ok(())
}

pub async fn submit_claim_rewards<N: Namada>(
    namada: &N,
    args: args::ClaimRewards,
) -> Result<(), error::Error>
where
    <N::Client as namada::ledger::queries::Client>::Error: std::fmt::Display,
{
    let (mut tx, signing_data, _fee_unshield_epoch) =
        args.build(namada).await?;
    signing::generate_test_vector(namada, &tx).await?;

    if args.tx.dump_tx {
        tx::dump_tx(namada.io(), &args.tx, tx);
    } else {
        sign(namada, &mut tx, &args.tx, signing_data).await?;

        signing::generate_test_vector(namada, &tx).await?;

        namada.submit(tx, &args.tx).await?;
    }

    Ok(())
}

pub async fn submit_redelegate<N: Namada>(
    namada: &N,
    args: args::Redelegate,
) -> Result<(), error::Error>
where
    <N::Client as namada::ledger::queries::Client>::Error: std::fmt::Display,
{
    let (mut tx, signing_data) = args.build(namada).await?;
    signing::generate_test_vector(namada, &tx).await?;

    if args.tx.dump_tx {
        tx::dump_tx(namada.io(), &args.tx, tx);
    } else {
        sign(namada, &mut tx, &args.tx, signing_data).await?;

        signing::generate_test_vector(namada, &tx).await?;

        namada.submit(tx, &args.tx).await?;
    }

    Ok(())
}

pub async fn submit_validator_commission_change<N: Namada>(
    namada: &N,
    args: args::CommissionRateChange,
) -> Result<(), error::Error>
where
    <N::Client as namada::ledger::queries::Client>::Error: std::fmt::Display,
{
    let (mut tx, signing_data, _fee_unshield_epoch) =
        args.build(namada).await?;
    signing::generate_test_vector(namada, &tx).await?;

    if args.tx.dump_tx {
        tx::dump_tx(namada.io(), &args.tx, tx);
    } else {
        sign(namada, &mut tx, &args.tx, signing_data).await?;

        signing::generate_test_vector(namada, &tx).await?;

        namada.submit(tx, &args.tx).await?;
    }

    Ok(())
}

pub async fn submit_validator_metadata_change<N: Namada>(
    namada: &N,
    args: args::MetaDataChange,
) -> Result<(), error::Error>
where
    <N::Client as namada::ledger::queries::Client>::Error: std::fmt::Display,
{
    let (mut tx, signing_data, _fee_unshield_epoch) =
        args.build(namada).await?;
    signing::generate_test_vector(namada, &tx).await?;

    if args.tx.dump_tx {
        tx::dump_tx(namada.io(), &args.tx, tx);
    } else {
        sign(namada, &mut tx, &args.tx, signing_data).await?;

        signing::generate_test_vector(namada, &tx).await?;

        namada.submit(tx, &args.tx).await?;
    }

    Ok(())
}

// pub async fn submit_change_consensus_key<N: Namada>(
//     namada: &N,
//     args: args::ConsensusKeyChange,
// ) -> Result<(), error::Error>
// where
//     <N::Client as namada::ledger::queries::Client>::Error: std::fmt::Display,
// {
//     let (mut tx, signing_data, _fee_unshield_epoch) =
//         args.build(namada).await?;
//     signing::generate_test_vector(namada, &tx).await?;

//     if args.tx.dump_tx {
//         tx::dump_tx(namada.io(), &args.tx, tx);
//     } else {
//         namada.sign(&mut tx, &args.tx, signing_data).await?;

//         namada.submit(tx, &args.tx).await?;
//     }

//     Ok(())
// }

pub async fn submit_unjail_validator<N: Namada>(
    namada: &N,
    args: args::TxUnjailValidator,
) -> Result<(), error::Error>
where
    <N::Client as namada::ledger::queries::Client>::Error: std::fmt::Display,
{
    let (mut tx, signing_data, _fee_unshield_epoch) =
        args.build(namada).await?;
    signing::generate_test_vector(namada, &tx).await?;

    if args.tx.dump_tx {
        tx::dump_tx(namada.io(), &args.tx, tx);
    } else {
        sign(namada, &mut tx, &args.tx, signing_data).await?;

        signing::generate_test_vector(namada, &tx).await?;

        namada.submit(tx, &args.tx).await?;
    }

    Ok(())
}

pub async fn submit_deactivate_validator<N: Namada>(
    namada: &N,
    args: args::TxDeactivateValidator,
) -> Result<(), error::Error>
where
    <N::Client as namada::ledger::queries::Client>::Error: std::fmt::Display,
{
    let (mut tx, signing_data, _fee_unshield_epoch) =
        args.build(namada).await?;
    signing::generate_test_vector(namada, &tx).await?;

    if args.tx.dump_tx {
        tx::dump_tx(namada.io(), &args.tx, tx);
    } else {
        sign(namada, &mut tx, &args.tx, signing_data).await?;

        signing::generate_test_vector(namada, &tx).await?;

        namada.submit(tx, &args.tx).await?;
    }

    Ok(())
}

pub async fn submit_reactivate_validator<N: Namada>(
    namada: &N,
    args: args::TxReactivateValidator,
) -> Result<(), error::Error>
where
    <N::Client as namada::ledger::queries::Client>::Error: std::fmt::Display,
{
    let (mut tx, signing_data, _fee_unshield_epoch) =
        args.build(namada).await?;
    signing::generate_test_vector(namada, &tx).await?;

    if args.tx.dump_tx {
        tx::dump_tx(namada.io(), &args.tx, tx);
    } else {
        sign(namada, &mut tx, &args.tx, signing_data).await?;

        signing::generate_test_vector(namada, &tx).await?;

        namada.submit(tx, &args.tx).await?;
    }

    Ok(())
}

pub async fn submit_update_steward_commission<N: Namada>(
    namada: &N,
    args: args::UpdateStewardCommission,
) -> Result<(), error::Error>
where
    <N::Client as namada::ledger::queries::Client>::Error: std::fmt::Display,
{
    let (mut tx, signing_data, _fee_unshield_epoch) =
        args.build(namada).await?;

    signing::generate_test_vector(namada, &tx).await?;

    if args.tx.dump_tx {
        tx::dump_tx(namada.io(), &args.tx, tx);
    } else {
        sign(namada, &mut tx, &args.tx, signing_data).await?;

        signing::generate_test_vector(namada, &tx).await?;

        namada.submit(tx, &args.tx).await?;
    }

    Ok(())
}

pub async fn submit_resign_steward<N: Namada>(
    namada: &N,
    args: args::ResignSteward,
) -> Result<(), error::Error>
where
    <N::Client as namada::ledger::queries::Client>::Error: std::fmt::Display,
{
    let (mut tx, signing_data, _epoch) = args.build(namada).await?;

    signing::generate_test_vector(namada, &tx).await?;

    if args.tx.dump_tx {
        tx::dump_tx(namada.io(), &args.tx, tx);
    } else {
        sign(namada, &mut tx, &args.tx, signing_data).await?;

        signing::generate_test_vector(namada, &tx).await?;

        namada.submit(tx, &args.tx).await?;
    }

    Ok(())
}

/// Save accounts initialized from a tx into the wallet, if any.
pub async fn save_initialized_accounts(
    namada: &impl Namada,
    args: &args::Tx,
    initialized_accounts: Vec<Address>,
) {
    tx::save_initialized_accounts(namada, args, initialized_accounts).await
}

/// Broadcast a transaction to be included in the blockchain and checks that
/// the tx has been successfully included into the mempool of a validator
///
/// In the case of errors in any of those stages, an error message is returned
pub async fn broadcast_tx(
    namada: &impl Namada,
    to_broadcast: &TxBroadcastData,
) -> Result<Response, error::Error> {
    tx::broadcast_tx(namada, to_broadcast).await
}

/// Broadcast a transaction to be included in the blockchain.
///
/// Checks that
/// 1. The tx has been successfully included into the mempool of a validator
/// 2. The tx with encrypted payload has been included on the blockchain
/// 3. The decrypted payload of the tx has been included on the blockchain.
///
/// In the case of errors in any of those stages, an error message is returned
pub async fn submit_tx(
    namada: &impl Namada,
    to_broadcast: TxBroadcastData,
) -> Result<TxResponse, error::Error> {
    tx::submit_tx(namada, to_broadcast).await
}

pub async fn gen_ibc_shielded_transfer(
    context: &impl Namada,
    args: args::GenIbcShieldedTransafer,
) -> Result<(), error::Error> {
    if let Some(shielded_transfer) =
        tx::gen_ibc_shielded_transfer(context, args.clone()).await?
    {
        let tx_id = shielded_transfer.masp_tx.txid().to_string();
        let filename = format!("ibc_shielded_transfer_{}.memo", tx_id);
        let output_path = match &args.output_folder {
            Some(path) => path.join(filename),
            None => filename.into(),
        };
        let mut out = File::create(&output_path)
            .expect("Should be able to create the out file.");
        out.write_all(Memo::from(shielded_transfer).as_ref().as_bytes())
            .expect("IBC memo should be deserializable.");
        println!(
            "Output IBC shielded transfer for {tx_id} to {}",
            output_path.to_string_lossy()
        );
    } else {
        eprintln!("No shielded transfer for this IBC transfer.")
    }
    Ok(())
}<|MERGE_RESOLUTION|>--- conflicted
+++ resolved
@@ -74,7 +74,7 @@
     mut tx: Tx,
     pubkey: common::PublicKey,
     parts: HashSet<signing::Signable>,
-    (wallet, app): (&RwLock<&'a mut Wallet<U>>, &NamadaApp<TransportNativeHID>),
+    (wallet, app): (&RwLock<Wallet<U>>, &NamadaApp<TransportNativeHID>),
 ) -> Result<Tx, error::Error> {
     // Obtain derivation path
     let path = wallet
@@ -154,13 +154,8 @@
 }
 
 // Sign the given transaction using a hardware wallet as a backup
-<<<<<<< HEAD
-pub async fn sign(
-    context: &impl Namada,
-=======
-pub async fn sign<'a, N: Namada<'a>>(
+pub async fn sign<N: Namada>(
     context: &N,
->>>>>>> 62730cbe
     tx: &mut Tx,
     args: &args::Tx,
     signing_data: SigningTxData,
@@ -179,114 +174,7 @@
                 ))
             },
         )?);
-<<<<<<< HEAD
-        // A closure to facilitate signing transactions also using the Ledger
-        let with_hw =
-            |mut tx: Tx,
-             pubkey: common::PublicKey,
-             parts: HashSet<signing::Signable>| {
-                let app = &app;
-                async move {
-                    // Obtain derivation path corresponding to the signing
-                    // public key
-                    let path = context
-                        .wallet()
-                        .await
-                        .find_path_by_pkh(&(&pubkey).into())
-                        .map_err(|_| {
-                            error::Error::Other(
-                                "Unable to find derivation path for key"
-                                    .to_string(),
-                            )
-                        })?;
-                    let path = BIP44Path {
-                        path: path.to_string(),
-                    };
-                    // Now check that the public key at this path in the Ledger
-                    // matches
-                    let response_pubkey = app
-                        .get_address_and_pubkey(&path, false)
-                        .await
-                        .map_err(|err| error::Error::Other(err.to_string()))?;
-                    let response_pubkey = common::PublicKey::try_from_slice(
-                        &response_pubkey.public_key,
-                    )
-                    .map_err(|err| {
-                        error::Error::Other(format!(
-                            "unable to decode public key from hardware \
-                             wallet: {}",
-                            err
-                        ))
-                    })?;
-                    if response_pubkey != pubkey {
-                        return Err(error::Error::Other(format!(
-                            "Unrecognized public key fetched fom Ledger: {}. \
-                             Expected {}.",
-                            response_pubkey, pubkey,
-                        )));
-                    }
-                    // Remove unnecessary detail for Ledger signing
-                    let mut compressed_tx = tx.clone();
-                    compressed_tx.wallet_filter();
-                    // Get the Ledger to sign using our obtained derivation path
-                    let response = app
-                        .sign(&path, &compressed_tx.serialize_to_vec())
-                        .await
-                        .map_err(|err| error::Error::Other(err.to_string()))?;
-                    // Sign the raw header if that is requested
-                    if parts.contains(&signing::Signable::RawHeader) {
-                        let pubkey =
-                            common::PublicKey::try_from_slice(&response.pubkey)
-                                .expect(
-                                    "unable to parse public key from Ledger",
-                                );
-                        let signature = common::Signature::try_from_slice(
-                            &response.raw_signature,
-                        )
-                        .expect("unable to parse signature from Ledger");
-                        // Signatures from the Ledger come back in compressed
-                        // form
-                        let compressed = CompressedSignature {
-                            targets: response.raw_indices,
-                            signer: Signer::PubKeys(vec![pubkey]),
-                            signatures: [(0, signature)].into(),
-                        };
-                        // Expand out the signature before adding it to the
-                        // transaction
-                        tx.add_section(Section::Signature(
-                            compressed.expand(&tx),
-                        ));
-                    }
-                    // Sign the fee header if that is requested
-                    if parts.contains(&signing::Signable::FeeHeader) {
-                        let pubkey =
-                            common::PublicKey::try_from_slice(&response.pubkey)
-                                .expect(
-                                    "unable to parse public key from Ledger",
-                                );
-                        let signature = common::Signature::try_from_slice(
-                            &response.wrapper_signature,
-                        )
-                        .expect("unable to parse signature from Ledger");
-                        // Signatures from the Ledger come back in compressed
-                        // form
-                        let compressed = CompressedSignature {
-                            targets: response.wrapper_indices,
-                            signer: Signer::PubKeys(vec![pubkey]),
-                            signatures: [(0, signature)].into(),
-                        };
-                        // Expand out the signature before adding it to the
-                        // transaction
-                        tx.add_section(Section::Signature(
-                            compressed.expand(&tx),
-                        ));
-                    }
-                    Ok(tx)
-                }
-            };
-=======
         let with_hw_data = (context.wallet_lock(), &app);
->>>>>>> 62730cbe
         // Finally, begin the signing with the Ledger as backup
         context
             .sign(
