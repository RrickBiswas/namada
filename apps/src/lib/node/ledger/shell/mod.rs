--- conflicted
+++ resolved
@@ -11,13 +11,9 @@
 mod init_chain;
 mod prepare_proposal;
 mod process_proposal;
-<<<<<<< HEAD
 pub(super) mod queries;
+mod stats;
 mod vote_extensions;
-=======
-mod queries;
-mod stats;
->>>>>>> 5da82f09
 
 use std::collections::{BTreeSet, HashSet};
 use std::convert::{TryFrom, TryInto};
@@ -39,21 +35,16 @@
 use namada::ledger::storage::write_log::WriteLog;
 use namada::ledger::storage::{DBIter, Storage, DB};
 use namada::ledger::{pos, protocol};
+use namada::proof_of_stake::pos_queries::PosQueries;
 use namada::proto::{self, Tx};
 use namada::types::address;
 use namada::types::address::{masp, masp_tx_key, Address};
 use namada::types::chain::ChainId;
-<<<<<<< HEAD
 use namada::types::ethereum_events::EthereumEvent;
-use namada::types::key::*;
-use namada::types::storage::{BlockHeight, Key, TxIndex};
-=======
 use namada::types::internal::WrapperTxInQueue;
 use namada::types::key::*;
 use namada::types::storage::{BlockHeight, Key, TxIndex};
-use namada::types::time::{DateTimeUtc, TimeZone, Utc};
 use namada::types::token::{self, Amount};
->>>>>>> 5da82f09
 use namada::types::transaction::{
     hash_tx, process_tx, verify_decrypted_correctly, AffineCurve, DecryptedTx,
     EllipticCurve, PairingEngine, TxType, MIN_FEE,
@@ -724,55 +715,12 @@
         use namada::types::transaction::protocol::ProtocolTxType;
 
         let mut response = response::CheckTx::default();
-<<<<<<< HEAD
-=======
+
+        const VALID_MSG: &str = "Mempool validation passed";
+        const INVALID_MSG: &str = "Mempool validation failed";
+
         match Tx::try_from(tx_bytes).map_err(Error::TxDecoding) {
             Ok(tx) => {
-                // Check balance for fee
-                if let Ok(TxType::Wrapper(wrapper)) = process_tx(tx) {
-                    let fee_payer = if wrapper.pk != masp_tx_key().ref_to() {
-                        wrapper.fee_payer()
-                    } else {
-                        masp()
-                    };
-                    // check that the fee payer has sufficient balance
-                    let balance =
-                        self.get_balance(&wrapper.fee.token, &fee_payer);
-
-                    // In testnets with a faucet, tx is allowed to skip fees if
-                    // it includes a valid PoW
-                    #[cfg(not(feature = "mainnet"))]
-                    let has_valid_pow = self.has_valid_pow_solution(&wrapper);
-                    #[cfg(feature = "mainnet")]
-                    let has_valid_pow = false;
-
-                    if !has_valid_pow && Amount::from(MIN_FEE) > balance {
-                        response.code = 1;
-                        response.log = String::from(
-                            "The address given does not have sufficient \
-                             balance to pay fee",
-                        );
-                        return response;
-                    }
-                }
-
-                response.log = String::from("Mempool validation passed");
-            }
-            Err(msg) => {
-                response.code = 1;
-                response.log = msg.to_string();
-            }
-        }
-        response
-    }
->>>>>>> 5da82f09
-
-        const VALID_MSG: &str = "Mempool validation passed";
-        const INVALID_MSG: &str = "Mempool validation failed";
-
-        match Tx::try_from(tx_bytes).map_err(Error::TxDecoding) {
-            Ok(tx) => {
-<<<<<<< HEAD
                 match process_tx(tx) {
                     #[cfg(not(feature = "abcipp"))]
                     Ok(TxType::Protocol(ProtocolTx {
@@ -818,37 +766,40 @@
                         }
                     }
                     Ok(TxType::Protocol(ProtocolTx { .. })) => {
-=======
-                let tx = TxType::Decrypted(DecryptedTx::Decrypted {
-                    tx,
-                    #[cfg(not(feature = "mainnet"))]
-                    // To be able to dry-run testnet faucet withdrawal, pretend 
-                    // that we got a valid PoW
-                    has_valid_pow: true,
-                });
-                match protocol::apply_tx(
-                    tx,
-                    tx_bytes.len(),
-                    TxIndex::default(),
-                    &mut gas_meter,
-                    &mut write_log,
-                    &self.storage,
-                    &mut vp_wasm_cache,
-                    &mut tx_wasm_cache,
-                )
-                .map_err(Error::TxApply)
-                {
-                    Ok(result) => response.info = result.to_string(),
-                    Err(error) => {
->>>>>>> 5da82f09
                         response.code = 1;
                         response.log = format!(
                             "{INVALID_MSG}: The given protocol tx cannot be \
                              added to the mempool"
                         );
                     }
-                    Ok(TxType::Wrapper(_)) => {
-                        response.log = String::from(VALID_MSG);
+                    Ok(TxType::Wrapper(wrapper)) => {
+                        let fee_payer = if wrapper.pk != masp_tx_key().ref_to()
+                        {
+                            wrapper.fee_payer()
+                        } else {
+                            masp()
+                        };
+                        // check that the fee payer has sufficient balance
+                        let balance = self
+                            .storage
+                            .get_balance(&wrapper.fee.token, &fee_payer);
+
+                        // In testnets with a faucet, tx is allowed to skip fees
+                        // if it includes a valid PoW
+                        #[cfg(not(feature = "mainnet"))]
+                        let has_valid_pow =
+                            self.has_valid_pow_solution(&wrapper);
+                        #[cfg(feature = "mainnet")]
+                        let has_valid_pow = false;
+
+                        if !has_valid_pow && Amount::from(MIN_FEE) > balance {
+                            response.code = 1;
+                            response.log = String::from(
+                                "The address given does not have sufficient \
+                                 balance to pay fee",
+                            );
+                            return response;
+                        }
                     }
                     Ok(TxType::Raw(_)) => {
                         response.code = 1;
@@ -1007,12 +958,8 @@
     use namada::types::hash::Hash;
     use namada::types::key::*;
     use namada::types::storage::{BlockHash, BlockResults, Epoch, Header};
-<<<<<<< HEAD
     use namada::types::time::DateTimeUtc;
-    use namada::types::transaction::Fee;
-=======
     use namada::types::transaction::{Fee, WrapperTx};
->>>>>>> 5da82f09
     use tempfile::tempdir;
     use tokio::sync::mpsc::{Sender, UnboundedReceiver};
 
