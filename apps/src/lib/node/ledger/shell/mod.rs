--- conflicted
+++ resolved
@@ -11,13 +11,9 @@
 mod init_chain;
 mod prepare_proposal;
 mod process_proposal;
-<<<<<<< HEAD
 pub(super) mod queries;
+mod stats;
 mod vote_extensions;
-=======
-mod queries;
-mod stats;
->>>>>>> 07b8ff2c
 
 use std::collections::{BTreeSet, HashSet};
 use std::convert::{TryFrom, TryInto};
@@ -35,14 +31,8 @@
 use namada::ledger::pos::namada_proof_of_stake::types::{
     ConsensusValidator, ValidatorSetUpdate,
 };
-<<<<<<< HEAD
-use namada::ledger::pos::namada_proof_of_stake::PosBase;
 use namada::ledger::protocol::ShellParams;
 use namada::ledger::storage::traits::{Sha256Hasher, StorageHasher};
-use namada::ledger::storage::write_log::WriteLog;
-use namada::ledger::storage::{DBIter, Storage, DB};
-use namada::ledger::{pos, protocol};
-=======
 use namada::ledger::storage::write_log::WriteLog;
 use namada::ledger::storage::{
     DBIter, Sha256Hasher, Storage, StorageHasher, WlStorage, DB,
@@ -50,22 +40,16 @@
 use namada::ledger::storage_api::{self, StorageRead};
 use namada::ledger::{ibc, pos, protocol};
 use namada::proof_of_stake::{self, read_pos_params, slash};
->>>>>>> 07b8ff2c
 use namada::proto::{self, Tx};
 use namada::types::address;
 use namada::types::address::{masp, masp_tx_key, Address};
 use namada::types::chain::ChainId;
-<<<<<<< HEAD
 use namada::types::ethereum_events::EthereumEvent;
-use namada::types::key::*;
-use namada::types::storage::{BlockHeight, Key, TxIndex};
-=======
 use namada::types::internal::WrapperTxInQueue;
 use namada::types::key::*;
 use namada::types::storage::{BlockHeight, Key, TxIndex};
 use namada::types::time::{DateTimeUtc, TimeZone, Utc};
 use namada::types::token::{self};
->>>>>>> 07b8ff2c
 use namada::types::transaction::{
     hash_tx, process_tx, verify_decrypted_correctly, AffineCurve, DecryptedTx,
     EllipticCurve, PairingEngine, TxType, MIN_FEE,
@@ -349,13 +333,7 @@
     /// The persistent storage with write log
     pub(super) wl_storage: WlStorage<D, H>,
     /// Gas meter for the current block
-<<<<<<< HEAD
-    pub(super) gas_meter: BlockGasMeter,
-    /// Write log for the current block
-    pub(super) write_log: WriteLog,
-=======
     gas_meter: BlockGasMeter,
->>>>>>> 07b8ff2c
     /// Byzantine validators given from ABCI++ `prepare_proposal` are stored in
     /// this field. They will be slashed when we finalize the block.
     byzantine_validators: Vec<Evidence>,
@@ -500,15 +478,11 @@
             TendermintMode::Seed => ShellMode::Seed,
         };
 
-<<<<<<< HEAD
-        let mut shell = Self {
-=======
         let wl_storage = WlStorage {
             storage,
             write_log: WriteLog::default(),
         };
-        Self {
->>>>>>> 07b8ff2c
+        let mut shell = Self {
             chain_id,
             wl_storage,
             gas_meter: BlockGasMeter::default(),
@@ -735,14 +709,10 @@
             )
         });
 
-<<<<<<< HEAD
         // NOTE: the oracle isn't started through governance votes, so we don't
         // check to see if we need to start it after epoch transitions
 
-        let root = self.storage.merkle_root();
-=======
         let root = self.wl_storage.storage.merkle_root();
->>>>>>> 07b8ff2c
         tracing::info!(
             "Committed block hash: {}, height: {}",
             root,
@@ -908,55 +878,12 @@
         use namada::types::transaction::protocol::ProtocolTxType;
 
         let mut response = response::CheckTx::default();
-<<<<<<< HEAD
-=======
+
+        const VALID_MSG: &str = "Mempool validation passed";
+        const INVALID_MSG: &str = "Mempool validation failed";
+
         match Tx::try_from(tx_bytes).map_err(Error::TxDecoding) {
             Ok(tx) => {
-                // Check balance for fee
-                if let Ok(TxType::Wrapper(wrapper)) = process_tx(tx) {
-                    let fee_payer = if wrapper.pk != masp_tx_key().ref_to() {
-                        wrapper.fee_payer()
-                    } else {
-                        masp()
-                    };
-                    // check that the fee payer has sufficient balance
-                    let balance =
-                        self.get_balance(&wrapper.fee.token, &fee_payer);
-
-                    // In testnets with a faucet, tx is allowed to skip fees if
-                    // it includes a valid PoW
-                    #[cfg(not(feature = "mainnet"))]
-                    let has_valid_pow = self.has_valid_pow_solution(&wrapper);
-                    #[cfg(feature = "mainnet")]
-                    let has_valid_pow = false;
-
-                    if !has_valid_pow && self.get_wrapper_tx_fees() > balance {
-                        response.code = 1;
-                        response.log = String::from(
-                            "The address given does not have sufficient \
-                             balance to pay fee",
-                        );
-                        return response;
-                    }
-                }
-
-                response.log = String::from("Mempool validation passed");
-            }
-            Err(msg) => {
-                response.code = 1;
-                response.log = msg.to_string();
-            }
-        }
-        response
-    }
->>>>>>> 07b8ff2c
-
-        const VALID_MSG: &str = "Mempool validation passed";
-        const INVALID_MSG: &str = "Mempool validation failed";
-
-        match Tx::try_from(tx_bytes).map_err(Error::TxDecoding) {
-            Ok(tx) => {
-<<<<<<< HEAD
                 match process_tx(tx) {
                     #[cfg(not(feature = "abcipp"))]
                     Ok(TxType::Protocol(ProtocolTx {
@@ -1036,33 +963,39 @@
                              added to the mempool"
                         );
                     }
-                    Ok(TxType::Wrapper(_)) => {
-                        response.log = String::from(VALID_MSG);
+                    Ok(TxType::Wrapper(wrapper)) => {
+                        // Check balance for fee
+
+                        let fee_payer = if wrapper.pk != masp_tx_key().ref_to()
+                        {
+                            wrapper.fee_payer()
+                        } else {
+                            masp()
+                        };
+                        // check that the fee payer has sufficient balance
+                        let balance =
+                            self.get_balance(&wrapper.fee.token, &fee_payer);
+
+                        // In testnets with a faucet, tx is allowed to skip fees
+                        // if it includes a valid PoW
+                        #[cfg(not(feature = "mainnet"))]
+                        let has_valid_pow =
+                            self.has_valid_pow_solution(&wrapper);
+                        #[cfg(feature = "mainnet")]
+                        let has_valid_pow = false;
+
+                        if !has_valid_pow
+                            && self.get_wrapper_tx_fees() > balance
+                        {
+                            response.code = 1;
+                            response.log = String::from(
+                                "The address given does not have sufficient \
+                                 balance to pay fee",
+                            );
+                            return response;
+                        }
                     }
                     Ok(TxType::Raw(_)) => {
-=======
-                let tx = TxType::Decrypted(DecryptedTx::Decrypted {
-                    tx,
-                    #[cfg(not(feature = "mainnet"))]
-                    // To be able to dry-run testnet faucet withdrawal, pretend 
-                    // that we got a valid PoW
-                    has_valid_pow: true,
-                });
-                match protocol::apply_tx(
-                    tx,
-                    tx_bytes.len(),
-                    TxIndex::default(),
-                    &mut gas_meter,
-                    &mut write_log,
-                    &self.wl_storage.storage,
-                    &mut vp_wasm_cache,
-                    &mut tx_wasm_cache,
-                )
-                .map_err(Error::TxApply)
-                {
-                    Ok(result) => response.info = result.to_string(),
-                    Err(error) => {
->>>>>>> 07b8ff2c
                         response.code = 1;
                         response.log = format!(
                             "{INVALID_MSG}: Raw transactions cannot be \
@@ -1218,12 +1151,8 @@
     use namada::types::keccak::KeccakHash;
     use namada::types::key::*;
     use namada::types::storage::{BlockHash, BlockResults, Epoch, Header};
-<<<<<<< HEAD
     use namada::types::time::DateTimeUtc;
-    use namada::types::transaction::Fee;
-=======
     use namada::types::transaction::{Fee, WrapperTx};
->>>>>>> 07b8ff2c
     use tempfile::tempdir;
     use tokio::sync::mpsc::{Sender, UnboundedReceiver};
 
@@ -1630,12 +1559,12 @@
                 next_epoch_min_start_time: DateTimeUtc::now(),
                 address_gen: &address_gen,
                 results: &BlockResults::default(),
-<<<<<<< HEAD
-                tx_queue: &shell.storage.tx_queue,
-                ethereum_height: shell.storage.ethereum_height.as_ref(),
-=======
                 tx_queue: &shell.wl_storage.storage.tx_queue,
->>>>>>> 07b8ff2c
+                ethereum_height: shell
+                    .wl_storage
+                    .storage
+                    .ethereum_height
+                    .as_ref(),
             })
             .expect("Test failed");
 
