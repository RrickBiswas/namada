//! Implementation of the `FinalizeBlock` ABCI++ method for the Shell

use std::collections::HashMap;

use data_encoding::HEXUPPER;
use namada::core::ledger::inflation;
use namada::core::ledger::pgf::ADDRESS as pgf_address;
use namada::ledger::events::EventType;
use namada::ledger::gas::{GasMetering, TxGasMeter};
use namada::ledger::parameters::storage as params_storage;
use namada::ledger::pos::{namada_proof_of_stake, staking_token_address};
use namada::ledger::protocol;
use namada::ledger::storage::wl_storage::WriteLogAndStorage;
use namada::ledger::storage::EPOCH_SWITCH_BLOCKS_DELAY;
use namada::ledger::storage_api::token::credit_tokens;
use namada::ledger::storage_api::{pgf, StorageRead, StorageWrite};
use namada::proof_of_stake::{
    delegator_rewards_products_handle, find_validator_by_raw_hash,
    read_last_block_proposer_address, read_pos_params, read_total_stake,
    read_validator_stake, rewards_accumulator_handle,
    validator_commission_rate_handle, validator_rewards_products_handle,
    write_last_block_proposer_address,
};
use namada::types::address::Address;
use namada::types::dec::Dec;
use namada::types::key::tm_raw_hash_to_string;
use namada::types::storage::{BlockHash, BlockResults, Epoch, Header};
use namada::types::token::Amount;
use namada::types::transaction::protocol::{
    ethereum_tx_data_variants, ProtocolTxType,
};
use namada::types::vote_extensions::ethereum_events::MultiSignedEthEvent;

use super::governance::execute_governance_proposals;
use super::*;
use crate::facade::tendermint_proto::abci::{
    Misbehavior as Evidence, VoteInfo,
};
use crate::node::ledger::shell::stats::InternalStats;

impl<D, H> Shell<D, H>
where
    D: DB + for<'iter> DBIter<'iter> + Sync + 'static,
    H: StorageHasher + Sync + 'static,
{
    /// Updates the chain with new header, height, etc. Also keeps track
    /// of epoch changes and applies associated updates to validator sets,
    /// etc. as necessary.
    ///
    /// Validate and apply decrypted transactions unless
    /// [`Shell::process_proposal`] detected that they were not submitted in
    /// correct order or more decrypted txs arrived than expected. In that
    /// case, all decrypted transactions are not applied and must be
    /// included in the next `Shell::prepare_proposal` call.
    ///
    /// Incoming wrapper txs need no further validation. They
    /// are added to the block.
    ///
    /// Error codes:
    ///   0: Ok
    ///   1: Invalid tx
    ///   2: Tx is invalidly signed
    ///   3: Wasm runtime error
    ///   4: Invalid order of decrypted txs
    ///   5. More decrypted txs than expected
    pub fn finalize_block(
        &mut self,
        req: shim::request::FinalizeBlock,
    ) -> Result<shim::response::FinalizeBlock> {
        let mut response = shim::response::FinalizeBlock::default();

        // Begin the new block and check if a new epoch has begun
        let (height, new_epoch) =
            self.update_state(req.header, req.hash, req.byzantine_validators);

        let (current_epoch, _gas) = self.wl_storage.storage.get_current_epoch();
        let update_for_tendermint = matches!(
            self.wl_storage.storage.update_epoch_blocks_delay,
            Some(EPOCH_SWITCH_BLOCKS_DELAY)
        );

        tracing::info!(
            "Block height: {height}, epoch: {current_epoch}, is new epoch: \
             {new_epoch}."
        );
        tracing::debug!(
            "New epoch block delay for updating the Tendermint validator set: \
             {:?}",
            self.wl_storage.storage.update_epoch_blocks_delay
        );

        // Finalize the transactions' hashes from the previous block
        for hash in self.wl_storage.storage.iter_replay_protection() {
            self.wl_storage
                .write_log
                .finalize_tx_hash(hash)
                .expect("Failed tx hashes finalization")
        }

        if new_epoch {
            namada::ledger::storage::update_allowed_conversions(
                &mut self.wl_storage,
            )?;

            execute_governance_proposals(self, &mut response)?;

            // Copy the new_epoch + pipeline_len - 1 validator set into
            // new_epoch + pipeline_len
            let pos_params =
                namada_proof_of_stake::read_pos_params(&self.wl_storage)?;
            namada_proof_of_stake::copy_validator_sets_and_positions(
                &mut self.wl_storage,
                &pos_params,
                current_epoch,
                current_epoch + pos_params.pipeline_len,
            )?;
            namada_proof_of_stake::store_total_consensus_stake(
                &mut self.wl_storage,
                current_epoch,
            )?;
        }

        // Invariant: Has to be applied before `record_slashes_from_evidence`
        // because it potentially needs to be able to read validator state from
        // previous epoch and jailing validator removes the historical state
        self.log_block_rewards(&req.votes, height, current_epoch, new_epoch)?;
        if new_epoch {
            self.apply_inflation(current_epoch)?;
        }

        // Invariant: This has to be applied after
        // `copy_validator_sets_and_positions` and before `self.update_epoch`.
        self.record_slashes_from_evidence();
        // Invariant: This has to be applied after
        // `copy_validator_sets_and_positions` if we're starting a new epoch
        if new_epoch {
            self.process_slashes();
        }

        let mut stats = InternalStats::default();

        let native_block_proposer_address = {
            let tm_raw_hash_string =
                tm_raw_hash_to_string(req.proposer_address);
            find_validator_by_raw_hash(&self.wl_storage, tm_raw_hash_string)
                .unwrap()
                .expect(
                    "Unable to find native validator address of block \
                     proposer from tendermint raw hash",
                )
        };

        // Tracks the accepted transactions
        self.wl_storage.storage.block.results = BlockResults::default();
        for (tx_index, processed_tx) in req.txs.iter().enumerate() {
            let tx = if let Ok(tx) = Tx::try_from(processed_tx.tx.as_ref()) {
                tx
            } else {
                tracing::error!(
                    "FinalizeBlock received a tx that could not be \
                     deserialized to a Tx type. This is likely a protocol \
                     transaction."
                );
                continue;
            };
            // If [`process_proposal`] rejected a Tx due to invalid signature,
            // emit an event here and move on to next tx.
            if ErrorCodes::from_u32(processed_tx.result.code).unwrap()
                == ErrorCodes::InvalidSig
            {
                let mut tx_event = match tx.header().tx_type {
                    TxType::Wrapper(_) | TxType::Protocol(_) => {
                        Event::new_tx_event(&tx, height.0)
                    }
                    _ => {
                        tracing::error!(
                            "Internal logic error: FinalizeBlock received a \
                             tx with an invalid signature error code that \
                             could not be deserialized to a WrapperTx / \
                             ProtocolTx type"
                        );
                        continue;
                    }
                };
                tx_event["code"] = processed_tx.result.code.to_string();
                tx_event["info"] =
                    format!("Tx rejected: {}", &processed_tx.result.info);
                tx_event["gas_used"] = "0".into();
                response.events.push(tx_event);
                continue;
            }

            if tx.validate_tx().is_err() {
                tracing::error!(
                    "Internal logic error: FinalizeBlock received tx that \
                     could not be deserialized to a valid TxType"
                );
                continue;
            };
            let tx_header = tx.header();
            // If [`process_proposal`] rejected a Tx, emit an event here and
            // move on to next tx
            if ErrorCodes::from_u32(processed_tx.result.code).unwrap()
                != ErrorCodes::Ok
            {
                let mut tx_event = Event::new_tx_event(&tx, height.0);
                tx_event["code"] = processed_tx.result.code.to_string();
                tx_event["info"] =
                    format!("Tx rejected: {}", &processed_tx.result.info);
                tx_event["gas_used"] = "0".into();
                response.events.push(tx_event);
                // if the rejected tx was decrypted, remove it
                // from the queue of txs to be processed, remove its hash
                // from storage and write the hash of the corresponding wrapper
                if let TxType::Decrypted(_) = &tx_header.tx_type {
                    let wrapper_tx = self
                        .wl_storage
                        .storage
                        .tx_queue
                        .pop()
                        .expect("Missing wrapper tx in queue")
<<<<<<< HEAD
                        .tx;
                    self.allow_tx_replay(wrapper_tx);
=======
                        .tx
                        .raw_header_hash();
                    let tx_hash_key =
                        replay_protection::get_replay_protection_key(&tx_hash);
                    self.wl_storage
                        .delete(&tx_hash_key)
                        .expect("Error while deleting tx hash from storage");
>>>>>>> c40cbc1e
                }

                #[cfg(not(any(feature = "abciplus", feature = "abcipp")))]
                if let TxType::Wrapper(wrapper) = &tx_header.tx_type {
                    // Charge fee if wrapper transaction went out of gas or
                    // failed because of fees
                    let error_code =
                        ErrorCodes::from_u32(processed_tx.result.code).unwrap();
                    if (error_code == ErrorCodes::TxGasLimit)
                        | (error_code == ErrorCodes::FeeError)
                    {
                        let masp_transaction = wrapper
                            .unshield_section_hash
                            .map(|ref hash| {
                                tx.get_section(hash)
                                    .map(|section| {
                                        if let Section::MaspTx(transaction) =
                                            section
                                        {
                                            Some(transaction.to_owned())
                                        } else {
                                            None
                                        }
                                    })
                                    .flatten()
                            })
                            .flatten();
                        if let Err(msg) = protocol::charge_fee(
                            wrapper,
                            masp_transaction,
                            ShellParams::new(
                                TxGasMeter::new_from_sub_limit(u64::MAX),
                                &mut self.wl_storage,
                                &mut self.vp_wasm_cache,
                                &mut self.tx_wasm_cache,
                            ),
                            Some(&native_block_proposer_address),
                            &mut BTreeSet::default(),
                        ) {
                            self.wl_storage.write_log.drop_tx();
                            tracing::error!(
                                "Rejected wrapper tx {} could not pay fee: {}",
                                Hash::sha256(
                                    tx::try_from(processed_tx.as_ref())
                                        .unwrap()
                                ),
                                msg
                            )
                        }
                    }
                }

                continue;
            }

<<<<<<< HEAD
            let (mut tx_event, embedding_wrapper, mut tx_gas_meter, wrapper) =
=======
            let (mut tx_event, tx_header_hash, mut tx_gas_meter, wrapper) =
>>>>>>> c40cbc1e
                match &tx_header.tx_type {
                    TxType::Wrapper(wrapper) => {
                        stats.increment_wrapper_txs();
                        let tx_event = Event::new_tx_event(&tx, height.0);
                        let gas_meter = TxGasMeter::new(wrapper.gas_limit);
                        (tx_event, None, gas_meter, Some(tx.clone()))
                    }
                    TxType::Decrypted(inner) => {
                        // We remove the corresponding wrapper tx from the queue
                        let tx_in_queue = self
                            .wl_storage
                            .storage
                            .tx_queue
                            .pop()
                            .expect("Missing wrapper tx in queue");
                        let mut event = Event::new_tx_event(&tx, height.0);

                        match inner {
                            DecryptedTx::Decrypted => {
                                if let Some(code_sec) = tx
                                    .get_section(tx.code_sechash())
                                    .and_then(|x| Section::code_sec(x.as_ref()))
                                {
                                    stats.increment_tx_type(
                                        code_sec.code.hash().to_string(),
                                    );
                                }
                            }
                            DecryptedTx::Undecryptable => {
                                tracing::info!(
                                    "Tx with hash {} was un-decryptable",
                                    tx_in_queue.tx.header_hash()
                                );
                                event["info"] =
                                    "Transaction is invalid.".into();
                                event["log"] = "Transaction could not be \
                                                decrypted."
                                    .into();
                                event["code"] =
                                    ErrorCodes::Undecryptable.into();
                                continue;
                            }
                        }

                        (
                            event,
<<<<<<< HEAD
                            Some(tx_in_queue.tx),
=======
                            Some(tx_in_queue.tx.raw_header_hash()),
>>>>>>> c40cbc1e
                            TxGasMeter::new_from_sub_limit(tx_in_queue.gas),
                            None,
                        )
                    }
                    TxType::Raw => {
                        tracing::error!(
                            "Internal logic error: FinalizeBlock received a \
                             TxType::Raw transaction"
                        );
                        continue;
                    }
                    TxType::Protocol(protocol_tx) => match protocol_tx.tx {
                        ProtocolTxType::BridgePoolVext
                        | ProtocolTxType::BridgePool
                        | ProtocolTxType::ValSetUpdateVext
                        | ProtocolTxType::ValidatorSetUpdate => (
                            Event::new_tx_event(&tx, height.0),
                            None,
                            TxGasMeter::new_from_sub_limit(0.into()),
                            None,
                        ),
                        ProtocolTxType::EthEventsVext => {
                            let ext =
                            ethereum_tx_data_variants::EthEventsVext::try_from(
                                &tx,
                            )
                            .unwrap();
                            if self
                                .mode
                                .get_validator_address()
                                .map(|validator| {
                                    validator == &ext.data.validator_addr
                                })
                                .unwrap_or(false)
                            {
                                for event in ext.data.ethereum_events.iter() {
                                    self.mode.dequeue_eth_event(event);
                                }
                            }
                            (
                                Event::new_tx_event(&tx, height.0),
                                None,
                                TxGasMeter::new_from_sub_limit(0.into()),
                                None,
                            )
                        }
                        ProtocolTxType::EthereumEvents => {
                            let digest =
                            ethereum_tx_data_variants::EthereumEvents::try_from(
                                &tx,
                            ).unwrap();
                            if let Some(address) =
                                self.mode.get_validator_address().cloned()
                            {
                                let this_signer = &(
                                    address,
                                    self.wl_storage
                                        .storage
                                        .get_last_block_height(),
                                );
                                for MultiSignedEthEvent { event, signers } in
                                    &digest.events
                                {
                                    if signers.contains(this_signer) {
                                        self.mode.dequeue_eth_event(event);
                                    }
                                }
                            }
                            (
                                Event::new_tx_event(&tx, height.0),
                                None,
                                TxGasMeter::new_from_sub_limit(0.into()),
                                None,
                            )
                        }
                        ref protocol_tx_type => {
                            tracing::error!(
                                ?protocol_tx_type,
                                "Internal logic error: FinalizeBlock received \
                                 an unsupported TxType::Protocol transaction: \
                                 {:?}",
                                protocol_tx
                            );
                            continue;
                        }
                    },
                };

            match protocol::dispatch_tx(
                tx,
                processed_tx.tx.as_ref(),
                TxIndex(
                    tx_index
                        .try_into()
                        .expect("transaction index out of bounds"),
                ),
                &mut tx_gas_meter,
                &mut self.wl_storage,
                &mut self.vp_wasm_cache,
                &mut self.tx_wasm_cache,
                Some(&native_block_proposer_address),
            )
            .map_err(Error::TxApply)
            {
                Ok(result) => {
                    if result.is_accepted() {
                        if let EventType::Accepted = tx_event.event_type {
                            // Wrapper transaction
                            tracing::trace!(
                                "Wrapper transaction {} was accepted",
                                tx_event["hash"]
                            );
                            self.wl_storage.storage.tx_queue.push(TxInQueue {
                                tx: wrapper.expect("Missing expected wrapper"),
                                gas: tx_gas_meter.get_available_gas(),
                            });
                        } else {
                            tracing::trace!(
                                "all VPs accepted transaction {} storage \
                                 modification {:#?}",
                                tx_event["hash"],
                                result
                            );
                            stats.increment_successful_txs();
                        }
                        self.wl_storage.commit_tx();
                        if !tx_event.contains_key("code") {
                            tx_event["code"] = ErrorCodes::Ok.into();
                            self.wl_storage
                                .storage
                                .block
                                .results
                                .accept(tx_index);
                        }
                        for ibc_event in &result.ibc_events {
                            // Add the IBC event besides the tx_event
                            let mut event = Event::from(ibc_event.clone());
                            // Add the height for IBC event query
                            event["height"] = height.to_string();
                            response.events.push(event);
                        }
                        match serde_json::to_string(
                            &result.initialized_accounts,
                        ) {
                            Ok(initialized_accounts) => {
                                tx_event["initialized_accounts"] =
                                    initialized_accounts;
                            }
                            Err(err) => {
                                tracing::error!(
                                    "Failed to serialize the initialized \
                                     accounts: {}",
                                    err
                                );
                            }
                        }
                    } else {
                        tracing::trace!(
                            "some VPs rejected transaction {} storage \
                             modification {:#?}",
                            tx_event["hash"],
                            result.vps_result.rejected_vps
                        );
                        stats.increment_rejected_txs();
                        self.wl_storage.drop_tx();
                        tx_event["code"] = ErrorCodes::InvalidTx.into();
                    }
                    tx_event["gas_used"] = result.gas_used.to_string();
                    tx_event["info"] = result.to_string();
                }
                Err(msg) => {
                    tracing::info!(
                        "Transaction {} failed with: {}",
                        tx_event["hash"],
                        msg
                    );
                    stats.increment_errored_txs();

                    self.wl_storage.drop_tx();
                    // If transaction type is Decrypted and failed because of
                    // out of gas, remove its hash from storage to allow
                    // rewrapping it
<<<<<<< HEAD
                    if let Some(wrapper) = embedding_wrapper {
=======
                    if let Some(hash) = tx_header_hash {
>>>>>>> c40cbc1e
                        if let Error::TxApply(protocol::Error::GasError(_)) =
                            msg
                        {
                            self.allow_tx_replay(wrapper);
                        }
                    } else if let Some(wrapper) = wrapper {
                        // If transaction type was Wrapper and failed, write its
                        // hash to storage to prevent
                        // replay
                        self.wl_storage
                            .write_tx_hash(wrapper.header_hash())
                            .expect("Error while writing tx hash to storage");
                    }

                    tx_event["gas_used"] =
                        tx_gas_meter.get_tx_consumed_gas().to_string();
                    tx_event["info"] = msg.to_string();
                    if let EventType::Accepted = tx_event.event_type {
                        // If wrapper, invalid tx error code
                        tx_event["code"] = ErrorCodes::InvalidTx.into();
                    } else {
                        tx_event["code"] = ErrorCodes::WasmRuntimeError.into();
                    }
                }
            }
            response.events.push(tx_event);
        }

        stats.set_tx_cache_size(
            self.tx_wasm_cache.get_size(),
            self.tx_wasm_cache.get_cache_size(),
        );
        stats.set_vp_cache_size(
            self.vp_wasm_cache.get_size(),
            self.vp_wasm_cache.get_cache_size(),
        );

        tracing::info!("{}", stats);
        tracing::info!("{}", stats.format_tx_executed());

        if update_for_tendermint {
            self.update_epoch(&mut response);
            // send the latest oracle configs. These may have changed due to
            // governance.
            self.update_eth_oracle();
        }

        write_last_block_proposer_address(
            &mut self.wl_storage,
            native_block_proposer_address,
        )?;

        self.event_log_mut().log_events(response.events.clone());
        tracing::debug!("End finalize_block {height} of epoch {current_epoch}");

        Ok(response)
    }

    /// Sets the metadata necessary for a new block, including
    /// the hash, height, validator changes, and evidence of
    /// byzantine behavior. Applies slashes if necessary.
    /// Returns a bool indicating if a new epoch began and
    /// the height of the new block.
    fn update_state(
        &mut self,
        header: Header,
        hash: BlockHash,
        byzantine_validators: Vec<Evidence>,
    ) -> (BlockHeight, bool) {
        let height = self.wl_storage.storage.get_last_block_height() + 1;

        self.wl_storage
            .storage
            .begin_block(hash, height)
            .expect("Beginning a block shouldn't fail");

        let header_time = header.time;
        self.wl_storage
            .storage
            .set_header(header)
            .expect("Setting a header shouldn't fail");

        self.byzantine_validators = byzantine_validators;

        let new_epoch = self
            .wl_storage
            .update_epoch(height, header_time)
            .expect("Must be able to update epoch");
        (height, new_epoch)
    }

    /// If a new epoch begins, we update the response to include
    /// changes to the validator sets and consensus parameters
    fn update_epoch(&mut self, response: &mut shim::response::FinalizeBlock) {
        // Apply validator set update
        response.validator_updates = self
            .get_abci_validator_updates(false)
            .expect("Must be able to update validator set");
    }

    /// Calculate the new inflation rate, mint the new tokens to the PoS
    /// account, then update the reward products of the validators. This is
    /// executed while finalizing the first block of a new epoch and is applied
    /// with respect to the previous epoch.
    fn apply_inflation(&mut self, current_epoch: Epoch) -> Result<()> {
        let last_epoch = current_epoch.prev();
        // Get input values needed for the PD controller for PoS.
        // Run the PD controllers to calculate new rates.

        let params = read_pos_params(&self.wl_storage)?;

        // Read from Parameters storage
        let epochs_per_year: u64 = self
            .read_storage_key(&params_storage::get_epochs_per_year_key())
            .expect("Epochs per year should exist in storage");
        let pos_p_gain_nom: Dec = self
            .read_storage_key(&params_storage::get_pos_gain_p_key())
            .expect("PoS P-gain factor should exist in storage");
        let pos_d_gain_nom: Dec = self
            .read_storage_key(&params_storage::get_pos_gain_d_key())
            .expect("PoS D-gain factor should exist in storage");

        let pos_last_staked_ratio: Dec = self
            .read_storage_key(&params_storage::get_staked_ratio_key())
            .expect("PoS staked ratio should exist in storage");
        let pos_last_inflation_amount: token::Amount = self
            .read_storage_key(&params_storage::get_pos_inflation_amount_key())
            .expect("PoS inflation amount should exist in storage");
        // Read from PoS storage
        let total_tokens: token::Amount = self
            .read_storage_key(&token::minted_balance_key(
                &staking_token_address(&self.wl_storage),
            ))
            .expect("Total NAM balance should exist in storage");
        let pos_locked_supply =
            read_total_stake(&self.wl_storage, &params, last_epoch)?;
        let pos_locked_ratio_target = params.target_staked_ratio;
        let pos_max_inflation_rate = params.max_inflation_rate;

        // Run rewards PD controller
        let pos_controller = inflation::RewardsController {
            locked_tokens: pos_locked_supply.raw_amount(),
            total_tokens: total_tokens.raw_amount(),
            total_native_tokens: total_tokens.raw_amount(),
            locked_ratio_target: pos_locked_ratio_target,
            locked_ratio_last: pos_last_staked_ratio,
            max_reward_rate: pos_max_inflation_rate,
            last_inflation_amount: pos_last_inflation_amount.raw_amount(),
            p_gain_nom: pos_p_gain_nom,
            d_gain_nom: pos_d_gain_nom,
            epochs_per_year,
        };

        // Run the rewards controllers
        let inflation::ValsToUpdate {
            locked_ratio,
            inflation,
        } = pos_controller.run();

        // Get the number of blocks in the last epoch
        let first_block_of_last_epoch = self
            .wl_storage
            .storage
            .block
            .pred_epochs
            .first_block_heights[last_epoch.0 as usize]
            .0;
        let num_blocks_in_last_epoch = if first_block_of_last_epoch == 0 {
            self.wl_storage.storage.block.height.0 - 1
        } else {
            self.wl_storage.storage.block.height.0 - first_block_of_last_epoch
        };

        // Read the rewards accumulator and calculate the new rewards products
        // for the previous epoch
        //
        // TODO: think about changing the reward to Decimal
        let inflation = token::Amount::from_uint(inflation, 0)
            .expect("Should not fail Uint -> Amount conversion");

        let mut reward_tokens_remaining = inflation;
        let mut new_rewards_products: HashMap<Address, (Dec, Dec)> =
            HashMap::new();
        for acc in rewards_accumulator_handle().iter(&self.wl_storage)? {
            let (address, value) = acc?;

            // Get reward token amount for this validator
            let fractional_claim = value / num_blocks_in_last_epoch;
            let reward = fractional_claim * inflation;

            // Get validator data at the last epoch
            let stake = Dec::from(read_validator_stake(
                &self.wl_storage,
                &params,
                &address,
                last_epoch,
            )?);
            let last_rewards_product =
                validator_rewards_products_handle(&address)
                    .get(&self.wl_storage, &last_epoch)?
                    .unwrap_or_else(Dec::one);
            let last_delegation_product =
                delegator_rewards_products_handle(&address)
                    .get(&self.wl_storage, &last_epoch)?
                    .unwrap_or_else(Dec::one);
            let commission_rate = validator_commission_rate_handle(&address)
                .get(&self.wl_storage, last_epoch, &params)?
                .expect("Should be able to find validator commission rate");

            let new_product =
                last_rewards_product * (Dec::one() + Dec::from(reward) / stake);
            let new_delegation_product = last_delegation_product
                * (Dec::one()
                    + (Dec::one() - commission_rate) * Dec::from(reward)
                        / stake);
            new_rewards_products
                .insert(address, (new_product, new_delegation_product));
            reward_tokens_remaining -= reward;
        }
        for (
            address,
            (new_validator_reward_product, new_delegator_reward_product),
        ) in new_rewards_products
        {
            validator_rewards_products_handle(&address).insert(
                &mut self.wl_storage,
                last_epoch,
                new_validator_reward_product,
            )?;
            delegator_rewards_products_handle(&address).insert(
                &mut self.wl_storage,
                last_epoch,
                new_delegator_reward_product,
            )?;
        }

        let staking_token = staking_token_address(&self.wl_storage);

        // Mint tokens to the PoS account for the last epoch's inflation
        let pos_reward_tokens = inflation - reward_tokens_remaining;
        tracing::info!(
            "Minting tokens for PoS rewards distribution into the PoS \
             account. Amount: {}.",
            pos_reward_tokens.to_string_native(),
        );
        credit_tokens(
            &mut self.wl_storage,
            &staking_token,
            &address::POS,
            pos_reward_tokens,
        )?;

        if reward_tokens_remaining > token::Amount::zero() {
            let amount = Amount::from_uint(reward_tokens_remaining, 0).unwrap();
            tracing::info!(
                "Minting tokens remaining from PoS rewards distribution into \
                 the Governance account. Amount: {}.",
                amount.to_string_native()
            );
            credit_tokens(
                &mut self.wl_storage,
                &staking_token,
                &address::GOV,
                amount,
            )?;
        }

        // Write new rewards parameters that will be used for the inflation of
        // the current new epoch
        self.wl_storage
            .write(&params_storage::get_pos_inflation_amount_key(), inflation)
            .expect("unable to write new reward rate");
        self.wl_storage
            .write(&params_storage::get_staked_ratio_key(), locked_ratio)
            .expect("unable to write new locked ratio");

        // Delete the accumulators from storage
        // TODO: refactor with https://github.com/anoma/namada/issues/1225
        let addresses_to_drop: HashSet<Address> = rewards_accumulator_handle()
            .iter(&self.wl_storage)?
            .map(|a| a.unwrap().0)
            .collect();
        for address in addresses_to_drop.into_iter() {
            rewards_accumulator_handle()
                .remove(&mut self.wl_storage, &address)?;
        }

        // Pgf inflation
        let pgf_parameters = pgf::get_parameters(&self.wl_storage)?;

        let pgf_pd_rate =
            pgf_parameters.pgf_inflation_rate / Dec::from(epochs_per_year);
        let pgf_inflation = Dec::from(total_tokens) * pgf_pd_rate;

        let stewards = pgf::get_stewards(&self.wl_storage)?;
        let pgf_stewards_pd_rate =
            pgf_parameters.stewards_inflation_rate / Dec::from(epochs_per_year);
        let pgf_steward_inflation =
            Dec::from(total_tokens) * pgf_stewards_pd_rate;
        let total_pgf_stewards_inflation =
            pgf_steward_inflation * Dec::from(stewards.len());

        let pgf_inflation_amount =
            token::Amount::from(pgf_inflation + total_pgf_stewards_inflation);

        credit_tokens(
            &mut self.wl_storage,
            &staking_token,
            &pgf_address,
            pgf_inflation_amount,
        )?;

        tracing::info!(
            "Minting {} tokens for PGF rewards distribution into the PGF \
             account.",
            pgf_inflation_amount.to_string_native()
        );

        let mut pgf_fundings = pgf::get_payments(&self.wl_storage)?;
        // we want to pay first the oldest fundings
        pgf_fundings.sort_by(|a, b| a.id.cmp(&b.id));

        for funding in pgf_fundings {
            if credit_tokens(
                &mut self.wl_storage,
                &staking_token,
                &funding.detail.target,
                funding.detail.amount,
            )
            .is_ok()
            {
                tracing::info!(
                    "Minted {} tokens for {} project.",
                    funding.detail.amount.to_string_native(),
                    &funding.detail.target,
                );
            } else {
                tracing::warn!(
                    "Failed Minting {} tokens for {} project.",
                    funding.detail.amount.to_string_native(),
                    &funding.detail.target,
                );
            }
        }

        // Pgf steward inflation
        for steward in stewards {
            for (address, percentage) in steward.reward_distribution {
                let pgf_steward_reward = pgf_steward_inflation
                    .checked_mul(&percentage)
                    .unwrap_or_default();
                let reward_amount = token::Amount::from(pgf_steward_reward);

                if credit_tokens(
                    &mut self.wl_storage,
                    &staking_token,
                    &address,
                    reward_amount,
                )
                .is_ok()
                {
                    tracing::info!(
                        "Minting {} tokens for steward {}.",
                        reward_amount.to_string_native(),
                        address,
                    );
                } else {
                    tracing::warn!(
                        "Failed minting {} tokens for steward {}.",
                        reward_amount.to_string_native(),
                        address,
                    );
                }
            }
        }

        Ok(())
    }

    // Process the proposer and votes in the block to assign their PoS rewards.
    fn log_block_rewards(
        &mut self,
        votes: &[VoteInfo],
        height: BlockHeight,
        current_epoch: Epoch,
        new_epoch: bool,
    ) -> Result<()> {
        // Read the block proposer of the previously committed block in storage
        // (n-1 if we are in the process of finalizing n right now).
        match read_last_block_proposer_address(&self.wl_storage)? {
            Some(proposer_address) => {
                tracing::debug!(
                    "Found last block proposer: {proposer_address}"
                );
                let votes = pos_votes_from_abci(&self.wl_storage, votes);
                namada_proof_of_stake::log_block_rewards(
                    &mut self.wl_storage,
                    if new_epoch {
                        current_epoch.prev()
                    } else {
                        current_epoch
                    },
                    &proposer_address,
                    votes,
                )?;
            }
            None => {
                if height > BlockHeight::default().next_height() {
                    tracing::error!(
                        "Can't find the last block proposer at height {height}"
                    );
                } else {
                    tracing::debug!(
                        "No last block proposer at height {height}"
                    );
                }
            }
        }
        Ok(())
    }

    // Allow to replay a specific wasm transaction. Needs as argument the
    // corresponding wrapper transaction to avoid replay of that in the process
    fn allow_tx_replay(&mut self, mut wrapper_tx: Tx) {
        self.wl_storage
            .write_tx_hash(wrapper_tx.header_hash())
            .expect("Error while deleting tx hash from storage");

        self.wl_storage
            .delete_tx_hash(wrapper_tx.update_header(TxType::Raw).header_hash())
            .expect("Error while deleting tx hash from storage");
    }
}

/// Convert ABCI vote info to PoS vote info. Any info which fails the conversion
/// will be skipped and errors logged.
///
/// # Panics
/// Panics if a validator's address cannot be converted to native address
/// (either due to storage read error or the address not being found) or
/// if the voting power cannot be converted to u64.
fn pos_votes_from_abci(
    storage: &impl StorageRead,
    votes: &[VoteInfo],
) -> Vec<namada_proof_of_stake::types::VoteInfo> {
    votes
        .iter()
        .filter_map(
            |VoteInfo {
                 validator,
                 signed_last_block,
             }| {
                if let Some(
                    crate::facade::tendermint_proto::abci::Validator {
                        address,
                        power,
                    },
                ) = validator
                {
                    let tm_raw_hash_string = HEXUPPER.encode(address);
                    if *signed_last_block {
                        tracing::debug!(
                            "Looking up validator from Tendermint VoteInfo's \
                             raw hash {tm_raw_hash_string}"
                        );

                        // Look-up the native address
                        let validator_address = find_validator_by_raw_hash(
                            storage,
                            &tm_raw_hash_string,
                        )
                        .expect(
                            "Must be able to read from storage to find native \
                             address of validator from tendermint raw hash",
                        )
                        .expect(
                            "Must be able to find the native address of \
                             validator from tendermint raw hash",
                        );

                        // Try to convert voting power to u64
                        let validator_vp = u64::try_from(*power).expect(
                            "Must be able to convert voting power from i64 to \
                             u64",
                        );

                        return Some(namada_proof_of_stake::types::VoteInfo {
                            validator_address,
                            validator_vp,
                        });
                    } else {
                        tracing::debug!(
                            "Validator {tm_raw_hash_string} didn't sign last \
                             block"
                        )
                    }
                }
                None
            },
        )
        .collect()
}

/// We test the failure cases of [`finalize_block`]. The happy flows
/// are covered by the e2e tests.
#[cfg(test)]
mod test_finalize_block {
    use std::collections::{BTreeMap, BTreeSet};
    use std::num::NonZeroU64;

    use data_encoding::HEXUPPER;
    use namada::core::ledger::eth_bridge::storage::wrapped_erc20s;
    use namada::core::ledger::governance::storage::keys::get_proposal_execution_key;
    use namada::core::ledger::governance::storage::proposal::ProposalType;
    use namada::core::ledger::governance::storage::vote::{
        StorageProposalVote, VoteType,
    };
    use namada::core::ledger::replay_protection;
    use namada::eth_bridge::storage::bridge_pool::{
        self, get_key_from_hash, get_nonce_key, get_signed_root_key,
    };
    use namada::eth_bridge::storage::min_confirmations_key;
    use namada::ledger::gas::VpGasMeter;
    use namada::ledger::native_vp::parameters::ParametersVp;
    use namada::ledger::native_vp::NativeVp;
    use namada::ledger::parameters::EpochDuration;
    use namada::ledger::pos::PosQueries;
    use namada::ledger::storage_api;
    use namada::ledger::storage_api::StorageWrite;
    use namada::proof_of_stake::storage::{
        is_validator_slashes_key, slashes_prefix,
    };
    use namada::proof_of_stake::types::{
        BondId, SlashType, ValidatorState, WeightedValidator,
    };
    use namada::proof_of_stake::{
        enqueued_slashes_handle, get_num_consensus_validators,
        read_consensus_validator_set_addresses_with_stake,
        rewards_accumulator_handle, unjail_validator,
        validator_consensus_key_handle, validator_rewards_products_handle,
        validator_slashes_handle, validator_state_handle, write_pos_params,
    };
    use namada::proto::{Code, Data, Section, Signature};
    use namada::types::dec::POS_DECIMAL_PRECISION;
    use namada::types::ethereum_events::{EthAddress, Uint as ethUint};
    use namada::types::hash::Hash;
    use namada::types::keccak::KeccakHash;
    use namada::types::key::tm_consensus_key_raw_hash;
    use namada::types::storage::Epoch;
    use namada::types::time::{DateTimeUtc, DurationSecs};
    use namada::types::token::{Amount, NATIVE_MAX_DECIMAL_PLACES};
    use namada::types::transaction::governance::{
        InitProposalData, VoteProposalData,
    };
    use namada::types::transaction::protocol::EthereumTxData;
    use namada::types::transaction::{Fee, WrapperTx};
    use namada::types::uint::Uint;
    use namada::types::vote_extensions::ethereum_events;
    use namada_sdk::eth_bridge::MinimumConfirmations;
    use namada_test_utils::TestWasms;
    use test_log::test;

    use super::*;
    use crate::facade::tendermint_proto::abci::{
        Misbehavior, Validator, VoteInfo,
    };
    use crate::node::ledger::oracle::control::Command;
    use crate::node::ledger::shell::test_utils::*;
    use crate::node::ledger::shims::abcipp_shim_types::shim::request::{
        FinalizeBlock, ProcessedTx,
    };

    const GAS_LIMIT_MULTIPLIER: u64 = 300_000;

    /// Make a wrapper tx and a processed tx from the wrapped tx that can be
    /// added to `FinalizeBlock` request.
    fn mk_wrapper_tx(
        shell: &TestShell,
        keypair: &common::SecretKey,
    ) -> (Tx, ProcessedTx) {
        let mut wrapper_tx =
            Tx::from_type(TxType::Wrapper(Box::new(WrapperTx::new(
                Fee {
                    amount_per_gas_unit: 1.into(),
                    token: shell.wl_storage.storage.native_token.clone(),
                },
                keypair.ref_to(),
                Epoch(0),
                GAS_LIMIT_MULTIPLIER.into(),
                None,
            ))));
        wrapper_tx.header.chain_id = shell.chain_id.clone();
        wrapper_tx.set_code(Code::new("wasm_code".as_bytes().to_owned()));
        wrapper_tx.set_data(Data::new(
            "Encrypted transaction data".as_bytes().to_owned(),
        ));
        wrapper_tx.add_section(Section::Signature(Signature::new(
            wrapper_tx.sechashes(),
            [(0, keypair.clone())].into_iter().collect(),
            None,
        )));
        let tx = wrapper_tx.to_bytes();
        (
            wrapper_tx,
            ProcessedTx {
                tx,
                result: TxResult {
                    code: ErrorCodes::Ok.into(),
                    info: "".into(),
                },
            },
        )
    }

    /// Make a wrapper tx and a processed tx from the wrapped tx that can be
    /// added to `FinalizeBlock` request.
    fn mk_decrypted_tx(
        shell: &mut TestShell,
        keypair: &common::SecretKey,
    ) -> ProcessedTx {
        let tx_code = TestWasms::TxNoOp.read_bytes();
        let mut outer_tx =
            Tx::from_type(TxType::Wrapper(Box::new(WrapperTx::new(
                Fee {
                    amount_per_gas_unit: 1.into(),
                    token: shell.wl_storage.storage.native_token.clone(),
                },
                keypair.ref_to(),
                Epoch(0),
                GAS_LIMIT_MULTIPLIER.into(),
                None,
            ))));
        outer_tx.header.chain_id = shell.chain_id.clone();
        outer_tx.set_code(Code::new(tx_code));
        outer_tx.set_data(Data::new(
            "Decrypted transaction data".as_bytes().to_owned(),
        ));
        let gas_limit =
            Gas::from(outer_tx.header().wrapper().unwrap().gas_limit)
                .checked_sub(Gas::from(outer_tx.to_bytes().len() as u64))
                .unwrap();
        shell.enqueue_tx(outer_tx.clone(), gas_limit);
        outer_tx.update_header(TxType::Decrypted(DecryptedTx::Decrypted));
        outer_tx.decrypt(<EllipticCurve as PairingEngine>::G2Affine::prime_subgroup_generator())
                .expect("Test failed");
        ProcessedTx {
            tx: outer_tx.to_bytes(),
            result: TxResult {
                code: ErrorCodes::Ok.into(),
                info: "".into(),
            },
        }
    }

    /// Check that if a wrapper tx was rejected by [`process_proposal`],
    /// check that the correct event is returned. Check that it does
    /// not appear in the queue of txs to be decrypted
    #[test]
    fn test_process_proposal_rejected_wrapper_tx() {
        let (mut shell, _, _, _) = setup();
        let keypair = gen_keypair();
        let mut processed_txs = vec![];
        let mut valid_wrappers = vec![];

        // Add unshielded balance for fee paymenty
        let balance_key = token::balance_key(
            &shell.wl_storage.storage.native_token,
            &Address::from(&keypair.ref_to()),
        );
        shell
            .wl_storage
            .storage
            .write(&balance_key, Amount::native_whole(1000).serialize_to_vec())
            .unwrap();

        // create some wrapper txs
        for i in 1u64..5 {
            let (wrapper, mut processed_tx) = mk_wrapper_tx(&shell, &keypair);
            if i > 1 {
                processed_tx.result.code =
                    u32::try_from(i.rem_euclid(2)).unwrap();
                processed_txs.push(processed_tx);
            } else {
                let wrapper_info =
                    if let TxType::Wrapper(w) = wrapper.header().tx_type {
                        w
                    } else {
                        panic!("Unexpected tx type");
                    };
                shell.enqueue_tx(
                    wrapper.clone(),
                    Gas::from(wrapper_info.gas_limit)
                        .checked_sub(Gas::from(wrapper.to_bytes().len() as u64))
                        .unwrap(),
                );
            }

            if i != 3 {
                valid_wrappers.push(wrapper)
            }
        }

        // check that the correct events were created
        for (index, event) in shell
            .finalize_block(FinalizeBlock {
                txs: processed_txs.clone(),
                ..Default::default()
            })
            .expect("Test failed")
            .iter()
            .enumerate()
        {
            assert_eq!(event.event_type.to_string(), String::from("accepted"));
            let code = event.attributes.get("code").expect("Test failed");
            assert_eq!(code, &index.rem_euclid(2).to_string());
        }
        // verify that the queue of wrapper txs to be processed is correct
        let mut valid_tx = valid_wrappers.iter();
        let mut counter = 0;
        for wrapper in shell.iter_tx_queue() {
            // we cannot easily implement the PartialEq trait for WrapperTx
            // so we check the hashes of the inner txs for equality
            let valid_tx = valid_tx.next().expect("Test failed");
            assert_eq!(wrapper.tx.header.code_hash, *valid_tx.code_sechash());
            assert_eq!(wrapper.tx.header.data_hash, *valid_tx.data_sechash());
            counter += 1;
        }
        assert_eq!(counter, 3);
    }

    /// Check that if a decrypted tx was rejected by [`process_proposal`],
    /// the correct event is returned. Check that it is still
    /// removed from the queue of txs to be included in the next block
    /// proposal
    #[test]
    fn test_process_proposal_rejected_decrypted_tx() {
        let (mut shell, _, _, _) = setup();
        let keypair = gen_keypair();
        let mut outer_tx =
            Tx::from_type(TxType::Wrapper(Box::new(WrapperTx::new(
                Fee {
                    amount_per_gas_unit: Default::default(),
                    token: shell.wl_storage.storage.native_token.clone(),
                },
                keypair.ref_to(),
                Epoch(0),
                GAS_LIMIT_MULTIPLIER.into(),
                None,
            ))));
        outer_tx.header.chain_id = shell.chain_id.clone();
        outer_tx.set_code(Code::new("wasm_code".as_bytes().to_owned()));
        outer_tx.set_data(Data::new(
            String::from("transaction data").as_bytes().to_owned(),
        ));
        let gas_limit =
            Gas::from(outer_tx.header().wrapper().unwrap().gas_limit)
                .checked_sub(Gas::from(outer_tx.to_bytes().len() as u64))
                .unwrap();
        shell.enqueue_tx(outer_tx.clone(), gas_limit);

        outer_tx.update_header(TxType::Decrypted(DecryptedTx::Decrypted));
        let processed_tx = ProcessedTx {
            tx: outer_tx.to_bytes(),
            result: TxResult {
                code: ErrorCodes::InvalidTx.into(),
                info: "".into(),
            },
        };

        // check that the decrypted tx was not applied
        for event in shell
            .finalize_block(FinalizeBlock {
                txs: vec![processed_tx],
                ..Default::default()
            })
            .expect("Test failed")
        {
            assert_eq!(event.event_type.to_string(), String::from("applied"));
            let code = event.attributes.get("code").expect("Test failed");
            assert_eq!(code, &String::from(ErrorCodes::InvalidTx));
        }
        // check that the corresponding wrapper tx was removed from the queue
        assert!(shell.wl_storage.storage.tx_queue.is_empty());
    }

    /// Test that if a tx is undecryptable, it is applied
    /// but the tx result contains the appropriate error code.
    #[test]
    fn test_undecryptable_returns_error_code() {
        let (mut shell, _, _, _) = setup();

        let keypair = crate::wallet::defaults::daewon_keypair();
        // not valid tx bytes
        let wrapper = Tx::from_type(TxType::Wrapper(Box::new(WrapperTx::new(
            Fee {
                amount_per_gas_unit: 0.into(),
                token: shell.wl_storage.storage.native_token.clone(),
            },
            keypair.ref_to(),
            Epoch(0),
            GAS_LIMIT_MULTIPLIER.into(),
            None,
        ))));
        let processed_tx = ProcessedTx {
            tx: Tx::from_type(TxType::Decrypted(DecryptedTx::Undecryptable))
                .to_bytes(),
            result: TxResult {
                code: ErrorCodes::Ok.into(),
                info: "".into(),
            },
        };

        let gas_limit =
            Gas::from(wrapper.header().wrapper().unwrap().gas_limit)
                .checked_sub(Gas::from(wrapper.to_bytes().len() as u64))
                .unwrap();
        shell.enqueue_tx(wrapper, gas_limit);

        // check that correct error message is returned
        for event in shell
            .finalize_block(FinalizeBlock {
                txs: vec![processed_tx],
                ..Default::default()
            })
            .expect("Test failed")
        {
            assert_eq!(event.event_type.to_string(), String::from("applied"));
            let code = event.attributes.get("code").expect("Test failed");
            assert_eq!(code, &String::from(ErrorCodes::Undecryptable));
            let log = event.attributes.get("log").expect("Test failed");
            assert!(log.contains("Transaction could not be decrypted."))
        }
        // check that the corresponding wrapper tx was removed from the queue
        assert!(shell.wl_storage.storage.tx_queue.is_empty());
    }

    /// Test that the wrapper txs are queued in the order they
    /// are received from the block. Tests that the previously
    /// decrypted txs are de-queued.
    #[test]
    fn test_mixed_txs_queued_in_correct_order() {
        let (mut shell, _, _, _) = setup();
        let keypair = gen_keypair();
        let mut processed_txs = vec![];
        let mut valid_txs = vec![];

        // Add unshielded balance for fee payment
        let balance_key = token::balance_key(
            &shell.wl_storage.storage.native_token,
            &Address::from(&keypair.ref_to()),
        );
        shell
            .wl_storage
            .storage
            .write(&balance_key, Amount::native_whole(1000).serialize_to_vec())
            .unwrap();

        // create two decrypted txs
        for _ in 0..2 {
            processed_txs.push(mk_decrypted_tx(&mut shell, &keypair));
        }
        // create two wrapper txs
        for _ in 0..2 {
            let (tx, processed_tx) = mk_wrapper_tx(&shell, &keypair);
            valid_txs.push(tx.clone());
            processed_txs.push(processed_tx);
        }
        // Put the wrapper txs in front of the decrypted txs
        processed_txs.rotate_left(2);
        // check that the correct events were created
        for (index, event) in shell
            .finalize_block(FinalizeBlock {
                txs: processed_txs,
                ..Default::default()
            })
            .expect("Test failed")
            .iter()
            .enumerate()
        {
            if index < 2 {
                // these should be accepted wrapper txs
                assert_eq!(
                    event.event_type.to_string(),
                    String::from("accepted")
                );
                let code =
                    event.attributes.get("code").expect("Test failed").as_str();
                assert_eq!(code, String::from(ErrorCodes::Ok).as_str());
            } else {
                // these should be accepted decrypted txs
                assert_eq!(
                    event.event_type.to_string(),
                    String::from("applied")
                );
                let code =
                    event.attributes.get("code").expect("Test failed").as_str();
                assert_eq!(code, String::from(ErrorCodes::Ok).as_str());
            }
        }

        // check that the applied decrypted txs were dequeued and the
        // accepted wrappers were enqueued in correct order
        let mut txs = valid_txs.iter();

        let mut counter = 0;
        for wrapper in shell.iter_tx_queue() {
            let next = txs.next().expect("Test failed");
            assert_eq!(wrapper.tx.header.code_hash, *next.code_sechash());
            assert_eq!(wrapper.tx.header.data_hash, *next.data_sechash());
            counter += 1;
        }
        assert_eq!(counter, 2);
    }

    /// Test if a rejected protocol tx is applied and emits
    /// the correct event
    #[test]
    fn test_rejected_protocol_tx() {
        const LAST_HEIGHT: BlockHeight = BlockHeight(3);
        let (mut shell, _, _, _) = setup_at_height(LAST_HEIGHT);
        let protocol_key =
            shell.mode.get_protocol_key().expect("Test failed").clone();

        let tx = EthereumTxData::EthereumEvents(ethereum_events::VextDigest {
            signatures: Default::default(),
            events: vec![],
        })
        .sign(&protocol_key, shell.chain_id.clone())
        .to_bytes();

        let req = FinalizeBlock {
            txs: vec![ProcessedTx {
                tx,
                result: TxResult {
                    code: ErrorCodes::InvalidTx.into(),
                    info: Default::default(),
                },
            }],
            ..Default::default()
        };
        let mut resp = shell.finalize_block(req).expect("Test failed");
        assert_eq!(resp.len(), 1);
        let event = resp.remove(0);
        assert_eq!(event.event_type.to_string(), String::from("applied"));
        let code = event.attributes.get("code").expect("Test failed");
        assert_eq!(code, &String::from(ErrorCodes::InvalidTx));
    }

    /// Test that once a validator's vote for an Ethereum event lands
    /// on-chain from a vote extension digest, it dequeues from the
    /// list of events to vote on.
    #[test]
    fn test_eth_events_dequeued_digest() {
        let (mut shell, _, oracle, _) = setup_at_height(3);
        let protocol_key =
            shell.mode.get_protocol_key().expect("Test failed").clone();
        let address = shell
            .mode
            .get_validator_address()
            .expect("Test failed")
            .clone();

        // ---- the ledger receives a new Ethereum event
        let event = EthereumEvent::TransfersToNamada {
            nonce: 0u64.into(),
            transfers: vec![],
        };
        tokio_test::block_on(oracle.send(event.clone())).expect("Test failed");
        let [queued_event]: [EthereumEvent; 1] =
            shell.new_ethereum_events().try_into().expect("Test failed");
        assert_eq!(queued_event, event);

        // ---- The protocol tx that includes this event on-chain
        let ext = ethereum_events::Vext {
            block_height: shell.wl_storage.storage.get_last_block_height(),
            ethereum_events: vec![event.clone()],
            validator_addr: address.clone(),
        }
        .sign(&protocol_key);

        let processed_tx = {
            let signed = MultiSignedEthEvent {
                event,
                signers: BTreeSet::from([(
                    address.clone(),
                    shell.wl_storage.storage.get_last_block_height(),
                )]),
            };

            let digest = ethereum_events::VextDigest {
                signatures: vec![(
                    (address, shell.wl_storage.storage.get_last_block_height()),
                    ext.sig,
                )]
                .into_iter()
                .collect(),
                events: vec![signed],
            };
            ProcessedTx {
                tx: EthereumTxData::EthereumEvents(digest)
                    .sign(&protocol_key, shell.chain_id.clone())
                    .to_bytes(),
                result: TxResult {
                    code: ErrorCodes::Ok.into(),
                    info: "".into(),
                },
            }
        };

        // ---- This protocol tx is accepted
        let [result]: [Event; 1] = shell
            .finalize_block(FinalizeBlock {
                txs: vec![processed_tx],
                ..Default::default()
            })
            .expect("Test failed")
            .try_into()
            .expect("Test failed");
        assert_eq!(result.event_type.to_string(), String::from("applied"));
        let code = result.attributes.get("code").expect("Test failed").as_str();
        assert_eq!(code, String::from(ErrorCodes::Ok).as_str());

        // --- The event is removed from the queue
        assert!(shell.new_ethereum_events().is_empty());
    }

    /// Test that once a validator's vote for an Ethereum event lands
    /// on-chain from a protocol tx, it dequeues from the
    /// list of events to vote on.
    #[test]
    fn test_eth_events_dequeued_protocol_tx() {
        let (mut shell, _, oracle, _) = setup_at_height(3);
        let protocol_key =
            shell.mode.get_protocol_key().expect("Test failed").clone();
        let address = shell
            .mode
            .get_validator_address()
            .expect("Test failed")
            .clone();

        // ---- the ledger receives a new Ethereum event
        let event = EthereumEvent::TransfersToNamada {
            nonce: 0u64.into(),
            transfers: vec![],
        };
        tokio_test::block_on(oracle.send(event.clone())).expect("Test failed");
        let [queued_event]: [EthereumEvent; 1] =
            shell.new_ethereum_events().try_into().expect("Test failed");
        assert_eq!(queued_event, event);

        // ---- The protocol tx that includes this event on-chain
        let ext = ethereum_events::Vext {
            block_height: shell.wl_storage.storage.get_last_block_height(),
            ethereum_events: vec![event],
            validator_addr: address,
        }
        .sign(&protocol_key);
        let processed_tx = ProcessedTx {
            tx: EthereumTxData::EthEventsVext(ext)
                .sign(&protocol_key, shell.chain_id.clone())
                .to_bytes(),
            result: TxResult {
                code: ErrorCodes::Ok.into(),
                info: "".into(),
            },
        };

        // ---- This protocol tx is accepted
        let [result]: [Event; 1] = shell
            .finalize_block(FinalizeBlock {
                txs: vec![processed_tx],
                ..Default::default()
            })
            .expect("Test failed")
            .try_into()
            .expect("Test failed");
        assert_eq!(result.event_type.to_string(), String::from("applied"));
        let code = result.attributes.get("code").expect("Test failed").as_str();
        assert_eq!(code, String::from(ErrorCodes::Ok).as_str());

        // --- The event is removed from the queue
        assert!(shell.new_ethereum_events().is_empty());
    }

    /// Actions to perform in [`test_bp`].
    enum TestBpAction {
        /// The tested unit correctly signed over the bridge pool root.
        VerifySignedRoot,
        /// The tested unit correctly incremented the bridge pool's nonce.
        CheckNonceIncremented,
    }

    /// Helper function for testing the relevant protocol tx
    /// for signing bridge pool roots and nonces
    fn test_bp<F>(craft_tx: F)
    where
        F: FnOnce(&mut TestShell) -> (Tx, TestBpAction),
    {
        let (mut shell, _, _, _) = setup_at_height(3u64);
        namada::eth_bridge::test_utils::commit_bridge_pool_root_at_height(
            &mut shell.wl_storage.storage,
            &KeccakHash([1; 32]),
            3.into(),
        );
        let value = BlockHeight(4).serialize_to_vec();
        shell
            .wl_storage
            .storage
            .block
            .tree
            .update(&get_key_from_hash(&KeccakHash([1; 32])), value)
            .expect("Test failed");
        shell
            .wl_storage
            .storage
            .write(&get_nonce_key(), Uint::from(1).serialize_to_vec())
            .expect("Test failed");
        let (tx, action) = craft_tx(&mut shell);
        let processed_tx = ProcessedTx {
            tx: tx.to_bytes(),
            result: TxResult {
                code: ErrorCodes::Ok.into(),
                info: "".into(),
            },
        };
        let req = FinalizeBlock {
            txs: vec![processed_tx],
            ..Default::default()
        };
        let root = shell
            .wl_storage
            .read_bytes(&get_signed_root_key())
            .expect("Reading signed Bridge pool root shouldn't fail.");
        assert!(root.is_none());
        _ = shell.finalize_block(req).expect("Test failed");
        shell.wl_storage.commit_block().unwrap();
        match action {
            TestBpAction::VerifySignedRoot => {
                let (root, _) = shell
                    .wl_storage
                    .ethbridge_queries()
                    .get_signed_bridge_pool_root()
                    .expect("Test failed");
                assert_eq!(root.data.0, KeccakHash([1; 32]));
                assert_eq!(root.data.1, ethUint::from(1));
            }
            TestBpAction::CheckNonceIncremented => {
                let nonce = shell
                    .wl_storage
                    .ethbridge_queries()
                    .get_bridge_pool_nonce();
                assert_eq!(nonce, ethUint::from(2));
            }
        }
    }

    #[test]
    /// Test that adding a new erc20 transfer to the bridge pool
    /// increments the pool's nonce.
    fn test_bp_nonce_is_incremented() {
        use crate::node::ledger::shell::address::nam;
        test_bp(|shell: &mut TestShell| {
            let asset = EthAddress([0xff; 20]);
            let receiver = EthAddress([0xaa; 20]);
            let bertha = crate::wallet::defaults::bertha_address();
            // add bertha's escrowed `asset` to the pool
            {
                let token = wrapped_erc20s::token(&asset);
                let owner_key = token::balance_key(
                    &token,
                    &bridge_pool::BRIDGE_POOL_ADDRESS,
                );
                let supply_key = token::minted_balance_key(&token);
                let amt: Amount = 999_999_u64.into();
                shell
                    .wl_storage
                    .write(&owner_key, amt)
                    .expect("Test failed");
                shell
                    .wl_storage
                    .write(&supply_key, amt)
                    .expect("Test failed");
            }
            // add bertha's gas fees the pool
            {
                let amt: Amount = 999_999_u64.into();
                let pool_balance_key = token::balance_key(
                    &nam(),
                    &bridge_pool::BRIDGE_POOL_ADDRESS,
                );
                shell
                    .wl_storage
                    .write(&pool_balance_key, amt)
                    .expect("Test failed");
            }
            // write transfer to storage
            let transfer = {
                use namada::core::types::eth_bridge_pool::{
                    GasFee, PendingTransfer, TransferToEthereum,
                    TransferToEthereumKind,
                };
                let pending = PendingTransfer {
                    transfer: TransferToEthereum {
                        kind: TransferToEthereumKind::Erc20,
                        amount: 10u64.into(),
                        asset,
                        recipient: receiver,
                        sender: bertha.clone(),
                    },
                    gas_fee: GasFee {
                        token: nam(),
                        amount: 10u64.into(),
                        payer: bertha.clone(),
                    },
                };
                let transfer = (&pending).into();
                shell
                    .wl_storage
                    .write(&bridge_pool::get_pending_key(&pending), pending)
                    .expect("Test failed");
                transfer
            };
            let ethereum_event = EthereumEvent::TransfersToEthereum {
                nonce: 0u64.into(),
                transfers: vec![transfer],
                relayer: bertha,
            };
            let (protocol_key, _, _) =
                crate::wallet::defaults::validator_keys();
            let validator_addr = crate::wallet::defaults::validator_address();
            let ext = {
                let ext = ethereum_events::Vext {
                    validator_addr,
                    block_height: shell
                        .wl_storage
                        .storage
                        .get_last_block_height(),
                    ethereum_events: vec![ethereum_event],
                }
                .sign(&protocol_key);
                assert!(ext.verify(&protocol_key.ref_to()).is_ok());
                ext
            };
            let tx = EthereumTxData::EthEventsVext(ext)
                .sign(&protocol_key, shell.chain_id.clone());
            (tx, TestBpAction::CheckNonceIncremented)
        });
    }

    #[test]
    /// Test that the generated protocol tx passes Finalize Block
    /// and effects the expected storage changes.
    fn test_bp_roots_protocol_tx() {
        test_bp(|shell: &mut TestShell| {
            let vext = shell.extend_vote_with_bp_roots().expect("Test failed");
            let tx = EthereumTxData::BridgePoolVext(vext).sign(
                shell.mode.get_protocol_key().expect("Test failed"),
                shell.chain_id.clone(),
            );
            (tx, TestBpAction::VerifySignedRoot)
        });
    }

    /// Test that the finalize block handler never commits changes directly to
    /// the DB.
    #[test]
    fn test_finalize_doesnt_commit_db() {
        let (mut shell, _broadcaster, _, _eth_control) = setup();

        // Update epoch duration to make sure we go through couple epochs
        let epoch_duration = EpochDuration {
            min_num_of_blocks: 5,
            min_duration: DurationSecs(0),
        };
        namada::ledger::parameters::update_epoch_parameter(
            &mut shell.wl_storage,
            &epoch_duration,
        )
        .unwrap();
        shell.wl_storage.storage.next_epoch_min_start_height = BlockHeight(5);
        shell.wl_storage.storage.next_epoch_min_start_time = DateTimeUtc::now();

        let txs_key = gen_keypair();
        // Add unshielded balance for fee payment
        let balance_key = token::balance_key(
            &shell.wl_storage.storage.native_token,
            &Address::from(&txs_key.ref_to()),
        );
        shell
            .wl_storage
            .storage
            .write(&balance_key, Amount::native_whole(1000).serialize_to_vec())
            .unwrap();

        // Add a proposal to be executed on next epoch change.
        let mut add_proposal = |proposal_id, vote| {
            let validator = shell.mode.get_validator_address().unwrap().clone();
            shell.proposal_data.insert(proposal_id);

            let proposal = InitProposalData {
                id: Some(proposal_id),
                content: Hash::default(),
                author: validator.clone(),
                voting_start_epoch: Epoch::default(),
                voting_end_epoch: Epoch::default().next(),
                grace_epoch: Epoch::default().next(),
                r#type: ProposalType::Default(None),
            };

            storage_api::governance::init_proposal(
                &mut shell.wl_storage,
                proposal,
                vec![],
                None,
            )
            .unwrap();

            let vote = VoteProposalData {
                id: proposal_id,
                vote,
                voter: validator,
                delegations: vec![],
            };
            // Vote to accept the proposal (there's only one validator, so its
            // vote decides)
            storage_api::governance::vote_proposal(&mut shell.wl_storage, vote)
                .unwrap();
        };

        // Add a proposal to be accepted and one to be rejected.
        add_proposal(0, StorageProposalVote::Yay(VoteType::Default));
        add_proposal(1, StorageProposalVote::Nay);

        // Commit the genesis state
        shell.wl_storage.commit_block().unwrap();
        shell.commit();

        // Collect all storage key-vals into a sorted map
        let store_block_state = |shell: &TestShell| -> BTreeMap<_, _> {
            shell
                .wl_storage
                .storage
                .db
                .iter_prefix(None)
                .map(|(key, val, _gas)| (key, val))
                .collect()
        };

        // Store the full state in sorted map
        let mut last_storage_state: std::collections::BTreeMap<
            String,
            Vec<u8>,
        > = store_block_state(&shell);

        // Keep applying finalize block
        let validator = shell.mode.get_validator_address().unwrap();
        let pos_params =
            namada_proof_of_stake::read_pos_params(&shell.wl_storage).unwrap();
        let consensus_key =
            namada_proof_of_stake::validator_consensus_key_handle(validator)
                .get(&shell.wl_storage, Epoch::default(), &pos_params)
                .unwrap()
                .unwrap();
        let proposer_address = HEXUPPER
            .decode(consensus_key.tm_raw_hash().as_bytes())
            .unwrap();
        let val_stake = read_validator_stake(
            &shell.wl_storage,
            &pos_params,
            validator,
            Epoch::default(),
        )
        .unwrap();

        let votes = vec![VoteInfo {
            validator: Some(Validator {
                address: proposer_address.clone(),
                power: u128::try_from(val_stake).expect("Test failed") as i64,
            }),
            signed_last_block: true,
        }];

        // Need to supply a proposer address and votes to flow through the
        // inflation code
        for _ in 0..20 {
            // Add some txs
            let mut txs = vec![];
            // create two decrypted txs
            for _ in 0..2 {
                txs.push(mk_decrypted_tx(&mut shell, &txs_key));
            }
            // create two wrapper txs
            for _ in 0..2 {
                let (_tx, processed_tx) = mk_wrapper_tx(&shell, &txs_key);
                txs.push(processed_tx);
            }

            let req = FinalizeBlock {
                txs,
                proposer_address: proposer_address.clone(),
                votes: votes.clone(),
                ..Default::default()
            };
            // merkle tree root before finalize_block
            let root_pre = shell.shell.wl_storage.storage.block.tree.root();

            let _events = shell.finalize_block(req).unwrap();

            // the merkle tree root should not change after finalize_block
            let root_post = shell.shell.wl_storage.storage.block.tree.root();
            assert_eq!(root_pre.0, root_post.0);
            let new_state = store_block_state(&shell);
            // The new state must be unchanged
            itertools::assert_equal(
                last_storage_state.iter(),
                new_state.iter(),
            );
            // Commit the block to move on to the next one
            shell.wl_storage.commit_block().unwrap();

            // Store the state after commit for the next iteration
            last_storage_state = store_block_state(&shell);
        }
    }

    /// A unit test for PoS inflationary rewards
    #[test]
    fn test_inflation_accounting() {
        // GENERAL IDEA OF THE TEST:
        // For the duration of an epoch, choose some number of times for each of
        // 4 genesis validators to propose a block and choose some arbitrary
        // voting distribution for each block. After each call of
        // finalize_block, check the validator rewards accumulators to ensure
        // that the proper inflation is being applied for each validator. Can
        // also check that the last and current block proposers are being stored
        // properly. At the end of the epoch, check that the validator rewards
        // products are appropriately updated.

        let (mut shell, _recv, _, _) = setup_with_cfg(SetupCfg {
            last_height: 0,
            num_validators: 4,
            ..Default::default()
        });

        let mut validator_set: BTreeSet<WeightedValidator> =
            read_consensus_validator_set_addresses_with_stake(
                &shell.wl_storage,
                Epoch::default(),
            )
            .unwrap()
            .into_iter()
            .collect();

        let params = read_pos_params(&shell.wl_storage).unwrap();

        let val1 = validator_set.pop_first().unwrap();
        let val2 = validator_set.pop_first().unwrap();
        let val3 = validator_set.pop_first().unwrap();
        let val4 = validator_set.pop_first().unwrap();

        let get_pkh = |address, epoch| {
            let ck = validator_consensus_key_handle(&address)
                .get(&shell.wl_storage, epoch, &params)
                .unwrap()
                .unwrap();
            let hash_string = tm_consensus_key_raw_hash(&ck);
            HEXUPPER.decode(hash_string.as_bytes()).unwrap()
        };

        let pkh1 = get_pkh(val1.address.clone(), Epoch::default());
        let pkh2 = get_pkh(val2.address.clone(), Epoch::default());
        let pkh3 = get_pkh(val3.address.clone(), Epoch::default());
        let pkh4 = get_pkh(val4.address.clone(), Epoch::default());

        // All validators sign blocks initially
        let votes = vec![
            VoteInfo {
                validator: Some(Validator {
                    address: pkh1.clone(),
                    power: u128::try_from(val1.bonded_stake)
                        .expect("Test failed")
                        as i64,
                }),
                signed_last_block: true,
            },
            VoteInfo {
                validator: Some(Validator {
                    address: pkh2.clone(),
                    power: u128::try_from(val2.bonded_stake)
                        .expect("Test failed")
                        as i64,
                }),
                signed_last_block: true,
            },
            VoteInfo {
                validator: Some(Validator {
                    address: pkh3.clone(),
                    power: u128::try_from(val3.bonded_stake)
                        .expect("Test failed")
                        as i64,
                }),
                signed_last_block: true,
            },
            VoteInfo {
                validator: Some(Validator {
                    address: pkh4.clone(),
                    power: u128::try_from(val4.bonded_stake)
                        .expect("Test failed")
                        as i64,
                }),
                signed_last_block: true,
            },
        ];

        let rewards_prod_1 = validator_rewards_products_handle(&val1.address);
        let rewards_prod_2 = validator_rewards_products_handle(&val2.address);
        let rewards_prod_3 = validator_rewards_products_handle(&val3.address);
        let rewards_prod_4 = validator_rewards_products_handle(&val4.address);

        let is_decimal_equal_enough = |target: Dec, to_compare: Dec| -> bool {
            // also return false if to_compare > target since this should
            // never happen for the use cases
            if to_compare < target {
                let tolerance = Dec::new(1, POS_DECIMAL_PRECISION / 2)
                    .expect("Dec creation failed");
                let res = Dec::one() - to_compare / target;
                res < tolerance
            } else {
                to_compare == target
            }
        };

        // NOTE: Want to manually set the block proposer and the vote
        // information in a FinalizeBlock object. In non-abcipp mode,
        // the block proposer is written in ProcessProposal, so need to
        // manually do it here let proposer_address = pkh1.clone();

        // FINALIZE BLOCK 1. Tell Namada that val1 is the block proposer. We
        // won't receive votes from TM since we receive votes at a 1-block
        // delay, so votes will be empty here
        next_block_for_inflation(&mut shell, pkh1.clone(), vec![], None);
        assert!(
            rewards_accumulator_handle()
                .is_empty(&shell.wl_storage)
                .unwrap()
        );

        // FINALIZE BLOCK 2. Tell Namada that val1 is the block proposer.
        // Include votes that correspond to block 1. Make val2 the next block's
        // proposer.
        next_block_for_inflation(&mut shell, pkh2.clone(), votes.clone(), None);
        assert!(rewards_prod_1.is_empty(&shell.wl_storage).unwrap());
        assert!(rewards_prod_2.is_empty(&shell.wl_storage).unwrap());
        assert!(rewards_prod_3.is_empty(&shell.wl_storage).unwrap());
        assert!(rewards_prod_4.is_empty(&shell.wl_storage).unwrap());
        assert!(
            !rewards_accumulator_handle()
                .is_empty(&shell.wl_storage)
                .unwrap()
        );
        // Val1 was the proposer, so its reward should be larger than all
        // others, which should themselves all be equal
        let acc_sum = get_rewards_sum(&shell.wl_storage);
        assert!(is_decimal_equal_enough(Dec::one(), acc_sum));
        let acc = get_rewards_acc(&shell.wl_storage);
        assert_eq!(acc.get(&val2.address), acc.get(&val3.address));
        assert_eq!(acc.get(&val2.address), acc.get(&val4.address));
        assert!(
            acc.get(&val1.address).cloned().unwrap()
                > acc.get(&val2.address).cloned().unwrap()
        );

        // FINALIZE BLOCK 3, with val1 as proposer for the next block.
        next_block_for_inflation(&mut shell, pkh1.clone(), votes, None);
        assert!(rewards_prod_1.is_empty(&shell.wl_storage).unwrap());
        assert!(rewards_prod_2.is_empty(&shell.wl_storage).unwrap());
        assert!(rewards_prod_3.is_empty(&shell.wl_storage).unwrap());
        assert!(rewards_prod_4.is_empty(&shell.wl_storage).unwrap());
        // Val2 was the proposer for this block, so its rewards accumulator
        // should be the same as val1 now. Val3 and val4 should be equal as
        // well.
        let acc_sum = get_rewards_sum(&shell.wl_storage);
        assert!(is_decimal_equal_enough(Dec::two(), acc_sum));
        let acc = get_rewards_acc(&shell.wl_storage);
        assert_eq!(acc.get(&val1.address), acc.get(&val2.address));
        assert_eq!(acc.get(&val3.address), acc.get(&val4.address));
        assert!(
            acc.get(&val1.address).cloned().unwrap()
                > acc.get(&val3.address).cloned().unwrap()
        );

        // Now we don't receive a vote from val4.
        let votes = vec![
            VoteInfo {
                validator: Some(Validator {
                    address: pkh1.clone(),
                    power: u128::try_from(val1.bonded_stake)
                        .expect("Test failed")
                        as i64,
                }),
                signed_last_block: true,
            },
            VoteInfo {
                validator: Some(Validator {
                    address: pkh2,
                    power: u128::try_from(val2.bonded_stake)
                        .expect("Test failed")
                        as i64,
                }),
                signed_last_block: true,
            },
            VoteInfo {
                validator: Some(Validator {
                    address: pkh3,
                    power: u128::try_from(val3.bonded_stake)
                        .expect("Test failed")
                        as i64,
                }),
                signed_last_block: true,
            },
            VoteInfo {
                validator: Some(Validator {
                    address: pkh4,
                    power: u128::try_from(val4.bonded_stake)
                        .expect("Test failed")
                        as i64,
                }),
                signed_last_block: false,
            },
        ];

        // FINALIZE BLOCK 4. The next block proposer will be val1. Only val1,
        // val2, and val3 vote on this block.
        next_block_for_inflation(&mut shell, pkh1.clone(), votes.clone(), None);
        assert!(rewards_prod_1.is_empty(&shell.wl_storage).unwrap());
        assert!(rewards_prod_2.is_empty(&shell.wl_storage).unwrap());
        assert!(rewards_prod_3.is_empty(&shell.wl_storage).unwrap());
        assert!(rewards_prod_4.is_empty(&shell.wl_storage).unwrap());
        let acc_sum = get_rewards_sum(&shell.wl_storage);
        assert!(is_decimal_equal_enough(Dec::new(3, 0).unwrap(), acc_sum));
        let acc = get_rewards_acc(&shell.wl_storage);
        assert!(
            acc.get(&val1.address).cloned().unwrap()
                > acc.get(&val2.address).cloned().unwrap()
        );
        assert!(
            acc.get(&val2.address).cloned().unwrap()
                > acc.get(&val3.address).cloned().unwrap()
        );
        assert!(
            acc.get(&val3.address).cloned().unwrap()
                > acc.get(&val4.address).cloned().unwrap()
        );

        // Advance to the start of epoch 1. Val1 is the only block proposer for
        // the rest of the epoch. Val4 does not vote for the rest of the epoch.
        let height_of_next_epoch =
            shell.wl_storage.storage.next_epoch_min_start_height;
        let current_height = 4_u64;
        assert_eq!(current_height, shell.wl_storage.storage.block.height.0);

        for _ in current_height..height_of_next_epoch.0 + 2 {
            dbg!(
                get_rewards_acc(&shell.wl_storage),
                get_rewards_sum(&shell.wl_storage),
            );
            next_block_for_inflation(
                &mut shell,
                pkh1.clone(),
                votes.clone(),
                None,
            );
        }
        assert!(
            rewards_accumulator_handle()
                .is_empty(&shell.wl_storage)
                .unwrap()
        );
        let rp1 = rewards_prod_1
            .get(&shell.wl_storage, &Epoch::default())
            .unwrap()
            .unwrap();
        let rp2 = rewards_prod_2
            .get(&shell.wl_storage, &Epoch::default())
            .unwrap()
            .unwrap();
        let rp3 = rewards_prod_3
            .get(&shell.wl_storage, &Epoch::default())
            .unwrap()
            .unwrap();
        let rp4 = rewards_prod_4
            .get(&shell.wl_storage, &Epoch::default())
            .unwrap()
            .unwrap();
        assert!(rp1 > rp2);
        assert!(rp2 > rp3);
        assert!(rp3 > rp4);
    }

    fn get_rewards_acc<S>(storage: &S) -> HashMap<Address, Dec>
    where
        S: StorageRead,
    {
        rewards_accumulator_handle()
            .iter(storage)
            .unwrap()
            .map(|elem| elem.unwrap())
            .collect::<HashMap<Address, Dec>>()
    }

    fn get_rewards_sum<S>(storage: &S) -> Dec
    where
        S: StorageRead,
    {
        let acc = get_rewards_acc(storage);
        if acc.is_empty() {
            Dec::zero()
        } else {
            acc.iter().fold(Dec::zero(), |sum, elm| sum + *elm.1)
        }
    }

    /// Test that replay protection keys are not added to the merkle tree
    #[test]
    fn test_replay_keys_not_merkelized() {
        let (mut shell, _, _, _) = setup();

        let (wrapper_tx, processed_tx) =
            mk_wrapper_tx(&shell, &crate::wallet::defaults::albert_keypair());
<<<<<<< HEAD
        let mut decrypted_tx = wrapper_tx;

        decrypted_tx.update_header(TxType::Raw);
        let decrypted_hash_key =
            replay_protection::get_replay_protection_last_key(
                &decrypted_tx.header_hash(),
            );
=======
        let wrapper_hash_key = replay_protection::get_replay_protection_key(
            &wrapper_tx.header_hash(),
        );
        let decrypted_hash_key = replay_protection::get_replay_protection_key(
            &wrapper_tx.raw_header_hash(),
        );
>>>>>>> c40cbc1e

        // merkle tree root before finalize_block
        let root_pre = shell.shell.wl_storage.storage.block.tree.root();

        let event = &shell
            .finalize_block(FinalizeBlock {
                txs: vec![processed_tx],
                ..Default::default()
            })
            .expect("Test failed")[0];
        assert_eq!(event.event_type.to_string(), String::from("accepted"));
        let code = event
            .attributes
            .get("code")
            .expect(
                "Test
        failed",
            )
            .as_str();
        assert_eq!(code, String::from(ErrorCodes::Ok).as_str());

        // the merkle tree root should not change after finalize_block
        let root_post = shell.shell.wl_storage.storage.block.tree.root();
        assert_eq!(root_pre.0, root_post.0);

        // Check transaction's hash in storage
        assert!(
            shell
                .shell
                .wl_storage
                .write_log
                .has_replay_protection_entry(&decrypted_tx.header_hash())
                .unwrap_or_default()
        );
        // Check that the hash is present in the merkle tree
        assert!(
            !shell
                .shell
                .wl_storage
                .storage
                .block
                .tree
                .has_key(&decrypted_hash_key)
                .unwrap()
        );
    }

    /// Test replay protection hash handling
    #[test]
    fn test_tx_hash_handling() {
        let (mut shell, _, _, _) = setup();
        let keypair = gen_keypair();
        let mut batch =
            namada::core::ledger::storage::testing::TestStorage::batch();

        let (wrapper_tx, _) = mk_wrapper_tx(&shell, &keypair);
        let (wrapper_tx_2, _) = mk_wrapper_tx(&shell, &keypair);
        let mut invalid_wrapper_tx =
            Tx::from_type(TxType::Wrapper(Box::new(WrapperTx::new(
                Fee {
                    amount_per_gas_unit: 0.into(),
                    token: shell.wl_storage.storage.native_token.clone(),
                },
                keypair.ref_to(),
                Epoch(0),
                0.into(),
                None,
            ))));
        invalid_wrapper_tx.header.chain_id = shell.chain_id.clone();
        invalid_wrapper_tx
            .set_code(Code::new("wasm_code".as_bytes().to_owned()));
        invalid_wrapper_tx.set_data(Data::new(
            "Encrypted transaction data".as_bytes().to_owned(),
        ));
        invalid_wrapper_tx.add_section(Section::Signature(Signature::new(
            invalid_wrapper_tx.sechashes(),
            [(0, keypair)].into_iter().collect(),
            None,
        )));

        let wrapper_hash = wrapper_tx.header_hash();
        let wrapper_2_hash = wrapper_tx_2.header_hash();
        let invalid_wrapper_hash = invalid_wrapper_tx.header_hash();
        let mut decrypted_tx = wrapper_tx.clone();
        let mut decrypted_tx_2 = wrapper_tx_2.clone();

        decrypted_tx.update_header(TxType::Decrypted(DecryptedTx::Decrypted));
        decrypted_tx_2.update_header(TxType::Decrypted(DecryptedTx::Decrypted));
        let decrypted_hash =
            wrapper_tx.clone().update_header(TxType::Raw).header_hash();
        let decrypted_2_hash = wrapper_tx_2
            .clone()
            .update_header(TxType::Raw)
            .header_hash();
        let decrypted_3_hash = invalid_wrapper_tx
            .clone()
            .update_header(TxType::Raw)
            .header_hash();

        // Write inner hashes in storage
        for hash in [&decrypted_hash, &decrypted_2_hash] {
            let hash_subkey =
                replay_protection::get_replay_protection_last_subkey(hash);
            shell
                .wl_storage
                .storage
                .write_replay_protection_entry(&mut batch, &hash_subkey)
                .expect("Test failed");
        }

<<<<<<< HEAD
        // Invalid wrapper tx that should lead to a commitment of the wrapper
        // hash and no commitment of the inner hash
        let mut processed_txs = vec![ProcessedTx {
            tx: invalid_wrapper_tx.to_bytes(),
            result: TxResult {
                code: ErrorCodes::Ok.into(),
                info: "".into(),
            },
        }];
        // Out of gas error triggering inner hash removal and wrapper hash
        // insert
        processed_txs.push(ProcessedTx {
=======
        // Write inner hash in storage
        let inner_hash_key = replay_protection::get_replay_protection_key(
            &wrapper_tx.raw_header_hash(),
        );
        shell
            .wl_storage
            .storage
            .write(&inner_hash_key, vec![])
            .expect("Test failed");

        let processed_tx = ProcessedTx {
>>>>>>> c40cbc1e
            tx: decrypted_tx.to_bytes(),
            result: TxResult {
                code: ErrorCodes::Ok.into(),
                info: "".into(),
            },
        });
        // Wasm error that still leads to inner hash commitment and no wrapper
        // hash insert
        processed_txs.push(ProcessedTx {
            tx: decrypted_tx_2.to_bytes(),
            result: TxResult {
                code: ErrorCodes::Ok.into(),
                info: "".into(),
            },
        });
        shell.enqueue_tx(wrapper_tx, Gas::default());
        shell.enqueue_tx(wrapper_tx_2, GAS_LIMIT_MULTIPLIER.into());
        // merkle tree root before finalize_block
        let root_pre = shell.shell.wl_storage.storage.block.tree.root();

        let event = &shell
            .finalize_block(FinalizeBlock {
                txs: processed_txs,
                ..Default::default()
            })
            .expect("Test failed");

        // the merkle tree root should not change after finalize_block
        let root_post = shell.shell.wl_storage.storage.block.tree.root();
        assert_eq!(root_pre.0, root_post.0);

        // Check first inner tx hash has been removed from storage but
        // corresponding wrapper hash is still there Check second inner
        // tx is still there and corresponding wrapper hash has been removed
        // since useless
        assert_eq!(event[0].event_type.to_string(), String::from("accepted"));
        let code = event[0]
            .attributes
            .get("code")
            .expect("Test failed")
            .as_str();
        assert_eq!(code, String::from(ErrorCodes::InvalidTx).as_str());
        assert_eq!(event[1].event_type.to_string(), String::from("applied"));
        let code = event[1]
            .attributes
            .get("code")
            .expect("Test failed")
            .as_str();
        assert_eq!(code, String::from(ErrorCodes::WasmRuntimeError).as_str());
        assert_eq!(event[2].event_type.to_string(), String::from("applied"));
        let code = event[2]
            .attributes
            .get("code")
            .expect("Test failed")
            .as_str();
        assert_eq!(code, String::from(ErrorCodes::WasmRuntimeError).as_str());

        assert!(
            shell
                .wl_storage
                .write_log
                .has_replay_protection_entry(&invalid_wrapper_hash)
                .unwrap_or_default()
        );
        assert!(
            !shell
                .wl_storage
                .write_log
                .has_replay_protection_entry(&decrypted_3_hash)
                .unwrap_or_default()
        );
<<<<<<< HEAD
        assert!(
            !shell
                .wl_storage
                .write_log
                .has_replay_protection_entry(&decrypted_hash)
                .unwrap_or_default()
=======
        let inner_hash_key = replay_protection::get_replay_protection_key(
            &wrapper.raw_header_hash(),
>>>>>>> c40cbc1e
        );
        assert!(
            shell
                .wl_storage
                .write_log
                .has_replay_protection_entry(&wrapper_hash)
                .unwrap_or_default()
        );
        assert!(
            shell
                .wl_storage
                .storage
                .has_replay_protection_entry(&decrypted_2_hash)
                .expect("test failed")
        );
        assert!(
            !shell
                .wl_storage
                .write_log
                .has_replay_protection_entry(&wrapper_2_hash)
                .unwrap_or_default()
        );
    }

    // Test that if the fee payer doesn't have enough funds for fee payment the
    // ledger drains their balance. Note that because of the checks in process
    // proposal this scenario should never happen
    #[test]
    fn test_fee_payment_if_insufficient_balance() {
        let (mut shell, _, _, _) = setup();
        let keypair = gen_keypair();

        let mut wrapper =
            Tx::from_type(TxType::Wrapper(Box::new(WrapperTx::new(
                Fee {
                    amount_per_gas_unit: 100.into(),
                    token: shell.wl_storage.storage.native_token.clone(),
                },
                keypair.ref_to(),
                Epoch(0),
                GAS_LIMIT_MULTIPLIER.into(),
                None,
            ))));
        wrapper.header.chain_id = shell.chain_id.clone();
        wrapper.set_code(Code::new("wasm_code".as_bytes().to_owned()));
        wrapper.set_data(Data::new(
            "Encrypted transaction data".as_bytes().to_owned(),
        ));
        wrapper.add_section(Section::Signature(Signature::new(
            wrapper.sechashes(),
            [(0, keypair.clone())].into_iter().collect(),
            None,
        )));

        let processed_tx = ProcessedTx {
            tx: wrapper.to_bytes(),
            result: TxResult {
                code: ErrorCodes::Ok.into(),
                info: "".into(),
            },
        };

        let event = &shell
            .finalize_block(FinalizeBlock {
                txs: vec![processed_tx],
                ..Default::default()
            })
            .expect("Test failed")[0];

        // Check balance of fee payer is 0
        assert_eq!(event.event_type.to_string(), String::from("accepted"));
        let code = event.attributes.get("code").expect("Testfailed").as_str();
        assert_eq!(code, String::from(ErrorCodes::InvalidTx).as_str());
        let balance_key = namada::core::types::token::balance_key(
            &shell.wl_storage.storage.native_token,
            &Address::from(&keypair.to_public()),
        );
        let balance: Amount = shell
            .wl_storage
            .read(&balance_key)
            .unwrap()
            .unwrap_or_default();

        assert_eq!(balance, 0.into())
    }

    // Test that the fees collected from a block are withdrew from the wrapper
    // signer and credited to the block proposer
    #[test]
    fn test_fee_payment_to_block_proposer() {
        let (mut shell, _, _, _) = setup();

        let validator = shell.mode.get_validator_address().unwrap().to_owned();
        let pos_params =
            namada_proof_of_stake::read_pos_params(&shell.wl_storage).unwrap();
        let consensus_key =
            namada_proof_of_stake::validator_consensus_key_handle(&validator)
                .get(&shell.wl_storage, Epoch::default(), &pos_params)
                .unwrap()
                .unwrap();
        let proposer_address = HEXUPPER
            .decode(consensus_key.tm_raw_hash().as_bytes())
            .unwrap();

        let proposer_balance = storage_api::token::read_balance(
            &shell.wl_storage,
            &shell.wl_storage.storage.native_token,
            &validator,
        )
        .unwrap();

        let mut wasm_path = top_level_directory();
        wasm_path.push("wasm_for_tests/tx_no_op.wasm");
        let tx_code = std::fs::read(wasm_path)
            .expect("Expected a file at given code path");
        let mut wrapper =
            Tx::from_type(TxType::Wrapper(Box::new(WrapperTx::new(
                Fee {
                    amount_per_gas_unit: 1.into(),
                    token: shell.wl_storage.storage.native_token.clone(),
                },
                crate::wallet::defaults::albert_keypair().ref_to(),
                Epoch(0),
                5_000_000.into(),
                None,
            ))));
        wrapper.header.chain_id = shell.chain_id.clone();
        wrapper.set_code(Code::new(tx_code));
        wrapper.set_data(Data::new(
            "Enxrypted transaction data".as_bytes().to_owned(),
        ));
        wrapper.add_section(Section::Signature(Signature::new(
            wrapper.sechashes(),
            [(0, crate::wallet::defaults::albert_keypair())]
                .into_iter()
                .collect(),
            None,
        )));
        let fee_amount =
            wrapper.header().wrapper().unwrap().get_tx_fee().unwrap();

        let signer_balance = storage_api::token::read_balance(
            &shell.wl_storage,
            &shell.wl_storage.storage.native_token,
            &wrapper.header().wrapper().unwrap().fee_payer(),
        )
        .unwrap();

        let processed_tx = ProcessedTx {
            tx: wrapper.to_bytes(),
            result: TxResult {
                code: ErrorCodes::Ok.into(),
                info: "".into(),
            },
        };

        let event = &shell
            .finalize_block(FinalizeBlock {
                txs: vec![processed_tx],
                proposer_address,
                ..Default::default()
            })
            .expect("Test failed")[0];

        // Check fee payment
        assert_eq!(event.event_type.to_string(), String::from("accepted"));
        let code = event.attributes.get("code").expect("Test failed").as_str();
        assert_eq!(code, String::from(ErrorCodes::Ok).as_str());

        let new_proposer_balance = storage_api::token::read_balance(
            &shell.wl_storage,
            &shell.wl_storage.storage.native_token,
            &validator,
        )
        .unwrap();
        assert_eq!(
            new_proposer_balance,
            proposer_balance.checked_add(fee_amount).unwrap()
        );

        let new_signer_balance = storage_api::token::read_balance(
            &shell.wl_storage,
            &shell.wl_storage.storage.native_token,
            &wrapper.header().wrapper().unwrap().fee_payer(),
        )
        .unwrap();
        assert_eq!(
            new_signer_balance,
            signer_balance.checked_sub(fee_amount).unwrap()
        )
    }

    #[test]
    fn test_ledger_slashing() -> storage_api::Result<()> {
        let num_validators = 7_u64;
        let (mut shell, _recv, _, _) = setup_with_cfg(SetupCfg {
            last_height: 0,
            num_validators,
            ..Default::default()
        });
        let mut params = read_pos_params(&shell.wl_storage).unwrap();
        params.owned.unbonding_len = 4;
        write_pos_params(&mut shell.wl_storage, &params.owned)?;

        let validator_set: Vec<WeightedValidator> =
            read_consensus_validator_set_addresses_with_stake(
                &shell.wl_storage,
                Epoch::default(),
            )
            .unwrap()
            .into_iter()
            .collect();

        let val1 = validator_set[0].clone();
        let val2 = validator_set[1].clone();

        let initial_stake = val1.bonded_stake;
        let total_initial_stake = num_validators * initial_stake;

        let get_pkh = |address, epoch| {
            let ck = validator_consensus_key_handle(&address)
                .get(&shell.wl_storage, epoch, &params)
                .unwrap()
                .unwrap();
            let hash_string = tm_consensus_key_raw_hash(&ck);
            HEXUPPER.decode(hash_string.as_bytes()).unwrap()
        };

        let mut all_pkhs: Vec<Vec<u8>> = Vec::new();
        let mut behaving_pkhs: Vec<Vec<u8>> = Vec::new();
        for (idx, validator) in validator_set.iter().enumerate() {
            // Every validator should be in the consensus set
            assert_eq!(
                validator_state_handle(&validator.address)
                    .get(&shell.wl_storage, Epoch::default(), &params)
                    .unwrap(),
                Some(ValidatorState::Consensus)
            );
            all_pkhs.push(get_pkh(validator.address.clone(), Epoch::default()));
            if idx > 1_usize {
                behaving_pkhs
                    .push(get_pkh(validator.address.clone(), Epoch::default()));
            }
        }

        let pkh1 = all_pkhs[0].clone();
        let pkh2 = all_pkhs[1].clone();

        // Finalize block 1 (no votes since this is the first block)
        next_block_for_inflation(&mut shell, pkh1.clone(), vec![], None);

        let votes = get_default_true_votes(
            &shell.wl_storage,
            shell.wl_storage.storage.block.epoch,
        );
        assert!(!votes.is_empty());
        assert_eq!(votes.len(), 7_usize);

        // For block 2, include the evidences found for block 1.
        // NOTE: Only the type, height, and validator address fields from the
        // Misbehavior struct are used in Namada
        let byzantine_validators = vec![
            Misbehavior {
                r#type: 1,
                validator: Some(Validator {
                    address: pkh1.clone(),
                    power: Default::default(),
                }),
                height: 1,
                time: Default::default(),
                total_voting_power: Default::default(),
            },
            Misbehavior {
                r#type: 2,
                validator: Some(Validator {
                    address: pkh2,
                    power: Default::default(),
                }),
                height: 1,
                time: Default::default(),
                total_voting_power: Default::default(),
            },
        ];
        next_block_for_inflation(
            &mut shell,
            pkh1.clone(),
            votes,
            Some(byzantine_validators),
        );

        let processing_epoch = shell.wl_storage.storage.block.epoch
            + params.unbonding_len
            + 1_u64
            + params.cubic_slashing_window_length;

        // Check that the ValidatorState, enqueued slashes, and validator sets
        // are properly updated
        assert_eq!(
            validator_state_handle(&val1.address)
                .get(&shell.wl_storage, Epoch::default(), &params)
                .unwrap(),
            Some(ValidatorState::Consensus)
        );
        assert_eq!(
            validator_state_handle(&val2.address)
                .get(&shell.wl_storage, Epoch::default(), &params)
                .unwrap(),
            Some(ValidatorState::Consensus)
        );
        assert!(
            enqueued_slashes_handle()
                .at(&Epoch::default())
                .is_empty(&shell.wl_storage)?
        );
        assert_eq!(
            get_num_consensus_validators(&shell.wl_storage, Epoch::default())
                .unwrap(),
            7_u64
        );
        for epoch in Epoch::default().next().iter_range(params.pipeline_len) {
            assert_eq!(
                validator_state_handle(&val1.address)
                    .get(&shell.wl_storage, epoch, &params)
                    .unwrap(),
                Some(ValidatorState::Jailed)
            );
            assert_eq!(
                validator_state_handle(&val2.address)
                    .get(&shell.wl_storage, epoch, &params)
                    .unwrap(),
                Some(ValidatorState::Jailed)
            );
            assert!(
                enqueued_slashes_handle()
                    .at(&epoch)
                    .is_empty(&shell.wl_storage)?
            );
            assert_eq!(
                get_num_consensus_validators(&shell.wl_storage, epoch).unwrap(),
                5_u64
            );
        }
        assert!(
            !enqueued_slashes_handle()
                .at(&processing_epoch)
                .is_empty(&shell.wl_storage)?
        );

        // Advance to the processing epoch
        loop {
            let votes = get_default_true_votes(
                &shell.wl_storage,
                shell.wl_storage.storage.block.epoch,
            );
            next_block_for_inflation(
                &mut shell,
                pkh1.clone(),
                votes.clone(),
                None,
            );
            // println!(
            //     "Block {} epoch {}",
            //     shell.wl_storage.storage.block.height,
            //     shell.wl_storage.storage.block.epoch
            // );
            if shell.wl_storage.storage.block.epoch == processing_epoch {
                // println!("Reached processing epoch");
                break;
            } else {
                assert!(
                    enqueued_slashes_handle()
                        .at(&shell.wl_storage.storage.block.epoch)
                        .is_empty(&shell.wl_storage)?
                );
                let stake1 = read_validator_stake(
                    &shell.wl_storage,
                    &params,
                    &val1.address,
                    shell.wl_storage.storage.block.epoch,
                )?;
                let stake2 = read_validator_stake(
                    &shell.wl_storage,
                    &params,
                    &val2.address,
                    shell.wl_storage.storage.block.epoch,
                )?;
                let total_stake = read_total_stake(
                    &shell.wl_storage,
                    &params,
                    shell.wl_storage.storage.block.epoch,
                )?;
                assert_eq!(stake1, initial_stake);
                assert_eq!(stake2, initial_stake);
                assert_eq!(total_stake, total_initial_stake);
            }
        }

        let num_slashes = storage_api::iter_prefix_bytes(
            &shell.wl_storage,
            &slashes_prefix(),
        )?
        .filter(|kv_res| {
            let (k, _v) = kv_res.as_ref().unwrap();
            is_validator_slashes_key(k).is_some()
        })
        .count();

        assert_eq!(num_slashes, 2);
        assert_eq!(
            validator_slashes_handle(&val1.address)
                .len(&shell.wl_storage)
                .unwrap(),
            1_u64
        );
        assert_eq!(
            validator_slashes_handle(&val2.address)
                .len(&shell.wl_storage)
                .unwrap(),
            1_u64
        );

        let slash1 = validator_slashes_handle(&val1.address)
            .get(&shell.wl_storage, 0)?
            .unwrap();
        let slash2 = validator_slashes_handle(&val2.address)
            .get(&shell.wl_storage, 0)?
            .unwrap();

        assert_eq!(slash1.r#type, SlashType::DuplicateVote);
        assert_eq!(slash2.r#type, SlashType::LightClientAttack);
        assert_eq!(slash1.epoch, Epoch::default());
        assert_eq!(slash2.epoch, Epoch::default());

        // Each validator has equal weight in this test, and two have been
        // slashed
        let frac = Dec::two() / Dec::new(7, 0).unwrap();
        let cubic_rate = Dec::new(9, 0).unwrap() * frac * frac;

        assert_eq!(slash1.rate, cubic_rate);
        assert_eq!(slash2.rate, cubic_rate);

        // Check that there are still 5 consensus validators and the 2
        // misbehaving ones are still jailed
        for epoch in shell
            .wl_storage
            .storage
            .block
            .epoch
            .iter_range(params.pipeline_len + 1)
        {
            assert_eq!(
                validator_state_handle(&val1.address)
                    .get(&shell.wl_storage, epoch, &params)
                    .unwrap(),
                Some(ValidatorState::Jailed)
            );
            assert_eq!(
                validator_state_handle(&val2.address)
                    .get(&shell.wl_storage, epoch, &params)
                    .unwrap(),
                Some(ValidatorState::Jailed)
            );
            assert_eq!(
                get_num_consensus_validators(&shell.wl_storage, epoch).unwrap(),
                5_u64
            );
        }

        // Check that the deltas at the pipeline epoch are slashed
        let pipeline_epoch =
            shell.wl_storage.storage.block.epoch + params.pipeline_len;
        let stake1 = read_validator_stake(
            &shell.wl_storage,
            &params,
            &val1.address,
            pipeline_epoch,
        )?;
        let stake2 = read_validator_stake(
            &shell.wl_storage,
            &params,
            &val2.address,
            pipeline_epoch,
        )?;
        let total_stake =
            read_total_stake(&shell.wl_storage, &params, pipeline_epoch)?;

        let expected_slashed = initial_stake.mul_ceil(cubic_rate);

        println!(
            "Initial stake = {}\nCubic rate = {}\nExpected slashed = {}\n",
            initial_stake.to_string_native(),
            cubic_rate,
            expected_slashed.to_string_native()
        );

        assert!(
            (stake1.change() - (initial_stake - expected_slashed).change())
                .abs()
                <= 1.into()
        );
        assert!(
            (stake2.change() - (initial_stake - expected_slashed).change())
                .abs()
                <= 1.into()
        );
        assert_eq!(total_stake, total_initial_stake - 2u64 * expected_slashed);

        // Unjail one of the validators
        let current_epoch = shell.wl_storage.storage.block.epoch;
        unjail_validator(&mut shell.wl_storage, &val1.address, current_epoch)?;
        let pipeline_epoch = current_epoch + params.pipeline_len;

        // Check that the state is the same until the pipeline epoch, at which
        // point one validator is unjailed
        for epoch in shell
            .wl_storage
            .storage
            .block
            .epoch
            .iter_range(params.pipeline_len)
        {
            assert_eq!(
                validator_state_handle(&val1.address)
                    .get(&shell.wl_storage, epoch, &params)
                    .unwrap(),
                Some(ValidatorState::Jailed)
            );
            assert_eq!(
                validator_state_handle(&val2.address)
                    .get(&shell.wl_storage, epoch, &params)
                    .unwrap(),
                Some(ValidatorState::Jailed)
            );
            assert_eq!(
                get_num_consensus_validators(&shell.wl_storage, epoch).unwrap(),
                5_u64
            );
        }
        assert_eq!(
            validator_state_handle(&val1.address)
                .get(&shell.wl_storage, pipeline_epoch, &params)
                .unwrap(),
            Some(ValidatorState::Consensus)
        );
        assert_eq!(
            validator_state_handle(&val2.address)
                .get(&shell.wl_storage, pipeline_epoch, &params)
                .unwrap(),
            Some(ValidatorState::Jailed)
        );
        assert_eq!(
            get_num_consensus_validators(&shell.wl_storage, pipeline_epoch)
                .unwrap(),
            6_u64
        );

        Ok(())
    }

    /// NOTE: must call `get_default_true_votes` before every call to
    /// `next_block_for_inflation`
    #[test]
    fn test_multiple_misbehaviors() -> storage_api::Result<()> {
        for num_validators in 4u64..10u64 {
            println!("NUM VALIDATORS = {}", num_validators);
            test_multiple_misbehaviors_by_num_vals(num_validators)?;
        }
        Ok(())
    }

    /// Current test procedure (prefixed by epoch in which the event occurs):
    /// 0) Validator initial stake of 200_000
    /// 1) Delegate 67_231 to validator
    /// 1) Self-unbond 154_654
    /// 2) Unbond delegation of 18_000
    /// 3) Self-bond 9_123
    /// 4) Self-unbond 15_000
    /// 5) Delegate 8_144 to validator
    /// 6) Discover misbehavior in epoch 3
    /// 7) Discover misbehavior in epoch 4
    fn test_multiple_misbehaviors_by_num_vals(
        num_validators: u64,
    ) -> storage_api::Result<()> {
        // Setup the network with pipeline_len = 2, unbonding_len = 4
        // let num_validators = 8_u64;
        let (mut shell, _recv, _, _) = setup_with_cfg(SetupCfg {
            last_height: 0,
            num_validators,
            ..Default::default()
        });
        let mut params = read_pos_params(&shell.wl_storage).unwrap();
        params.owned.unbonding_len = 4;
        params.owned.max_validator_slots = 4;
        write_pos_params(&mut shell.wl_storage, &params.owned)?;

        // Slash pool balance
        let nam_address = shell.wl_storage.storage.native_token.clone();
        let slash_balance_key = token::balance_key(
            &nam_address,
            &namada_proof_of_stake::SLASH_POOL_ADDRESS,
        );
        let slash_pool_balance_init: token::Amount = shell
            .wl_storage
            .read(&slash_balance_key)
            .expect("must be able to read")
            .unwrap_or_default();
        debug_assert_eq!(slash_pool_balance_init, token::Amount::zero());

        let consensus_set: Vec<WeightedValidator> =
            read_consensus_validator_set_addresses_with_stake(
                &shell.wl_storage,
                Epoch::default(),
            )
            .unwrap()
            .into_iter()
            .collect();

        let val1 = consensus_set[0].clone();
        let pkh1 = get_pkh_from_address(
            &shell.wl_storage,
            &params,
            val1.address.clone(),
            Epoch::default(),
        );

        let initial_stake = val1.bonded_stake;
        let total_initial_stake = num_validators * initial_stake;

        // Finalize block 1
        next_block_for_inflation(&mut shell, pkh1.clone(), vec![], None);

        let votes = get_default_true_votes(&shell.wl_storage, Epoch::default());
        assert!(!votes.is_empty());

        // Advance to epoch 1 and
        // 1. Delegate 67231 NAM to validator
        // 2. Validator self-unbond 154654 NAM
        let current_epoch = advance_epoch(&mut shell, &pkh1, &votes, None);
        assert_eq!(shell.wl_storage.storage.block.epoch.0, 1_u64);

        // Make an account with balance and delegate some tokens
        let delegator = address::testing::gen_implicit_address();
        let del_1_amount = token::Amount::native_whole(67_231);
        let staking_token = shell.wl_storage.storage.native_token.clone();
        credit_tokens(
            &mut shell.wl_storage,
            &staking_token,
            &delegator,
            token::Amount::native_whole(200_000),
        )
        .unwrap();
        namada_proof_of_stake::bond_tokens(
            &mut shell.wl_storage,
            Some(&delegator),
            &val1.address,
            del_1_amount,
            current_epoch,
        )
        .unwrap();

        // Self-unbond
        let self_unbond_1_amount = token::Amount::native_whole(154_654);
        namada_proof_of_stake::unbond_tokens(
            &mut shell.wl_storage,
            None,
            &val1.address,
            self_unbond_1_amount,
            current_epoch,
            false,
        )
        .unwrap();

        let val_stake = namada_proof_of_stake::read_validator_stake(
            &shell.wl_storage,
            &params,
            &val1.address,
            current_epoch + params.pipeline_len,
        )
        .unwrap();

        let total_stake = namada_proof_of_stake::read_total_stake(
            &shell.wl_storage,
            &params,
            current_epoch + params.pipeline_len,
        )
        .unwrap();

        assert_eq!(
            val_stake,
            initial_stake + del_1_amount - self_unbond_1_amount
        );
        assert_eq!(
            total_stake,
            total_initial_stake + del_1_amount - self_unbond_1_amount
        );

        // Advance to epoch 2 and
        // 1. Unbond 18000 NAM from delegation
        let votes = get_default_true_votes(
            &shell.wl_storage,
            shell.wl_storage.storage.block.epoch,
        );
        let current_epoch = advance_epoch(&mut shell, &pkh1, &votes, None);
        println!("\nUnbonding in epoch 2");
        let del_unbond_1_amount = token::Amount::native_whole(18_000);
        namada_proof_of_stake::unbond_tokens(
            &mut shell.wl_storage,
            Some(&delegator),
            &val1.address,
            del_unbond_1_amount,
            current_epoch,
            false,
        )
        .unwrap();

        let val_stake = namada_proof_of_stake::read_validator_stake(
            &shell.wl_storage,
            &params,
            &val1.address,
            current_epoch + params.pipeline_len,
        )
        .unwrap();
        let total_stake = namada_proof_of_stake::read_total_stake(
            &shell.wl_storage,
            &params,
            current_epoch + params.pipeline_len,
        )
        .unwrap();
        assert_eq!(
            val_stake,
            initial_stake + del_1_amount
                - self_unbond_1_amount
                - del_unbond_1_amount
        );
        assert_eq!(
            total_stake,
            total_initial_stake + del_1_amount
                - self_unbond_1_amount
                - del_unbond_1_amount
        );

        // Advance to epoch 3 and
        // 1. Validator self-bond 9123 NAM
        let votes = get_default_true_votes(
            &shell.wl_storage,
            shell.wl_storage.storage.block.epoch,
        );
        let current_epoch = advance_epoch(&mut shell, &pkh1, &votes, None);
        println!("\nBonding in epoch 3");

        let self_bond_1_amount = token::Amount::native_whole(9_123);
        namada_proof_of_stake::bond_tokens(
            &mut shell.wl_storage,
            None,
            &val1.address,
            self_bond_1_amount,
            current_epoch,
        )
        .unwrap();

        // Advance to epoch 4
        // 1. Validator self-unbond 15000 NAM
        let votes = get_default_true_votes(
            &shell.wl_storage,
            shell.wl_storage.storage.block.epoch,
        );
        let current_epoch = advance_epoch(&mut shell, &pkh1, &votes, None);
        assert_eq!(current_epoch.0, 4_u64);

        let self_unbond_2_amount = token::Amount::native_whole(15_000);
        namada_proof_of_stake::unbond_tokens(
            &mut shell.wl_storage,
            None,
            &val1.address,
            self_unbond_2_amount,
            current_epoch,
            false,
        )
        .unwrap();

        // Advance to epoch 5 and
        // Delegate 8144 NAM to validator
        let votes = get_default_true_votes(
            &shell.wl_storage,
            shell.wl_storage.storage.block.epoch,
        );
        let current_epoch = advance_epoch(&mut shell, &pkh1, &votes, None);
        assert_eq!(current_epoch.0, 5_u64);
        println!("Delegating in epoch 5");

        // Delegate
        let del_2_amount = token::Amount::native_whole(8_144);
        namada_proof_of_stake::bond_tokens(
            &mut shell.wl_storage,
            Some(&delegator),
            &val1.address,
            del_2_amount,
            current_epoch,
        )
        .unwrap();

        println!("Advancing to epoch 6");

        // Advance to epoch 6
        let votes = get_default_true_votes(
            &shell.wl_storage,
            shell.wl_storage.storage.block.epoch,
        );
        let current_epoch = advance_epoch(&mut shell, &pkh1, &votes, None);
        assert_eq!(current_epoch.0, 6_u64);

        // Discover a misbehavior committed in epoch 3
        // NOTE: Only the type, height, and validator address fields from the
        // Misbehavior struct are used in Namada
        let misbehavior_epoch = Epoch(3_u64);
        let height = shell
            .wl_storage
            .storage
            .block
            .pred_epochs
            .first_block_heights[misbehavior_epoch.0 as usize];
        let misbehaviors = vec![Misbehavior {
            r#type: 1,
            validator: Some(Validator {
                address: pkh1.clone(),
                power: Default::default(),
            }),
            height: height.0 as i64,
            time: Default::default(),
            total_voting_power: Default::default(),
        }];
        let votes = get_default_true_votes(
            &shell.wl_storage,
            shell.wl_storage.storage.block.epoch,
        );
        next_block_for_inflation(
            &mut shell,
            pkh1.clone(),
            votes.clone(),
            Some(misbehaviors),
        );

        // Assertions
        assert_eq!(current_epoch.0, 6_u64);
        let processing_epoch = misbehavior_epoch
            + params.unbonding_len
            + 1_u64
            + params.cubic_slashing_window_length;
        let enqueued_slash = enqueued_slashes_handle()
            .at(&processing_epoch)
            .at(&val1.address)
            .front(&shell.wl_storage)
            .unwrap()
            .unwrap();
        assert_eq!(enqueued_slash.epoch, misbehavior_epoch);
        assert_eq!(enqueued_slash.r#type, SlashType::DuplicateVote);
        assert_eq!(enqueued_slash.rate, Dec::zero());
        let last_slash =
            namada_proof_of_stake::read_validator_last_slash_epoch(
                &shell.wl_storage,
                &val1.address,
            )
            .unwrap();
        assert_eq!(last_slash, Some(misbehavior_epoch));
        assert!(
            namada_proof_of_stake::validator_slashes_handle(&val1.address)
                .is_empty(&shell.wl_storage)
                .unwrap()
        );

        println!("Advancing to epoch 7");

        // Advance to epoch 7
        let current_epoch = advance_epoch(&mut shell, &pkh1, &votes, None);

        // Discover two more misbehaviors, one committed in epoch 3, one in
        // epoch 4
        let height4 = shell
            .wl_storage
            .storage
            .block
            .pred_epochs
            .first_block_heights[4];
        let misbehaviors = vec![
            Misbehavior {
                r#type: 1,
                validator: Some(Validator {
                    address: pkh1.clone(),
                    power: Default::default(),
                }),
                height: height.0 as i64,
                time: Default::default(),
                total_voting_power: Default::default(),
            },
            Misbehavior {
                r#type: 2,
                validator: Some(Validator {
                    address: pkh1.clone(),
                    power: Default::default(),
                }),
                height: height4.0 as i64,
                time: Default::default(),
                total_voting_power: Default::default(),
            },
        ];
        let votes = get_default_true_votes(
            &shell.wl_storage,
            shell.wl_storage.storage.block.epoch,
        );
        next_block_for_inflation(
            &mut shell,
            pkh1.clone(),
            votes,
            Some(misbehaviors),
        );
        assert_eq!(current_epoch.0, 7_u64);
        let enqueued_slashes_8 = enqueued_slashes_handle()
            .at(&processing_epoch)
            .at(&val1.address);
        let enqueued_slashes_9 = enqueued_slashes_handle()
            .at(&processing_epoch.next())
            .at(&val1.address);

        assert_eq!(enqueued_slashes_8.len(&shell.wl_storage).unwrap(), 2_u64);
        assert_eq!(enqueued_slashes_9.len(&shell.wl_storage).unwrap(), 1_u64);
        let last_slash =
            namada_proof_of_stake::read_validator_last_slash_epoch(
                &shell.wl_storage,
                &val1.address,
            )
            .unwrap();
        assert_eq!(last_slash, Some(Epoch(4)));
        assert!(
            namada_proof_of_stake::is_validator_frozen(
                &shell.wl_storage,
                &val1.address,
                current_epoch,
                &params
            )
            .unwrap()
        );
        assert!(
            namada_proof_of_stake::validator_slashes_handle(&val1.address)
                .is_empty(&shell.wl_storage)
                .unwrap()
        );

        let pre_stake_10 = namada_proof_of_stake::read_validator_stake(
            &shell.wl_storage,
            &params,
            &val1.address,
            Epoch(10),
        )
        .unwrap();
        assert_eq!(
            pre_stake_10,
            initial_stake + del_1_amount
                - self_unbond_1_amount
                - del_unbond_1_amount
                + self_bond_1_amount
                - self_unbond_2_amount
                + del_2_amount
        );

        println!("\nNow processing the infractions\n");

        // Advance to epoch 9, where the infractions committed in epoch 3 will
        // be processed
        let votes = get_default_true_votes(
            &shell.wl_storage,
            shell.wl_storage.storage.block.epoch,
        );
        let _ = advance_epoch(&mut shell, &pkh1, &votes, None);
        let votes = get_default_true_votes(
            &shell.wl_storage,
            shell.wl_storage.storage.block.epoch,
        );
        let current_epoch = advance_epoch(&mut shell, &pkh1, &votes, None);
        assert_eq!(current_epoch.0, 9_u64);

        let val_stake_3 = namada_proof_of_stake::read_validator_stake(
            &shell.wl_storage,
            &params,
            &val1.address,
            Epoch(3),
        )
        .unwrap();
        let val_stake_4 = namada_proof_of_stake::read_validator_stake(
            &shell.wl_storage,
            &params,
            &val1.address,
            Epoch(4),
        )
        .unwrap();

        let tot_stake_3 = namada_proof_of_stake::read_total_stake(
            &shell.wl_storage,
            &params,
            Epoch(3),
        )
        .unwrap();
        let tot_stake_4 = namada_proof_of_stake::read_total_stake(
            &shell.wl_storage,
            &params,
            Epoch(4),
        )
        .unwrap();

        let vp_frac_3 = Dec::from(val_stake_3) / Dec::from(tot_stake_3);
        let vp_frac_4 = Dec::from(val_stake_4) / Dec::from(tot_stake_4);
        let tot_frac = Dec::two() * vp_frac_3 + vp_frac_4;
        let cubic_rate = std::cmp::min(
            Dec::one(),
            Dec::new(9, 0).unwrap() * tot_frac * tot_frac,
        );
        dbg!(&cubic_rate);

        let equal_enough = |rate1: Dec, rate2: Dec| -> bool {
            let tolerance = Dec::new(1, 9).unwrap();
            rate1.abs_diff(&rate2) < tolerance
        };

        // There should be 2 slashes processed for the validator, each with rate
        // equal to the cubic slashing rate
        let val_slashes =
            namada_proof_of_stake::validator_slashes_handle(&val1.address);
        assert_eq!(val_slashes.len(&shell.wl_storage).unwrap(), 2u64);
        let is_rate_good = val_slashes
            .iter(&shell.wl_storage)
            .unwrap()
            .all(|s| equal_enough(s.unwrap().rate, cubic_rate));
        assert!(is_rate_good);

        // Check the amount of stake deducted from the futuremost epoch while
        // processing the slashes
        let post_stake_10 = read_validator_stake(
            &shell.wl_storage,
            &params,
            &val1.address,
            Epoch(10),
        )
        .unwrap();
        // The amount unbonded after the infraction that affected the deltas
        // before processing is `del_unbond_1_amount + self_bond_1_amount -
        // self_unbond_2_amount` (since this self-bond was enacted then unbonded
        // all after the infraction). Thus, the additional deltas to be
        // deducted is the (infraction stake - this) * rate
        let slash_rate_3 = std::cmp::min(Dec::one(), Dec::two() * cubic_rate);
        let exp_slashed_during_processing_9 = (initial_stake + del_1_amount
            - self_unbond_1_amount
            - del_unbond_1_amount
            + self_bond_1_amount
            - self_unbond_2_amount)
            .mul_ceil(slash_rate_3);
        assert!(
            ((pre_stake_10 - post_stake_10).change()
                - exp_slashed_during_processing_9.change())
            .abs()
                < Uint::from(1000),
            "Expected {}, got {} (with less than 1000 err)",
            exp_slashed_during_processing_9.to_string_native(),
            (pre_stake_10 - post_stake_10).to_string_native(),
        );

        // Check that we can compute the stake at the pipeline epoch
        // NOTE: may be off. by 1 namnam due to rounding;
        let exp_pipeline_stake = (Dec::one() - slash_rate_3)
            * Dec::from(
                initial_stake + del_1_amount
                    - self_unbond_1_amount
                    - del_unbond_1_amount
                    + self_bond_1_amount
                    - self_unbond_2_amount,
            )
            + Dec::from(del_2_amount);

        assert!(
            exp_pipeline_stake.abs_diff(&Dec::from(post_stake_10))
                <= Dec::new(2, NATIVE_MAX_DECIMAL_PLACES).unwrap(),
            "Expected {}, got {} (with less than 2 err), diff {}",
            exp_pipeline_stake,
            post_stake_10.to_string_native(),
            exp_pipeline_stake.abs_diff(&Dec::from(post_stake_10)),
        );

        // Check the balance of the Slash Pool
        // TODO: finish once implemented
        // let slash_pool_balance: token::Amount = shell
        //     .wl_storage
        //     .read(&slash_balance_key)
        //     .expect("must be able to read")
        //     .unwrap_or_default();
        // let exp_slashed_3 = decimal_mult_amount(
        //     std::cmp::min(Decimal::TWO * cubic_rate, Decimal::ONE),
        //     val_stake_3 - del_unbond_1_amount + self_bond_1_amount
        //         - self_unbond_2_amount,
        // );
        // assert_eq!(slash_pool_balance, exp_slashed_3);

        // Advance to epoch 10, where the infraction committed in epoch 4 will
        // be processed
        let votes = get_default_true_votes(
            &shell.wl_storage,
            shell.wl_storage.storage.block.epoch,
        );
        let current_epoch = advance_epoch(&mut shell, &pkh1, &votes, None);
        assert_eq!(current_epoch.0, 10_u64);

        // Check the balance of the Slash Pool
        // TODO: finish once implemented
        // let slash_pool_balance: token::Amount = shell
        //     .wl_storage
        //     .read(&slash_balance_key)
        //     .expect("must be able to read")
        //     .unwrap_or_default();

        // let exp_slashed_4 = if dec!(2) * cubic_rate >= Decimal::ONE {
        //     token::Amount::zero()
        // } else if dec!(3) * cubic_rate >= Decimal::ONE {
        //     decimal_mult_amount(
        //         Decimal::ONE - dec!(2) * cubic_rate,
        //         val_stake_4 + self_bond_1_amount - self_unbond_2_amount,
        //     )
        // } else {
        //     decimal_mult_amount(
        //         std::cmp::min(cubic_rate, Decimal::ONE),
        //         val_stake_4 + self_bond_1_amount - self_unbond_2_amount,
        //     )
        // };
        // dbg!(slash_pool_balance, exp_slashed_3 + exp_slashed_4);
        // assert!(
        //     (slash_pool_balance.change()
        //         - (exp_slashed_3 + exp_slashed_4).change())
        //     .abs()
        //         <= 1
        // );

        let val_stake = read_validator_stake(
            &shell.wl_storage,
            &params,
            &val1.address,
            current_epoch + params.pipeline_len,
        )?;

        let post_stake_10 = read_validator_stake(
            &shell.wl_storage,
            &params,
            &val1.address,
            Epoch(10),
        )
        .unwrap();

        // Stake at current epoch should be equal to stake at pipeline
        assert_eq!(
            post_stake_10,
            val_stake,
            "Stake at pipeline in epoch {} ({}) expected to be equal to stake \
             in epoch 10 ({}).",
            current_epoch + params.pipeline_len,
            val_stake.to_string_native(),
            post_stake_10.to_string_native()
        );

        // dbg!(&val_stake);
        // dbg!(pre_stake_10 - post_stake_10);

        // dbg!(&exp_slashed_during_processing_9);
        // TODO: finish once implemented
        // assert!(
        //     ((pre_stake_11 - post_stake_11).change() -
        // exp_slashed_4.change())         .abs()
        //         <= 1
        // );

        // dbg!(&val_stake, &exp_stake);
        // dbg!(exp_slashed_during_processing_8 +
        // exp_slashed_during_processing_9); dbg!(
        //     val_stake_3
        //         - (exp_slashed_during_processing_8 +
        //           exp_slashed_during_processing_9)
        // );

        // let exp_stake = val_stake_3 - del_unbond_1_amount +
        // self_bond_1_amount
        //     - self_unbond_2_amount
        //     + del_2_amount
        //     - exp_slashed_3
        //     - exp_slashed_4;

        // assert!((exp_stake.change() - post_stake_11.change()).abs() <= 1);

        for _ in 0..2 {
            let votes = get_default_true_votes(
                &shell.wl_storage,
                shell.wl_storage.storage.block.epoch,
            );
            let _ = advance_epoch(&mut shell, &pkh1, &votes, None);
        }
        let current_epoch = shell.wl_storage.storage.block.epoch;
        assert_eq!(current_epoch.0, 12_u64);

        println!("\nCHECK BOND AND UNBOND DETAILS");
        let details = namada_proof_of_stake::bonds_and_unbonds(
            &shell.wl_storage,
            None,
            None,
        )
        .unwrap();

        let del_id = BondId {
            source: delegator.clone(),
            validator: val1.address.clone(),
        };
        let self_id = BondId {
            source: val1.address.clone(),
            validator: val1.address.clone(),
        };

        let del_details = details.get(&del_id).unwrap();
        let self_details = details.get(&self_id).unwrap();
        // dbg!(del_details, self_details);

        // Check slashes
        assert_eq!(del_details.slashes, self_details.slashes);
        assert_eq!(del_details.slashes.len(), 3);
        assert_eq!(del_details.slashes[0].epoch, Epoch(3));
        assert!(equal_enough(del_details.slashes[0].rate, cubic_rate));
        assert_eq!(del_details.slashes[1].epoch, Epoch(3));
        assert!(equal_enough(del_details.slashes[1].rate, cubic_rate));
        assert_eq!(del_details.slashes[2].epoch, Epoch(4));
        assert!(equal_enough(del_details.slashes[2].rate, cubic_rate));

        // Check delegations
        assert_eq!(del_details.bonds.len(), 2);
        assert_eq!(del_details.bonds[0].start, Epoch(3));
        assert_eq!(
            del_details.bonds[0].amount,
            del_1_amount - del_unbond_1_amount
        );
        // TODO: decimal mult issues should be resolved with PR 1282
        assert!(
            (del_details.bonds[0].slashed_amount.unwrap().change()
                - std::cmp::min(
                    Dec::one(),
                    Dec::new(3, 0).unwrap() * cubic_rate
                ) * (del_1_amount.change() - del_unbond_1_amount.change()))
            .abs()
                <= Uint::from(2)
        );
        assert_eq!(del_details.bonds[1].start, Epoch(7));
        assert_eq!(del_details.bonds[1].amount, del_2_amount);
        assert_eq!(del_details.bonds[1].slashed_amount, None);

        // Check self-bonds
        assert_eq!(self_details.bonds.len(), 1);
        assert_eq!(self_details.bonds[0].start, Epoch(0));
        assert_eq!(
            self_details.bonds[0].amount,
            initial_stake - self_unbond_1_amount + self_bond_1_amount
                - self_unbond_2_amount
        );
        // TODO: not sure why this is correct??? (with + self_bond_1_amount -
        // self_unbond_2_amount)
        // TODO: Make sure this is sound and what we expect
        assert!(
            (self_details.bonds[0].slashed_amount.unwrap().change()
                - (std::cmp::min(
                    Dec::one(),
                    Dec::new(3, 0).unwrap() * cubic_rate
                ) * (initial_stake - self_unbond_1_amount
                    + self_bond_1_amount
                    - self_unbond_2_amount))
                    .change())
                <= Amount::from_uint(1000, NATIVE_MAX_DECIMAL_PLACES)
                    .unwrap()
                    .change()
        );

        // Check delegation unbonds
        assert_eq!(del_details.unbonds.len(), 1);
        assert_eq!(del_details.unbonds[0].start, Epoch(3));
        assert_eq!(del_details.unbonds[0].withdraw, Epoch(9));
        assert_eq!(del_details.unbonds[0].amount, del_unbond_1_amount);
        assert!(
            (del_details.unbonds[0].slashed_amount.unwrap().change()
                - (std::cmp::min(Dec::one(), Dec::two() * cubic_rate)
                    * del_unbond_1_amount)
                    .change())
            .abs()
                <= Uint::from(1)
        );

        // Check self-unbonds
        assert_eq!(self_details.unbonds.len(), 3);
        assert_eq!(self_details.unbonds[0].start, Epoch(0));
        assert_eq!(self_details.unbonds[0].withdraw, Epoch(8));
        assert_eq!(self_details.unbonds[1].start, Epoch(0));
        assert_eq!(self_details.unbonds[1].withdraw, Epoch(11));
        assert_eq!(self_details.unbonds[2].start, Epoch(5));
        assert_eq!(self_details.unbonds[2].withdraw, Epoch(11));
        assert_eq!(self_details.unbonds[0].amount, self_unbond_1_amount);
        assert_eq!(self_details.unbonds[0].slashed_amount, None);
        assert_eq!(
            self_details.unbonds[1].amount,
            self_unbond_2_amount - self_bond_1_amount
        );
        let rate =
            std::cmp::min(Dec::one(), Dec::new(3, 0).unwrap() * cubic_rate);
        assert!(
            // at most off by 1
            (self_details.unbonds[1].slashed_amount.unwrap().change()
                - (self_unbond_2_amount - self_bond_1_amount)
                    .mul_ceil(rate)
                    .change())
            .abs()
                <= Uint::from(1)
        );
        assert_eq!(self_details.unbonds[2].amount, self_bond_1_amount);
        assert_eq!(self_details.unbonds[2].slashed_amount, None);

        println!("\nWITHDRAWING DELEGATION UNBOND");
        // let slash_pool_balance_pre_withdraw = slash_pool_balance;
        // Withdraw the delegation unbonds, which total to 18_000. This should
        // only be affected by the slashes in epoch 3
        let del_withdraw = namada_proof_of_stake::withdraw_tokens(
            &mut shell.wl_storage,
            Some(&delegator),
            &val1.address,
            current_epoch,
        )
        .unwrap();

        let exp_del_withdraw_slashed_amount =
            del_unbond_1_amount.mul_ceil(slash_rate_3);
        assert!(
            (del_withdraw
                - (del_unbond_1_amount - exp_del_withdraw_slashed_amount))
                .raw_amount()
                <= Uint::one()
        );

        // TODO: finish once implemented
        // Check the balance of the Slash Pool
        // let slash_pool_balance: token::Amount = shell
        //     .wl_storage
        //     .read(&slash_balance_key)
        //     .expect("must be able to read")
        //     .unwrap_or_default();
        // dbg!(del_withdraw, slash_pool_balance);
        // assert_eq!(
        //     slash_pool_balance - slash_pool_balance_pre_withdraw,
        //     exp_del_withdraw_slashed_amount
        // );

        // println!("\nWITHDRAWING SELF UNBOND");
        // Withdraw the self unbonds, which total 154_654 + 15_000 - 9_123. Only
        // the (15_000 - 9_123) tokens are slashable.
        // let self_withdraw = namada_proof_of_stake::withdraw_tokens(
        //     &mut shell.wl_storage,
        //     None,
        //     &val1.address,
        //     current_epoch,
        // )
        // .unwrap();

        // let exp_self_withdraw_slashed_amount = decimal_mult_amount(
        //     std::cmp::min(dec!(3) * cubic_rate, Decimal::ONE),
        //     self_unbond_2_amount - self_bond_1_amount,
        // );
        // Check the balance of the Slash Pool
        // let slash_pool_balance: token::Amount = shell
        //     .wl_storage
        //     .read(&slash_balance_key)
        //     .expect("must be able to read")
        //     .unwrap_or_default();

        // dbg!(self_withdraw, slash_pool_balance);
        // dbg!(
        //     decimal_mult_amount(dec!(2) * cubic_rate, val_stake_3)
        //         + decimal_mult_amount(cubic_rate, val_stake_4)
        // );

        // assert_eq!(
        //     exp_self_withdraw_slashed_amount,
        //     slash_pool_balance
        //         - slash_pool_balance_pre_withdraw
        //         - exp_del_withdraw_slashed_amount
        // );

        Ok(())
    }

    #[test]
    fn test_purge_validator_information() -> storage_api::Result<()> {
        // Setup the network with pipeline_len = 2, unbonding_len = 4
        let num_validators = 4_u64;
        let (mut shell, _recv, _, _) = setup_with_cfg(SetupCfg {
            last_height: 0,
            num_validators,
            ..Default::default()
        });
        let mut params = read_pos_params(&shell.wl_storage).unwrap();
        params.owned.unbonding_len = 4;
        // params.owned.max_validator_slots = 3;
        // params.owned.validator_stake_threshold = token::Amount::zero();
        write_pos_params(&mut shell.wl_storage, &params.owned)?;

        let max_proposal_period = params.max_proposal_period;
        let default_past_epochs = 2;
        let consensus_val_set_len = max_proposal_period + default_past_epochs;

        let consensus_val_set =
            namada_proof_of_stake::consensus_validator_set_handle();
        // let below_cap_val_set =
        //     namada_proof_of_stake::below_capacity_validator_set_handle();
        let validator_positions =
            namada_proof_of_stake::validator_set_positions_handle();
        let all_validator_addresses =
            namada_proof_of_stake::validator_addresses_handle();

        let consensus_set: Vec<WeightedValidator> =
            read_consensus_validator_set_addresses_with_stake(
                &shell.wl_storage,
                Epoch::default(),
            )
            .unwrap()
            .into_iter()
            .collect();
        let val1 = consensus_set[0].clone();
        let pkh1 = get_pkh_from_address(
            &shell.wl_storage,
            &params,
            val1.address,
            Epoch::default(),
        );

        // Finalize block 1
        next_block_for_inflation(&mut shell, pkh1.clone(), vec![], None);

        let votes = get_default_true_votes(&shell.wl_storage, Epoch::default());
        assert!(!votes.is_empty());

        let check_is_data = |storage: &WlStorage<_, _>,
                             start: Epoch,
                             end: Epoch| {
            for ep in Epoch::iter_bounds_inclusive(start, end) {
                assert!(!consensus_val_set.at(&ep).is_empty(storage).unwrap());
                // assert!(!below_cap_val_set.at(&ep).is_empty(storage).
                // unwrap());
                assert!(
                    !validator_positions.at(&ep).is_empty(storage).unwrap()
                );
                assert!(
                    !all_validator_addresses.at(&ep).is_empty(storage).unwrap()
                );
            }
        };

        // Check that there is validator data for epochs 0 - pipeline_len
        check_is_data(&shell.wl_storage, Epoch(0), Epoch(params.pipeline_len));

        // Advance to epoch `default_past_epochs`
        let mut current_epoch = Epoch(0);
        for _ in 0..default_past_epochs {
            let votes = get_default_true_votes(
                &shell.wl_storage,
                shell.wl_storage.storage.block.epoch,
            );
            current_epoch = advance_epoch(&mut shell, &pkh1, &votes, None);
        }
        assert_eq!(shell.wl_storage.storage.block.epoch.0, default_past_epochs);
        assert_eq!(current_epoch.0, default_past_epochs);

        check_is_data(
            &shell.wl_storage,
            Epoch(0),
            Epoch(params.pipeline_len + default_past_epochs),
        );

        // Advance one more epoch, which should purge the data for epoch 0 in
        // everything except the consensus validator set
        let votes = get_default_true_votes(
            &shell.wl_storage,
            shell.wl_storage.storage.block.epoch,
        );
        current_epoch = advance_epoch(&mut shell, &pkh1, &votes, None);
        assert_eq!(current_epoch.0, default_past_epochs + 1);

        check_is_data(
            &shell.wl_storage,
            Epoch(1),
            Epoch(params.pipeline_len + default_past_epochs + 1),
        );
        assert!(
            !consensus_val_set
                .at(&Epoch(0))
                .is_empty(&shell.wl_storage)
                .unwrap()
        );
        assert!(
            validator_positions
                .at(&Epoch(0))
                .is_empty(&shell.wl_storage)
                .unwrap()
        );
        assert!(
            all_validator_addresses
                .at(&Epoch(0))
                .is_empty(&shell.wl_storage)
                .unwrap()
        );

        // Advance to the epoch `consensus_val_set_len` + 1
        loop {
            assert!(
                !consensus_val_set
                    .at(&Epoch(0))
                    .is_empty(&shell.wl_storage)
                    .unwrap()
            );
            let votes = get_default_true_votes(
                &shell.wl_storage,
                shell.wl_storage.storage.block.epoch,
            );
            current_epoch = advance_epoch(&mut shell, &pkh1, &votes, None);
            if current_epoch.0 == consensus_val_set_len + 1 {
                break;
            }
        }

        assert!(
            consensus_val_set
                .at(&Epoch(0))
                .is_empty(&shell.wl_storage)
                .unwrap()
        );

        // Advance one more epoch
        let votes = get_default_true_votes(
            &shell.wl_storage,
            shell.wl_storage.storage.block.epoch,
        );
        current_epoch = advance_epoch(&mut shell, &pkh1, &votes, None);
        for ep in Epoch::default().iter_range(2) {
            assert!(
                consensus_val_set
                    .at(&ep)
                    .is_empty(&shell.wl_storage)
                    .unwrap()
            );
        }
        for ep in Epoch::iter_bounds_inclusive(
            Epoch(2),
            current_epoch + params.pipeline_len,
        ) {
            assert!(
                !consensus_val_set
                    .at(&ep)
                    .is_empty(&shell.wl_storage)
                    .unwrap()
            );
        }

        Ok(())
    }

    fn get_default_true_votes<S>(storage: &S, epoch: Epoch) -> Vec<VoteInfo>
    where
        S: StorageRead,
    {
        let params = read_pos_params(storage).unwrap();
        read_consensus_validator_set_addresses_with_stake(storage, epoch)
            .unwrap()
            .into_iter()
            .map(|val| {
                let pkh = get_pkh_from_address(
                    storage,
                    &params,
                    val.address.clone(),
                    epoch,
                );
                VoteInfo {
                    validator: Some(Validator {
                        address: pkh,
                        power: u128::try_from(val.bonded_stake).unwrap() as i64,
                    }),
                    signed_last_block: true,
                }
            })
            .collect::<Vec<_>>()
    }

    fn advance_epoch(
        shell: &mut TestShell,
        proposer_address: &[u8],
        consensus_votes: &[VoteInfo],
        misbehaviors: Option<Vec<Misbehavior>>,
    ) -> Epoch {
        let current_epoch = shell.wl_storage.storage.block.epoch;
        loop {
            next_block_for_inflation(
                shell,
                proposer_address.to_owned(),
                consensus_votes.to_owned(),
                misbehaviors.clone(),
            );
            if shell.wl_storage.storage.block.epoch == current_epoch.next() {
                break;
            }
        }
        shell.wl_storage.storage.block.epoch
    }

    /// Test that updating the ethereum bridge params via governance works.
    #[tokio::test]
    async fn test_eth_bridge_param_updates() {
        let (mut shell, _broadcaster, _, mut control_receiver) =
            setup_at_height(3u64);
        let proposal_execution_key = get_proposal_execution_key(0);
        shell
            .wl_storage
            .write(&proposal_execution_key, 0u64)
            .expect("Test failed.");
        let mut tx = Tx::new(shell.chain_id.clone(), None);
        tx.add_code_from_hash(Hash::default()).add_data(0u64);
        let new_min_confirmations = MinimumConfirmations::from(unsafe {
            NonZeroU64::new_unchecked(42)
        });
        shell
            .wl_storage
            .write(&min_confirmations_key(), new_min_confirmations)
            .expect("Test failed");
        let gas_meter = VpGasMeter::new_from_tx_meter(
            &TxGasMeter::new_from_sub_limit(u64::MAX.into()),
        );
        let keys_changed = BTreeSet::from([min_confirmations_key()]);
        let verifiers = BTreeSet::default();
        let ctx = namada::ledger::native_vp::Ctx::new(
            shell.mode.get_validator_address().expect("Test failed"),
            &shell.wl_storage.storage,
            &shell.wl_storage.write_log,
            &tx,
            &TxIndex(0),
            gas_meter,
            &keys_changed,
            &verifiers,
            shell.vp_wasm_cache.clone(),
        );
        let parameters = ParametersVp { ctx };
        let result = parameters
            .validate_tx(&tx, &keys_changed, &verifiers)
            .expect("Test failed");
        assert!(result);

        // we advance forward to the next epoch
        let mut req = FinalizeBlock::default();
        req.header.time = namada::types::time::DateTimeUtc::now();
        let current_decision_height =
            shell.wl_storage.pos_queries().get_current_decision_height();
        if let Some(b) = shell.wl_storage.storage.last_block.as_mut() {
            b.height = current_decision_height + 11;
        }
        shell.finalize_block(req).expect("Test failed");
        shell.commit();

        let consensus_set: Vec<WeightedValidator> =
            read_consensus_validator_set_addresses_with_stake(
                &shell.wl_storage,
                Epoch::default(),
            )
            .unwrap()
            .into_iter()
            .collect();

        let params = read_pos_params(&shell.wl_storage).unwrap();
        let val1 = consensus_set[0].clone();
        let pkh1 = get_pkh_from_address(
            &shell.wl_storage,
            &params,
            val1.address.clone(),
            Epoch::default(),
        );

        let _ = control_receiver.recv().await.expect("Test failed");
        // Finalize block 2
        let votes = vec![VoteInfo {
            validator: Some(Validator {
                address: pkh1.clone(),
                power: u128::try_from(val1.bonded_stake).expect("Test failed")
                    as i64,
            }),
            signed_last_block: true,
        }];
        next_block_for_inflation(&mut shell, pkh1.clone(), votes, None);
        let Command::UpdateConfig(cmd) =
            control_receiver.recv().await.expect("Test failed");
        assert_eq!(u64::from(cmd.min_confirmations), 42);
    }
}<|MERGE_RESOLUTION|>--- conflicted
+++ resolved
@@ -219,18 +219,8 @@
                         .tx_queue
                         .pop()
                         .expect("Missing wrapper tx in queue")
-<<<<<<< HEAD
                         .tx;
                     self.allow_tx_replay(wrapper_tx);
-=======
-                        .tx
-                        .raw_header_hash();
-                    let tx_hash_key =
-                        replay_protection::get_replay_protection_key(&tx_hash);
-                    self.wl_storage
-                        .delete(&tx_hash_key)
-                        .expect("Error while deleting tx hash from storage");
->>>>>>> c40cbc1e
                 }
 
                 #[cfg(not(any(feature = "abciplus", feature = "abcipp")))]
@@ -286,11 +276,7 @@
                 continue;
             }
 
-<<<<<<< HEAD
             let (mut tx_event, embedding_wrapper, mut tx_gas_meter, wrapper) =
-=======
-            let (mut tx_event, tx_header_hash, mut tx_gas_meter, wrapper) =
->>>>>>> c40cbc1e
                 match &tx_header.tx_type {
                     TxType::Wrapper(wrapper) => {
                         stats.increment_wrapper_txs();
@@ -337,11 +323,7 @@
 
                         (
                             event,
-<<<<<<< HEAD
                             Some(tx_in_queue.tx),
-=======
-                            Some(tx_in_queue.tx.raw_header_hash()),
->>>>>>> c40cbc1e
                             TxGasMeter::new_from_sub_limit(tx_in_queue.gas),
                             None,
                         )
@@ -524,11 +506,7 @@
                     // If transaction type is Decrypted and failed because of
                     // out of gas, remove its hash from storage to allow
                     // rewrapping it
-<<<<<<< HEAD
                     if let Some(wrapper) = embedding_wrapper {
-=======
-                    if let Some(hash) = tx_header_hash {
->>>>>>> c40cbc1e
                         if let Error::TxApply(protocol::Error::GasError(_)) =
                             msg
                         {
@@ -2070,11 +2048,9 @@
         // won't receive votes from TM since we receive votes at a 1-block
         // delay, so votes will be empty here
         next_block_for_inflation(&mut shell, pkh1.clone(), vec![], None);
-        assert!(
-            rewards_accumulator_handle()
-                .is_empty(&shell.wl_storage)
-                .unwrap()
-        );
+        assert!(rewards_accumulator_handle()
+            .is_empty(&shell.wl_storage)
+            .unwrap());
 
         // FINALIZE BLOCK 2. Tell Namada that val1 is the block proposer.
         // Include votes that correspond to block 1. Make val2 the next block's
@@ -2084,11 +2060,9 @@
         assert!(rewards_prod_2.is_empty(&shell.wl_storage).unwrap());
         assert!(rewards_prod_3.is_empty(&shell.wl_storage).unwrap());
         assert!(rewards_prod_4.is_empty(&shell.wl_storage).unwrap());
-        assert!(
-            !rewards_accumulator_handle()
-                .is_empty(&shell.wl_storage)
-                .unwrap()
-        );
+        assert!(!rewards_accumulator_handle()
+            .is_empty(&shell.wl_storage)
+            .unwrap());
         // Val1 was the proposer, so its reward should be larger than all
         // others, which should themselves all be equal
         let acc_sum = get_rewards_sum(&shell.wl_storage);
@@ -2202,11 +2176,9 @@
                 None,
             );
         }
-        assert!(
-            rewards_accumulator_handle()
-                .is_empty(&shell.wl_storage)
-                .unwrap()
-        );
+        assert!(rewards_accumulator_handle()
+            .is_empty(&shell.wl_storage)
+            .unwrap());
         let rp1 = rewards_prod_1
             .get(&shell.wl_storage, &Epoch::default())
             .unwrap()
@@ -2258,7 +2230,6 @@
 
         let (wrapper_tx, processed_tx) =
             mk_wrapper_tx(&shell, &crate::wallet::defaults::albert_keypair());
-<<<<<<< HEAD
         let mut decrypted_tx = wrapper_tx;
 
         decrypted_tx.update_header(TxType::Raw);
@@ -2266,14 +2237,6 @@
             replay_protection::get_replay_protection_last_key(
                 &decrypted_tx.header_hash(),
             );
-=======
-        let wrapper_hash_key = replay_protection::get_replay_protection_key(
-            &wrapper_tx.header_hash(),
-        );
-        let decrypted_hash_key = replay_protection::get_replay_protection_key(
-            &wrapper_tx.raw_header_hash(),
-        );
->>>>>>> c40cbc1e
 
         // merkle tree root before finalize_block
         let root_pre = shell.shell.wl_storage.storage.block.tree.root();
@@ -2300,25 +2263,21 @@
         assert_eq!(root_pre.0, root_post.0);
 
         // Check transaction's hash in storage
-        assert!(
-            shell
-                .shell
-                .wl_storage
-                .write_log
-                .has_replay_protection_entry(&decrypted_tx.header_hash())
-                .unwrap_or_default()
-        );
+        assert!(shell
+            .shell
+            .wl_storage
+            .write_log
+            .has_replay_protection_entry(&decrypted_tx.header_hash())
+            .unwrap_or_default());
         // Check that the hash is present in the merkle tree
-        assert!(
-            !shell
-                .shell
-                .wl_storage
-                .storage
-                .block
-                .tree
-                .has_key(&decrypted_hash_key)
-                .unwrap()
-        );
+        assert!(!shell
+            .shell
+            .wl_storage
+            .storage
+            .block
+            .tree
+            .has_key(&decrypted_hash_key)
+            .unwrap());
     }
 
     /// Test replay protection hash handling
@@ -2384,7 +2343,6 @@
                 .expect("Test failed");
         }
 
-<<<<<<< HEAD
         // Invalid wrapper tx that should lead to a commitment of the wrapper
         // hash and no commitment of the inner hash
         let mut processed_txs = vec![ProcessedTx {
@@ -2397,19 +2355,6 @@
         // Out of gas error triggering inner hash removal and wrapper hash
         // insert
         processed_txs.push(ProcessedTx {
-=======
-        // Write inner hash in storage
-        let inner_hash_key = replay_protection::get_replay_protection_key(
-            &wrapper_tx.raw_header_hash(),
-        );
-        shell
-            .wl_storage
-            .storage
-            .write(&inner_hash_key, vec![])
-            .expect("Test failed");
-
-        let processed_tx = ProcessedTx {
->>>>>>> c40cbc1e
             tx: decrypted_tx.to_bytes(),
             result: TxResult {
                 code: ErrorCodes::Ok.into(),
@@ -2467,53 +2412,36 @@
             .as_str();
         assert_eq!(code, String::from(ErrorCodes::WasmRuntimeError).as_str());
 
-        assert!(
-            shell
-                .wl_storage
-                .write_log
-                .has_replay_protection_entry(&invalid_wrapper_hash)
-                .unwrap_or_default()
-        );
-        assert!(
-            !shell
-                .wl_storage
-                .write_log
-                .has_replay_protection_entry(&decrypted_3_hash)
-                .unwrap_or_default()
-        );
-<<<<<<< HEAD
-        assert!(
-            !shell
-                .wl_storage
-                .write_log
-                .has_replay_protection_entry(&decrypted_hash)
-                .unwrap_or_default()
-=======
-        let inner_hash_key = replay_protection::get_replay_protection_key(
-            &wrapper.raw_header_hash(),
->>>>>>> c40cbc1e
-        );
-        assert!(
-            shell
-                .wl_storage
-                .write_log
-                .has_replay_protection_entry(&wrapper_hash)
-                .unwrap_or_default()
-        );
-        assert!(
-            shell
-                .wl_storage
-                .storage
-                .has_replay_protection_entry(&decrypted_2_hash)
-                .expect("test failed")
-        );
-        assert!(
-            !shell
-                .wl_storage
-                .write_log
-                .has_replay_protection_entry(&wrapper_2_hash)
-                .unwrap_or_default()
-        );
+        assert!(shell
+            .wl_storage
+            .write_log
+            .has_replay_protection_entry(&invalid_wrapper_hash)
+            .unwrap_or_default());
+        assert!(!shell
+            .wl_storage
+            .write_log
+            .has_replay_protection_entry(&decrypted_3_hash)
+            .unwrap_or_default());
+        assert!(!shell
+            .wl_storage
+            .write_log
+            .has_replay_protection_entry(&decrypted_hash)
+            .unwrap_or_default());
+        assert!(shell
+            .wl_storage
+            .write_log
+            .has_replay_protection_entry(&wrapper_hash)
+            .unwrap_or_default());
+        assert!(shell
+            .wl_storage
+            .storage
+            .has_replay_protection_entry(&decrypted_2_hash)
+            .expect("test failed"));
+        assert!(!shell
+            .wl_storage
+            .write_log
+            .has_replay_protection_entry(&wrapper_2_hash)
+            .unwrap_or_default());
     }
 
     // Test that if the fee payer doesn't have enough funds for fee payment the
@@ -2801,11 +2729,9 @@
                 .unwrap(),
             Some(ValidatorState::Consensus)
         );
-        assert!(
-            enqueued_slashes_handle()
-                .at(&Epoch::default())
-                .is_empty(&shell.wl_storage)?
-        );
+        assert!(enqueued_slashes_handle()
+            .at(&Epoch::default())
+            .is_empty(&shell.wl_storage)?);
         assert_eq!(
             get_num_consensus_validators(&shell.wl_storage, Epoch::default())
                 .unwrap(),
@@ -2824,21 +2750,17 @@
                     .unwrap(),
                 Some(ValidatorState::Jailed)
             );
-            assert!(
-                enqueued_slashes_handle()
-                    .at(&epoch)
-                    .is_empty(&shell.wl_storage)?
-            );
+            assert!(enqueued_slashes_handle()
+                .at(&epoch)
+                .is_empty(&shell.wl_storage)?);
             assert_eq!(
                 get_num_consensus_validators(&shell.wl_storage, epoch).unwrap(),
                 5_u64
             );
         }
-        assert!(
-            !enqueued_slashes_handle()
-                .at(&processing_epoch)
-                .is_empty(&shell.wl_storage)?
-        );
+        assert!(!enqueued_slashes_handle()
+            .at(&processing_epoch)
+            .is_empty(&shell.wl_storage)?);
 
         // Advance to the processing epoch
         loop {
@@ -2861,11 +2783,9 @@
                 // println!("Reached processing epoch");
                 break;
             } else {
-                assert!(
-                    enqueued_slashes_handle()
-                        .at(&shell.wl_storage.storage.block.epoch)
-                        .is_empty(&shell.wl_storage)?
-                );
+                assert!(enqueued_slashes_handle()
+                    .at(&shell.wl_storage.storage.block.epoch)
+                    .is_empty(&shell.wl_storage)?);
                 let stake1 = read_validator_stake(
                     &shell.wl_storage,
                     &params,
@@ -3424,15 +3344,13 @@
             )
             .unwrap();
         assert_eq!(last_slash, Some(Epoch(4)));
-        assert!(
-            namada_proof_of_stake::is_validator_frozen(
-                &shell.wl_storage,
-                &val1.address,
-                current_epoch,
-                &params
-            )
-            .unwrap()
-        );
+        assert!(namada_proof_of_stake::is_validator_frozen(
+            &shell.wl_storage,
+            &val1.address,
+            current_epoch,
+            &params
+        )
+        .unwrap());
         assert!(
             namada_proof_of_stake::validator_slashes_handle(&val1.address)
                 .is_empty(&shell.wl_storage)
@@ -3941,12 +3859,14 @@
                 assert!(!consensus_val_set.at(&ep).is_empty(storage).unwrap());
                 // assert!(!below_cap_val_set.at(&ep).is_empty(storage).
                 // unwrap());
-                assert!(
-                    !validator_positions.at(&ep).is_empty(storage).unwrap()
-                );
-                assert!(
-                    !all_validator_addresses.at(&ep).is_empty(storage).unwrap()
-                );
+                assert!(!validator_positions
+                    .at(&ep)
+                    .is_empty(storage)
+                    .unwrap());
+                assert!(!all_validator_addresses
+                    .at(&ep)
+                    .is_empty(storage)
+                    .unwrap());
             }
         };
 
@@ -3985,33 +3905,25 @@
             Epoch(1),
             Epoch(params.pipeline_len + default_past_epochs + 1),
         );
-        assert!(
-            !consensus_val_set
+        assert!(!consensus_val_set
+            .at(&Epoch(0))
+            .is_empty(&shell.wl_storage)
+            .unwrap());
+        assert!(validator_positions
+            .at(&Epoch(0))
+            .is_empty(&shell.wl_storage)
+            .unwrap());
+        assert!(all_validator_addresses
+            .at(&Epoch(0))
+            .is_empty(&shell.wl_storage)
+            .unwrap());
+
+        // Advance to the epoch `consensus_val_set_len` + 1
+        loop {
+            assert!(!consensus_val_set
                 .at(&Epoch(0))
                 .is_empty(&shell.wl_storage)
-                .unwrap()
-        );
-        assert!(
-            validator_positions
-                .at(&Epoch(0))
-                .is_empty(&shell.wl_storage)
-                .unwrap()
-        );
-        assert!(
-            all_validator_addresses
-                .at(&Epoch(0))
-                .is_empty(&shell.wl_storage)
-                .unwrap()
-        );
-
-        // Advance to the epoch `consensus_val_set_len` + 1
-        loop {
-            assert!(
-                !consensus_val_set
-                    .at(&Epoch(0))
-                    .is_empty(&shell.wl_storage)
-                    .unwrap()
-            );
+                .unwrap());
             let votes = get_default_true_votes(
                 &shell.wl_storage,
                 shell.wl_storage.storage.block.epoch,
@@ -4022,12 +3934,10 @@
             }
         }
 
-        assert!(
-            consensus_val_set
-                .at(&Epoch(0))
-                .is_empty(&shell.wl_storage)
-                .unwrap()
-        );
+        assert!(consensus_val_set
+            .at(&Epoch(0))
+            .is_empty(&shell.wl_storage)
+            .unwrap());
 
         // Advance one more epoch
         let votes = get_default_true_votes(
@@ -4036,23 +3946,19 @@
         );
         current_epoch = advance_epoch(&mut shell, &pkh1, &votes, None);
         for ep in Epoch::default().iter_range(2) {
-            assert!(
-                consensus_val_set
-                    .at(&ep)
-                    .is_empty(&shell.wl_storage)
-                    .unwrap()
-            );
+            assert!(consensus_val_set
+                .at(&ep)
+                .is_empty(&shell.wl_storage)
+                .unwrap());
         }
         for ep in Epoch::iter_bounds_inclusive(
             Epoch(2),
             current_epoch + params.pipeline_len,
         ) {
-            assert!(
-                !consensus_val_set
-                    .at(&ep)
-                    .is_empty(&shell.wl_storage)
-                    .unwrap()
-            );
+            assert!(!consensus_val_set
+                .at(&ep)
+                .is_empty(&shell.wl_storage)
+                .unwrap());
         }
 
         Ok(())
