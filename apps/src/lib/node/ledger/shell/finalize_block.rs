--- conflicted
+++ resolved
@@ -2658,11 +2658,10 @@
                 .expect("Test failed");
         }
 
-<<<<<<< HEAD
         let mut processed_txs: Vec<ProcessedTx> = vec![];
         for inner in [&inner, &new_inner] {
             processed_txs.push(ProcessedTx {
-                tx: inner.to_bytes(),
+                tx: inner.to_bytes().into(),
                 result: TxResult {
                     code: ErrorCodes::Ok.into(),
                     info: "".into(),
@@ -2672,37 +2671,6 @@
 
         shell.enqueue_tx(wrapper.clone(), GAS_LIMIT_MULTIPLIER.into());
         shell.enqueue_tx(new_wrapper.clone(), GAS_LIMIT_MULTIPLIER.into());
-=======
-        // Invalid wrapper tx that should lead to a commitment of the wrapper
-        // hash and no commitment of the inner hash
-        let mut processed_txs = vec![ProcessedTx {
-            tx: invalid_wrapper_tx.to_bytes().into(),
-            result: TxResult {
-                code: ErrorCodes::Ok.into(),
-                info: "".into(),
-            },
-        }];
-        // Out of gas error triggering inner hash removal and wrapper hash
-        // insert
-        processed_txs.push(ProcessedTx {
-            tx: decrypted_tx.to_bytes().into(),
-            result: TxResult {
-                code: ErrorCodes::Ok.into(),
-                info: "".into(),
-            },
-        });
-        // Wasm error that still leads to inner hash commitment and no wrapper
-        // hash insert
-        processed_txs.push(ProcessedTx {
-            tx: decrypted_tx_2.to_bytes().into(),
-            result: TxResult {
-                code: ErrorCodes::Ok.into(),
-                info: "".into(),
-            },
-        });
-        shell.enqueue_tx(wrapper_tx, Gas::default());
-        shell.enqueue_tx(wrapper_tx_2, GAS_LIMIT_MULTIPLIER.into());
->>>>>>> 14809e97
         // merkle tree root before finalize_block
         let root_pre = shell.shell.wl_storage.storage.block.tree.root();
 
@@ -2840,7 +2808,7 @@
             &failing_inner,
         ] {
             processed_txs.push(ProcessedTx {
-                tx: inner.to_bytes(),
+                tx: inner.to_bytes().into(),
                 result: TxResult {
                     code: ErrorCodes::Ok.into(),
                     info: "".into(),
@@ -2963,7 +2931,7 @@
         // Invalid wrapper tx that should lead to a commitment of the wrapper
         // hash and no commitment of the inner hash
         let processed_txs = vec![ProcessedTx {
-            tx: wrapper.to_bytes(),
+            tx: wrapper.to_bytes().into(),
             result: TxResult {
                 code: ErrorCodes::Ok.into(),
                 info: "".into(),
