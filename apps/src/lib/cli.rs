--- conflicted
+++ resolved
@@ -223,7 +223,6 @@
                 // Ethereum bridge pool
                 .subcommand(AddToEthBridgePool::def().display_order(3))
                 // Queries
-<<<<<<< HEAD
                 .subcommand(QueryEpoch::def().display_order(4))
                 .subcommand(QueryTransfers::def().display_order(4))
                 .subcommand(QueryConversions::def().display_order(4))
@@ -232,27 +231,12 @@
                 .subcommand(QueryBonds::def().display_order(4))
                 .subcommand(QueryBondedStake::def().display_order(4))
                 .subcommand(QuerySlashes::def().display_order(4))
+                .subcommand(QueryDelegations::def().display_order(4))
                 .subcommand(QueryResult::def().display_order(4))
                 .subcommand(QueryRawBytes::def().display_order(4))
                 .subcommand(QueryProposal::def().display_order(4))
                 .subcommand(QueryProposalResult::def().display_order(4))
                 .subcommand(QueryProtocolParameters::def().display_order(4))
-=======
-                .subcommand(QueryEpoch::def().display_order(3))
-                .subcommand(QueryTransfers::def().display_order(3))
-                .subcommand(QueryConversions::def().display_order(3))
-                .subcommand(QueryBlock::def().display_order(3))
-                .subcommand(QueryBalance::def().display_order(3))
-                .subcommand(QueryBonds::def().display_order(3))
-                .subcommand(QueryBondedStake::def().display_order(3))
-                .subcommand(QuerySlashes::def().display_order(3))
-                .subcommand(QueryDelegations::def().display_order(3))
-                .subcommand(QueryResult::def().display_order(3))
-                .subcommand(QueryRawBytes::def().display_order(3))
-                .subcommand(QueryProposal::def().display_order(3))
-                .subcommand(QueryProposalResult::def().display_order(3))
-                .subcommand(QueryProtocolParameters::def().display_order(3))
->>>>>>> 07b8ff2c
                 // Utils
                 .subcommand(Utils::def().display_order(5))
         }
