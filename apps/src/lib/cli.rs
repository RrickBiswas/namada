//! The CLI commands that are re-used between the executables `namada`,
//! `namada-node` and `namada-client`.
//!
//! The `namada` executable groups together the most commonly used commands
//! inlined from the node and the client. The other commands for the node or the
//! client can be dispatched via `namada node ...` or `namada client ...`,
//! respectively.

pub mod context;
mod utils;

use clap::{AppSettings, ArgGroup, ArgMatches};
use color_eyre::eyre::Result;
pub use utils::safe_exit;
use utils::*;

pub use self::context::Context;

include!("../../version.rs");

const APP_NAME: &str = "Namada";

// Main Namada sub-commands
const NODE_CMD: &str = "node";
const CLIENT_CMD: &str = "client";
const WALLET_CMD: &str = "wallet";

pub mod cmds {
    use clap::AppSettings;

    use super::utils::*;
    use super::{args, ArgMatches, CLIENT_CMD, NODE_CMD, WALLET_CMD};

    /// Commands for `namada` binary.
    #[allow(clippy::large_enum_variant)]
    #[derive(Clone, Debug)]
    pub enum Namada {
        // Sub-binary-commands
        Node(NamadaNode),
        Client(NamadaClient),
        Wallet(NamadaWallet),

        // Inlined commands from the node.
        Ledger(Ledger),

        // Inlined commands from the client.
        TxCustom(TxCustom),
        TxTransfer(TxTransfer),
        TxIbcTransfer(TxIbcTransfer),
        TxUpdateVp(TxUpdateVp),
        TxInitProposal(TxInitProposal),
        TxVoteProposal(TxVoteProposal),
        TxRevealPk(TxRevealPk),
    }

    impl Cmd for Namada {
        fn add_sub(app: App) -> App {
            app.subcommand(NamadaNode::def())
                .subcommand(NamadaClient::def())
                .subcommand(NamadaWallet::def())
                .subcommand(Ledger::def())
                .subcommand(TxCustom::def())
                .subcommand(TxTransfer::def())
                .subcommand(TxIbcTransfer::def())
                .subcommand(TxUpdateVp::def())
                .subcommand(TxInitProposal::def())
                .subcommand(TxVoteProposal::def())
                .subcommand(TxRevealPk::def())
        }

        fn parse(matches: &ArgMatches) -> Option<Self> {
            let node = SubCmd::parse(matches).map(Self::Node);
            let client = SubCmd::parse(matches).map(Self::Client);
            let wallet = SubCmd::parse(matches).map(Self::Wallet);
            let ledger = SubCmd::parse(matches).map(Self::Ledger);
            let tx_custom = SubCmd::parse(matches).map(Self::TxCustom);
            let tx_transfer = SubCmd::parse(matches).map(Self::TxTransfer);
            let tx_ibc_transfer =
                SubCmd::parse(matches).map(Self::TxIbcTransfer);
            let tx_update_vp = SubCmd::parse(matches).map(Self::TxUpdateVp);
            let tx_init_proposal =
                SubCmd::parse(matches).map(Self::TxInitProposal);
            let tx_vote_proposal =
                SubCmd::parse(matches).map(Self::TxVoteProposal);
            let tx_reveal_pk = SubCmd::parse(matches).map(Self::TxRevealPk);
            node.or(client)
                .or(wallet)
                .or(ledger)
                .or(tx_custom)
                .or(tx_transfer)
                .or(tx_ibc_transfer)
                .or(tx_update_vp)
                .or(tx_init_proposal)
                .or(tx_vote_proposal)
                .or(tx_reveal_pk)
        }
    }

    /// Used as top-level commands (`Cmd` instance) in `namadan` binary.
    /// Used as sub-commands (`SubCmd` instance) in `namada` binary.
    #[derive(Clone, Debug)]
    #[allow(clippy::large_enum_variant)]
    pub enum NamadaNode {
        Ledger(Ledger),
        Config(Config),
    }

    impl Cmd for NamadaNode {
        fn add_sub(app: App) -> App {
            app.subcommand(Ledger::def()).subcommand(Config::def())
        }

        fn parse(matches: &ArgMatches) -> Option<Self> {
            let ledger = SubCmd::parse(matches).map(Self::Ledger);
            let config = SubCmd::parse(matches).map(Self::Config);
            ledger.or(config)
        }
    }
    impl SubCmd for NamadaNode {
        const CMD: &'static str = NODE_CMD;

        fn parse(matches: &ArgMatches) -> Option<Self> {
            matches
                .subcommand_matches(Self::CMD)
                .and_then(<Self as Cmd>::parse)
        }

        fn def() -> App {
            <Self as Cmd>::add_sub(
                App::new(Self::CMD)
                    .about("Node sub-commands.")
                    .setting(AppSettings::SubcommandRequiredElseHelp),
            )
        }
    }

    /// Used as top-level commands (`Cmd` instance) in `namadac` binary.
    /// Used as sub-commands (`SubCmd` instance) in `namada` binary.
    #[derive(Clone, Debug)]
    #[allow(clippy::large_enum_variant)]
    pub enum NamadaClient {
        /// The [`super::Context`] provides access to the wallet and the
        /// config. It will generate a new wallet and config, if they
        /// don't exist.
        WithContext(NamadaClientWithContext),
        /// Utils don't have [`super::Context`], only the global arguments.
        WithoutContext(Utils),
    }

    impl Cmd for NamadaClient {
        fn add_sub(app: App) -> App {
            app
                // Simple transactions
                .subcommand(TxCustom::def().display_order(1))
                .subcommand(TxTransfer::def().display_order(1))
                .subcommand(TxIbcTransfer::def().display_order(1))
                .subcommand(TxUpdateVp::def().display_order(1))
                .subcommand(TxInitAccount::def().display_order(1))
                .subcommand(TxRevealPk::def().display_order(1))
                // Proposal transactions
                .subcommand(TxInitProposal::def().display_order(1))
                .subcommand(TxVoteProposal::def().display_order(1))
                // PoS transactions
                .subcommand(TxInitValidator::def().display_order(2))
                .subcommand(Bond::def().display_order(2))
                .subcommand(Unbond::def().display_order(2))
                .subcommand(Withdraw::def().display_order(2))
                // Queries
                .subcommand(QueryEpoch::def().display_order(3))
                .subcommand(QueryTransfers::def().display_order(3))
                .subcommand(QueryConversions::def().display_order(3))
                .subcommand(QueryBlock::def().display_order(3))
                .subcommand(QueryBalance::def().display_order(3))
                .subcommand(QueryBonds::def().display_order(3))
                .subcommand(QueryBondedStake::def().display_order(3))
                .subcommand(QuerySlashes::def().display_order(3))
                .subcommand(QueryResult::def().display_order(3))
                .subcommand(QueryRawBytes::def().display_order(3))
                .subcommand(QueryProposal::def().display_order(3))
                .subcommand(QueryProposalResult::def().display_order(3))
                .subcommand(QueryProtocolParameters::def().display_order(3))
                // Utils
                .subcommand(Utils::def().display_order(5))
        }

        fn parse(matches: &ArgMatches) -> Option<Self> {
            use NamadaClientWithContext::*;
            let tx_custom = Self::parse_with_ctx(matches, TxCustom);
            let tx_transfer = Self::parse_with_ctx(matches, TxTransfer);
            let tx_ibc_transfer = Self::parse_with_ctx(matches, TxIbcTransfer);
            let tx_update_vp = Self::parse_with_ctx(matches, TxUpdateVp);
            let tx_init_account = Self::parse_with_ctx(matches, TxInitAccount);
            let tx_init_validator =
                Self::parse_with_ctx(matches, TxInitValidator);
            let tx_reveal_pk = Self::parse_with_ctx(matches, TxRevealPk);
            let tx_init_proposal =
                Self::parse_with_ctx(matches, TxInitProposal);
            let tx_vote_proposal =
                Self::parse_with_ctx(matches, TxVoteProposal);
            let bond = Self::parse_with_ctx(matches, Bond);
            let unbond = Self::parse_with_ctx(matches, Unbond);
            let withdraw = Self::parse_with_ctx(matches, Withdraw);
            let query_epoch = Self::parse_with_ctx(matches, QueryEpoch);
            let query_transfers = Self::parse_with_ctx(matches, QueryTransfers);
            let query_conversions =
                Self::parse_with_ctx(matches, QueryConversions);
            let query_block = Self::parse_with_ctx(matches, QueryBlock);
            let query_balance = Self::parse_with_ctx(matches, QueryBalance);
            let query_bonds = Self::parse_with_ctx(matches, QueryBonds);
            let query_bonded_stake =
                Self::parse_with_ctx(matches, QueryBondedStake);
            let query_slashes = Self::parse_with_ctx(matches, QuerySlashes);
            let query_result = Self::parse_with_ctx(matches, QueryResult);
            let query_raw_bytes = Self::parse_with_ctx(matches, QueryRawBytes);
            let query_proposal = Self::parse_with_ctx(matches, QueryProposal);
            let query_proposal_result =
                Self::parse_with_ctx(matches, QueryProposalResult);
            let query_protocol_parameters =
                Self::parse_with_ctx(matches, QueryProtocolParameters);
            let utils = SubCmd::parse(matches).map(Self::WithoutContext);
            tx_custom
                .or(tx_transfer)
                .or(tx_ibc_transfer)
                .or(tx_update_vp)
                .or(tx_init_account)
                .or(tx_reveal_pk)
                .or(tx_init_proposal)
                .or(tx_vote_proposal)
                .or(tx_init_validator)
                .or(bond)
                .or(unbond)
                .or(withdraw)
                .or(query_epoch)
                .or(query_transfers)
                .or(query_conversions)
                .or(query_block)
                .or(query_balance)
                .or(query_bonds)
                .or(query_bonded_stake)
                .or(query_slashes)
                .or(query_result)
                .or(query_raw_bytes)
                .or(query_proposal)
                .or(query_proposal_result)
                .or(query_protocol_parameters)
                .or(utils)
        }
    }

    impl NamadaClient {
        /// A helper method to parse sub cmds with context
        fn parse_with_ctx<T: SubCmd>(
            matches: &ArgMatches,
            sub_to_self: impl Fn(T) -> NamadaClientWithContext,
        ) -> Option<Self> {
            SubCmd::parse(matches)
                .map(|sub| Self::WithContext(sub_to_self(sub)))
        }
    }

    impl SubCmd for NamadaClient {
        const CMD: &'static str = CLIENT_CMD;

        fn parse(matches: &ArgMatches) -> Option<Self> {
            matches
                .subcommand_matches(Self::CMD)
                .and_then(<Self as Cmd>::parse)
        }

        fn def() -> App {
            <Self as Cmd>::add_sub(
                App::new(Self::CMD)
                    .about("Client sub-commands.")
                    .setting(AppSettings::SubcommandRequiredElseHelp),
            )
        }
    }

    #[derive(Clone, Debug)]
    pub enum NamadaClientWithContext {
        // Ledger cmds
        TxCustom(TxCustom),
        TxTransfer(TxTransfer),
        TxIbcTransfer(TxIbcTransfer),
        QueryResult(QueryResult),
        TxUpdateVp(TxUpdateVp),
        TxInitAccount(TxInitAccount),
        TxInitValidator(TxInitValidator),
        TxInitProposal(TxInitProposal),
        TxVoteProposal(TxVoteProposal),
        TxRevealPk(TxRevealPk),
        Bond(Bond),
        Unbond(Unbond),
        Withdraw(Withdraw),
        QueryEpoch(QueryEpoch),
        QueryTransfers(QueryTransfers),
        QueryConversions(QueryConversions),
        QueryBlock(QueryBlock),
        QueryBalance(QueryBalance),
        QueryBonds(QueryBonds),
        QueryBondedStake(QueryBondedStake),
        QueryCommissionRate(QueryCommissionRate),
        QuerySlashes(QuerySlashes),
        QueryRawBytes(QueryRawBytes),
        QueryProposal(QueryProposal),
        QueryProposalResult(QueryProposalResult),
        QueryProtocolParameters(QueryProtocolParameters),
    }

    #[allow(clippy::large_enum_variant)]
    #[derive(Clone, Debug)]
    pub enum NamadaWallet {
        /// Key management commands
        Key(WalletKey),
        /// Address management commands
        Address(WalletAddress),
        /// MASP key, address management commands
        Masp(WalletMasp),
    }

    impl Cmd for NamadaWallet {
        fn add_sub(app: App) -> App {
            app.subcommand(WalletKey::def())
                .subcommand(WalletAddress::def())
                .subcommand(WalletMasp::def())
        }

        fn parse(matches: &ArgMatches) -> Option<Self> {
            let key = SubCmd::parse(matches).map(Self::Key);
            let address = SubCmd::parse(matches).map(Self::Address);
            let masp = SubCmd::parse(matches).map(Self::Masp);
            key.or(address).or(masp)
        }
    }

    impl SubCmd for NamadaWallet {
        const CMD: &'static str = WALLET_CMD;

        fn parse(matches: &ArgMatches) -> Option<Self> {
            matches
                .subcommand_matches(Self::CMD)
                .and_then(<Self as Cmd>::parse)
        }

        fn def() -> App {
            <Self as Cmd>::add_sub(
                App::new(Self::CMD)
                    .about("Wallet sub-commands.")
                    .setting(AppSettings::SubcommandRequiredElseHelp),
            )
        }
    }

    #[derive(Clone, Debug)]
    #[allow(clippy::large_enum_variant)]
    pub enum WalletKey {
        Gen(KeyGen),
        Find(KeyFind),
        List(KeyList),
        Export(Export),
    }

    impl SubCmd for WalletKey {
        const CMD: &'static str = "key";

        fn parse(matches: &ArgMatches) -> Option<Self> {
            matches.subcommand_matches(Self::CMD).and_then(|matches| {
                let generate = SubCmd::parse(matches).map(Self::Gen);
                let lookup = SubCmd::parse(matches).map(Self::Find);
                let list = SubCmd::parse(matches).map(Self::List);
                let export = SubCmd::parse(matches).map(Self::Export);
                generate.or(lookup).or(list).or(export)
            })
        }

        fn def() -> App {
            App::new(Self::CMD)
                .about(
                    "Keypair management, including methods to generate and \
                     look-up keys.",
                )
                .setting(AppSettings::SubcommandRequiredElseHelp)
                .subcommand(KeyGen::def())
                .subcommand(KeyFind::def())
                .subcommand(KeyList::def())
                .subcommand(Export::def())
        }
    }

    /// Generate a new keypair and an implicit address derived from it
    #[derive(Clone, Debug)]
    pub struct KeyGen(pub args::KeyAndAddressGen);

    impl SubCmd for KeyGen {
        const CMD: &'static str = "gen";

        fn parse(matches: &ArgMatches) -> Option<Self> {
            matches
                .subcommand_matches(Self::CMD)
                .map(|matches| Self(args::KeyAndAddressGen::parse(matches)))
        }

        fn def() -> App {
            App::new(Self::CMD)
                .about(
                    "Generates a keypair with a given alias and derive the \
                     implicit address from its public key. The address will \
                     be stored with the same alias.",
                )
                .add_args::<args::KeyAndAddressGen>()
        }
    }

    #[derive(Clone, Debug)]
    pub struct KeyFind(pub args::KeyFind);

    impl SubCmd for KeyFind {
        const CMD: &'static str = "find";

        fn parse(matches: &ArgMatches) -> Option<Self> {
            matches
                .subcommand_matches(Self::CMD)
                .map(|matches| (Self(args::KeyFind::parse(matches))))
        }

        fn def() -> App {
            App::new(Self::CMD)
                .about("Searches for a keypair from a public key or an alias.")
                .add_args::<args::KeyFind>()
        }
    }

    #[derive(Clone, Debug)]
    pub struct KeyList(pub args::KeyList);

    impl SubCmd for KeyList {
        const CMD: &'static str = "list";

        fn parse(matches: &ArgMatches) -> Option<Self> {
            matches
                .subcommand_matches(Self::CMD)
                .map(|matches| (Self(args::KeyList::parse(matches))))
        }

        fn def() -> App {
            App::new(Self::CMD)
                .about("List all known keys.")
                .add_args::<args::KeyList>()
        }
    }

    #[derive(Clone, Debug)]
    pub struct Export(pub args::KeyExport);

    impl SubCmd for Export {
        const CMD: &'static str = "export";

        fn parse(matches: &ArgMatches) -> Option<Self> {
            matches
                .subcommand_matches(Self::CMD)
                .map(|matches| (Self(args::KeyExport::parse(matches))))
        }

        fn def() -> App {
            App::new(Self::CMD)
                .about("Exports a keypair to a file.")
                .add_args::<args::KeyExport>()
        }
    }

    #[allow(clippy::large_enum_variant)]
    #[derive(Clone, Debug)]
    pub enum WalletMasp {
        GenPayAddr(MaspGenPayAddr),
        GenSpendKey(MaspGenSpendKey),
        AddAddrKey(MaspAddAddrKey),
        ListPayAddrs(MaspListPayAddrs),
        ListKeys(MaspListKeys),
        FindAddrKey(MaspFindAddrKey),
    }

    impl SubCmd for WalletMasp {
        const CMD: &'static str = "masp";

        fn parse(matches: &ArgMatches) -> Option<Self> {
            matches.subcommand_matches(Self::CMD).and_then(|matches| {
                let genpa = SubCmd::parse(matches).map(Self::GenPayAddr);
                let gensk = SubCmd::parse(matches).map(Self::GenSpendKey);
                let addak = SubCmd::parse(matches).map(Self::AddAddrKey);
                let listpa = SubCmd::parse(matches).map(Self::ListPayAddrs);
                let listsk = SubCmd::parse(matches).map(Self::ListKeys);
                let findak = SubCmd::parse(matches).map(Self::FindAddrKey);
                gensk.or(genpa).or(addak).or(listpa).or(listsk).or(findak)
            })
        }

        fn def() -> App {
            App::new(Self::CMD)
                .about(
                    "Multi-asset shielded pool address and keypair management \
                     including methods to generate and look-up addresses and \
                     keys.",
                )
                .setting(AppSettings::SubcommandRequiredElseHelp)
                .subcommand(MaspGenSpendKey::def())
                .subcommand(MaspGenPayAddr::def())
                .subcommand(MaspAddAddrKey::def())
                .subcommand(MaspListPayAddrs::def())
                .subcommand(MaspListKeys::def())
                .subcommand(MaspFindAddrKey::def())
        }
    }

    /// Find the given shielded address or key
    #[derive(Clone, Debug)]
    pub struct MaspFindAddrKey(pub args::AddrKeyFind);

    impl SubCmd for MaspFindAddrKey {
        const CMD: &'static str = "find";

        fn parse(matches: &ArgMatches) -> Option<Self> {
            matches
                .subcommand_matches(Self::CMD)
                .map(|matches| Self(args::AddrKeyFind::parse(matches)))
        }

        fn def() -> App {
            App::new(Self::CMD)
                .about("Find the given shielded address or key in the wallet")
                .add_args::<args::AddrKeyFind>()
        }
    }

    /// List all known shielded keys
    #[derive(Clone, Debug)]
    pub struct MaspListKeys(pub args::MaspKeysList);

    impl SubCmd for MaspListKeys {
        const CMD: &'static str = "list-keys";

        fn parse(matches: &ArgMatches) -> Option<Self> {
            matches
                .subcommand_matches(Self::CMD)
                .map(|matches| Self(args::MaspKeysList::parse(matches)))
        }

        fn def() -> App {
            App::new(Self::CMD)
                .about("Lists all shielded keys in the wallet")
                .add_args::<args::MaspKeysList>()
        }
    }

    /// List all known payment addresses
    #[derive(Clone, Debug)]
    pub struct MaspListPayAddrs;

    impl SubCmd for MaspListPayAddrs {
        const CMD: &'static str = "list-addrs";

        fn parse(matches: &ArgMatches) -> Option<Self> {
            matches
                .subcommand_matches(Self::CMD)
                .map(|_matches| MaspListPayAddrs)
        }

        fn def() -> App {
            App::new(Self::CMD)
                .about("Lists all payment addresses in the wallet")
        }
    }

    /// Add a key or an address
    #[derive(Clone, Debug)]
    pub struct MaspAddAddrKey(pub args::MaspAddrKeyAdd);

    impl SubCmd for MaspAddAddrKey {
        const CMD: &'static str = "add";

        fn parse(matches: &ArgMatches) -> Option<Self> {
            matches.subcommand_matches(Self::CMD).map(|matches| {
                MaspAddAddrKey(args::MaspAddrKeyAdd::parse(matches))
            })
        }

        fn def() -> App {
            App::new(Self::CMD)
                .about("Adds the given payment address or key to the wallet")
                .add_args::<args::MaspAddrKeyAdd>()
        }
    }

    /// Generate a spending key
    #[derive(Clone, Debug)]
    pub struct MaspGenSpendKey(pub args::MaspSpendKeyGen);

    impl SubCmd for MaspGenSpendKey {
        const CMD: &'static str = "gen-key";

        fn parse(matches: &ArgMatches) -> Option<Self> {
            matches.subcommand_matches(Self::CMD).map(|matches| {
                MaspGenSpendKey(args::MaspSpendKeyGen::parse(matches))
            })
        }

        fn def() -> App {
            App::new(Self::CMD)
                .about("Generates a random spending key")
                .add_args::<args::MaspSpendKeyGen>()
        }
    }

    /// Generate a payment address from a viewing key or payment address
    #[derive(Clone, Debug)]
    pub struct MaspGenPayAddr(pub args::MaspPayAddrGen<args::CliTypes>);

    impl SubCmd for MaspGenPayAddr {
        const CMD: &'static str = "gen-addr";

        fn parse(matches: &ArgMatches) -> Option<Self> {
            matches.subcommand_matches(Self::CMD).map(|matches| {
                MaspGenPayAddr(args::MaspPayAddrGen::parse(matches))
            })
        }

        fn def() -> App {
            App::new(Self::CMD)
                .about(
                    "Generates a payment address from the given spending key",
                )
                .add_args::<args::MaspPayAddrGen<args::CliTypes>>()
        }
    }

    #[derive(Clone, Debug)]
    pub enum WalletAddress {
        Gen(AddressGen),
        Find(AddressOrAliasFind),
        List(AddressList),
        Add(AddressAdd),
    }

    impl SubCmd for WalletAddress {
        const CMD: &'static str = "address";

        fn parse(matches: &ArgMatches) -> Option<Self> {
            matches.subcommand_matches(Self::CMD).and_then(|matches| {
                let gen = SubCmd::parse(matches).map(Self::Gen);
                let find = SubCmd::parse(matches).map(Self::Find);
                let list = SubCmd::parse(matches).map(Self::List);
                let add = SubCmd::parse(matches).map(Self::Add);
                gen.or(find).or(list).or(add)
            })
        }

        fn def() -> App {
            App::new(Self::CMD)
                .about(
                    "Address management, including methods to generate and \
                     look-up addresses.",
                )
                .setting(AppSettings::SubcommandRequiredElseHelp)
                .subcommand(AddressGen::def())
                .subcommand(AddressOrAliasFind::def())
                .subcommand(AddressList::def())
                .subcommand(AddressAdd::def())
        }
    }

    /// Generate a new keypair and an implicit address derived from it
    #[derive(Clone, Debug)]
    pub struct AddressGen(pub args::KeyAndAddressGen);

    impl SubCmd for AddressGen {
        const CMD: &'static str = "gen";

        fn parse(matches: &ArgMatches) -> Option<Self> {
            matches.subcommand_matches(Self::CMD).map(|matches| {
                AddressGen(args::KeyAndAddressGen::parse(matches))
            })
        }

        fn def() -> App {
            App::new(Self::CMD)
                .about(
                    "Generates a keypair with a given alias and derive the \
                     implicit address from its public key. The address will \
                     be stored with the same alias.",
                )
                .add_args::<args::KeyAndAddressGen>()
        }
    }

    /// Find an address by its alias
    #[derive(Clone, Debug)]
    pub struct AddressOrAliasFind(pub args::AddressOrAliasFind);

    impl SubCmd for AddressOrAliasFind {
        const CMD: &'static str = "find";

        fn parse(matches: &ArgMatches) -> Option<Self> {
            matches.subcommand_matches(Self::CMD).map(|matches| {
                AddressOrAliasFind(args::AddressOrAliasFind::parse(matches))
            })
        }

        fn def() -> App {
            App::new(Self::CMD)
                .about(
                    "Find an address by its alias or an alias by its address.",
                )
                .add_args::<args::AddressOrAliasFind>()
        }
    }

    /// List known addresses
    #[derive(Clone, Debug)]
    pub struct AddressList;

    impl SubCmd for AddressList {
        const CMD: &'static str = "list";

        fn parse(matches: &ArgMatches) -> Option<Self> {
            matches
                .subcommand_matches(Self::CMD)
                .map(|_matches| AddressList)
        }

        fn def() -> App {
            App::new(Self::CMD).about("List all known addresses.")
        }
    }

    /// Generate a new keypair and an implicit address derived from it
    #[derive(Clone, Debug)]
    pub struct AddressAdd(pub args::AddressAdd);

    impl SubCmd for AddressAdd {
        const CMD: &'static str = "add";

        fn parse(matches: &ArgMatches) -> Option<Self> {
            matches
                .subcommand_matches(Self::CMD)
                .map(|matches| AddressAdd(args::AddressAdd::parse(matches)))
        }

        fn def() -> App {
            App::new(Self::CMD)
                .about("Store an alias for an address in the wallet.")
                .add_args::<args::AddressAdd>()
        }
    }

    #[derive(Clone, Debug)]
    pub enum Ledger {
        Run(LedgerRun),
        Reset(LedgerReset),
    }

    impl SubCmd for Ledger {
        const CMD: &'static str = "ledger";

        fn parse(matches: &ArgMatches) -> Option<Self> {
            matches.subcommand_matches(Self::CMD).and_then(|matches| {
                let run = SubCmd::parse(matches).map(Self::Run);
                let reset = SubCmd::parse(matches).map(Self::Reset);
                run.or(reset)
                    // The `run` command is the default if no sub-command given
                    .or(Some(Self::Run(LedgerRun(args::LedgerRun(None)))))
            })
        }

        fn def() -> App {
            App::new(Self::CMD)
                .about(
                    "Ledger node sub-commands. If no sub-command specified, \
                     defaults to run the node.",
                )
                .subcommand(LedgerRun::def())
                .subcommand(LedgerReset::def())
        }
    }

    #[derive(Clone, Debug)]
    pub struct LedgerRun(pub args::LedgerRun);

    impl SubCmd for LedgerRun {
        const CMD: &'static str = "run";

        fn parse(matches: &ArgMatches) -> Option<Self> {
            matches
                .subcommand_matches(Self::CMD)
                .map(|matches| Self(args::LedgerRun::parse(matches)))
        }

        fn def() -> App {
            App::new(Self::CMD)
                .about("Run Namada ledger node.")
                .add_args::<args::LedgerRun>()
        }
    }

    #[derive(Clone, Debug)]
    pub struct LedgerReset;

    impl SubCmd for LedgerReset {
        const CMD: &'static str = "reset";

        fn parse(matches: &ArgMatches) -> Option<Self> {
            matches.subcommand_matches(Self::CMD).map(|_matches| Self)
        }

        fn def() -> App {
            App::new(Self::CMD).about(
                "Delete Namada ledger node's and Tendermint node's storage \
                 data.",
            )
        }
    }

    #[derive(Clone, Debug)]
    pub enum Config {
        Gen(ConfigGen),
    }

    impl SubCmd for Config {
        const CMD: &'static str = "config";

        fn parse(matches: &ArgMatches) -> Option<Self> {
            matches
                .subcommand_matches(Self::CMD)
                .and_then(|matches| SubCmd::parse(matches).map(Self::Gen))
        }

        fn def() -> App {
            App::new(Self::CMD)
                .setting(AppSettings::SubcommandRequiredElseHelp)
                .about("Configuration sub-commands.")
                .subcommand(ConfigGen::def())
        }
    }

    #[derive(Clone, Debug)]
    pub struct ConfigGen;

    impl SubCmd for ConfigGen {
        const CMD: &'static str = "gen";

        fn parse(matches: &ArgMatches) -> Option<Self> {
            matches.subcommand_matches(Self::CMD).map(|_matches| Self)
        }

        fn def() -> App {
            App::new(Self::CMD)
                .about("Generate the default configuration file.")
        }
    }

    #[derive(Clone, Debug)]
    pub struct QueryResult(pub args::QueryResult<args::CliTypes>);

    impl SubCmd for QueryResult {
        const CMD: &'static str = "tx-result";

        fn parse(matches: &ArgMatches) -> Option<Self> {
            matches
                .subcommand_matches(Self::CMD)
                .map(|matches| QueryResult(args::QueryResult::parse(matches)))
        }

        fn def() -> App {
            App::new(Self::CMD)
                .about("Query the result of a transaction.")
                .add_args::<args::QueryResult<args::CliTypes>>()
        }
    }

    #[derive(Clone, Debug)]
    pub struct QueryProposal(pub args::QueryProposal<args::CliTypes>);

    impl SubCmd for QueryProposal {
        const CMD: &'static str = "query-proposal";

        fn parse(matches: &ArgMatches) -> Option<Self>
        where
            Self: Sized,
        {
            matches.subcommand_matches(Self::CMD).map(|matches| {
                QueryProposal(args::QueryProposal::parse(matches))
            })
        }

        fn def() -> App {
            App::new(Self::CMD)
                .about("Query proposals.")
                .add_args::<args::QueryProposal<args::CliTypes>>()
        }
    }

    #[derive(Clone, Debug)]
    pub struct QueryProposalResult(
        pub args::QueryProposalResult<args::CliTypes>,
    );

    impl SubCmd for QueryProposalResult {
        const CMD: &'static str = "query-proposal-result";

        fn parse(matches: &ArgMatches) -> Option<Self>
        where
            Self: Sized,
        {
            matches.subcommand_matches(Self::CMD).map(|matches| {
                QueryProposalResult(args::QueryProposalResult::parse(matches))
            })
        }

        fn def() -> App {
            App::new(Self::CMD)
                .about("Query proposals result.")
                .add_args::<args::QueryProposalResult<args::CliTypes>>()
        }
    }

    #[derive(Clone, Debug)]
    pub struct QueryProtocolParameters(
        pub args::QueryProtocolParameters<args::CliTypes>,
    );

    impl SubCmd for QueryProtocolParameters {
        const CMD: &'static str = "query-protocol-parameters";

        fn parse(matches: &ArgMatches) -> Option<Self>
        where
            Self: Sized,
        {
            matches.subcommand_matches(Self::CMD).map(|matches| {
                QueryProtocolParameters(args::QueryProtocolParameters::parse(
                    matches,
                ))
            })
        }

        fn def() -> App {
            App::new(Self::CMD)
                .about("Query protocol parameters.")
                .add_args::<args::QueryProtocolParameters<args::CliTypes>>()
        }
    }

    #[derive(Clone, Debug)]
    pub struct TxCustom(pub args::TxCustom<args::CliTypes>);

    impl SubCmd for TxCustom {
        const CMD: &'static str = "tx";

        fn parse(matches: &ArgMatches) -> Option<Self> {
            matches
                .subcommand_matches(Self::CMD)
                .map(|matches| TxCustom(args::TxCustom::parse(matches)))
        }

        fn def() -> App {
            App::new(Self::CMD)
                .about("Send a transaction with custom WASM code.")
                .add_args::<args::TxCustom<args::CliTypes>>()
        }
    }

    #[derive(Clone, Debug)]
    pub struct TxTransfer(pub args::TxTransfer<crate::cli::args::CliTypes>);

    impl SubCmd for TxTransfer {
        const CMD: &'static str = "transfer";

        fn parse(matches: &ArgMatches) -> Option<Self> {
            matches
                .subcommand_matches(Self::CMD)
                .map(|matches| TxTransfer(args::TxTransfer::parse(matches)))
        }

        fn def() -> App {
            App::new(Self::CMD)
                .about("Send a signed transfer transaction.")
                .add_args::<args::TxTransfer<crate::cli::args::CliTypes>>()
        }
    }

    #[derive(Clone, Debug)]
    pub struct TxIbcTransfer(pub args::TxIbcTransfer<args::CliTypes>);

    impl SubCmd for TxIbcTransfer {
        const CMD: &'static str = "ibc-transfer";

        fn parse(matches: &ArgMatches) -> Option<Self> {
            matches.subcommand_matches(Self::CMD).map(|matches| {
                TxIbcTransfer(args::TxIbcTransfer::parse(matches))
            })
        }

        fn def() -> App {
            App::new(Self::CMD)
                .about("Send a signed IBC transfer transaction.")
                .add_args::<args::TxIbcTransfer<args::CliTypes>>()
        }
    }

    #[derive(Clone, Debug)]
    pub struct TxUpdateVp(pub args::TxUpdateVp<args::CliTypes>);

    impl SubCmd for TxUpdateVp {
        const CMD: &'static str = "update";

        fn parse(matches: &ArgMatches) -> Option<Self> {
            matches
                .subcommand_matches(Self::CMD)
                .map(|matches| TxUpdateVp(args::TxUpdateVp::parse(matches)))
        }

        fn def() -> App {
            App::new(Self::CMD)
                .about(
                    "Send a signed transaction to update account's validity \
                     predicate.",
                )
                .add_args::<args::TxUpdateVp<args::CliTypes>>()
        }
    }

    #[derive(Clone, Debug)]
    pub struct TxInitAccount(pub args::TxInitAccount<args::CliTypes>);

    impl SubCmd for TxInitAccount {
        const CMD: &'static str = "init-account";

        fn parse(matches: &ArgMatches) -> Option<Self> {
            matches.subcommand_matches(Self::CMD).map(|matches| {
                TxInitAccount(args::TxInitAccount::parse(matches))
            })
        }

        fn def() -> App {
            App::new(Self::CMD)
                .about(
                    "Send a signed transaction to create a new established \
                     account.",
                )
                .add_args::<args::TxInitAccount<args::CliTypes>>()
        }
    }

    #[derive(Clone, Debug)]
    pub struct TxInitValidator(pub args::TxInitValidator<args::CliTypes>);

    impl SubCmd for TxInitValidator {
        const CMD: &'static str = "init-validator";

        fn parse(matches: &ArgMatches) -> Option<Self> {
            matches.subcommand_matches(Self::CMD).map(|matches| {
                TxInitValidator(args::TxInitValidator::parse(matches))
            })
        }

        fn def() -> App {
            App::new(Self::CMD)
                .about(
                    "Send a signed transaction to create a new validator \
                     account.",
                )
                .add_args::<args::TxInitValidator<args::CliTypes>>()
        }
    }

    #[derive(Clone, Debug)]
    pub struct Bond(pub args::Bond<args::CliTypes>);

    impl SubCmd for Bond {
        const CMD: &'static str = "bond";

        fn parse(matches: &ArgMatches) -> Option<Self> {
            matches
                .subcommand_matches(Self::CMD)
                .map(|matches| Bond(args::Bond::parse(matches)))
        }

        fn def() -> App {
            App::new(Self::CMD)
                .about("Bond tokens in PoS system.")
                .add_args::<args::Bond<args::CliTypes>>()
        }
    }

    #[derive(Clone, Debug)]
    pub struct Unbond(pub args::Unbond<args::CliTypes>);

    impl SubCmd for Unbond {
        const CMD: &'static str = "unbond";

        fn parse(matches: &ArgMatches) -> Option<Self> {
            matches
                .subcommand_matches(Self::CMD)
                .map(|matches| Unbond(args::Unbond::parse(matches)))
        }

        fn def() -> App {
            App::new(Self::CMD)
                .about("Unbond tokens from a PoS bond.")
                .add_args::<args::Unbond<args::CliTypes>>()
        }
    }

    #[derive(Clone, Debug)]
    pub struct Withdraw(pub args::Withdraw<args::CliTypes>);

    impl SubCmd for Withdraw {
        const CMD: &'static str = "withdraw";

        fn parse(matches: &ArgMatches) -> Option<Self> {
            matches
                .subcommand_matches(Self::CMD)
                .map(|matches| Withdraw(args::Withdraw::parse(matches)))
        }

        fn def() -> App {
            App::new(Self::CMD)
                .about("Withdraw tokens from previously unbonded PoS bond.")
                .add_args::<args::Withdraw<args::CliTypes>>()
        }
    }

    #[derive(Clone, Debug)]
    pub struct QueryEpoch(pub args::Query<args::CliTypes>);

    impl SubCmd for QueryEpoch {
        const CMD: &'static str = "epoch";

        fn parse(matches: &ArgMatches) -> Option<Self> {
            matches
                .subcommand_matches(Self::CMD)
                .map(|matches| QueryEpoch(args::Query::parse(matches)))
        }

        fn def() -> App {
            App::new(Self::CMD)
                .about("Query the epoch of the last committed block.")
                .add_args::<args::Query<args::CliTypes>>()
        }
    }

    #[derive(Clone, Debug)]
    pub struct QueryConversions(pub args::QueryConversions<args::CliTypes>);

    impl SubCmd for QueryConversions {
        const CMD: &'static str = "conversions";

        fn parse(matches: &ArgMatches) -> Option<Self> {
            matches.subcommand_matches(Self::CMD).map(|matches| {
                QueryConversions(args::QueryConversions::parse(matches))
            })
        }

        fn def() -> App {
            App::new(Self::CMD)
                .about("Query currently applicable conversions.")
                .add_args::<args::QueryConversions<args::CliTypes>>()
        }
    }

    #[derive(Clone, Debug)]
    pub struct QueryBlock(pub args::Query<args::CliTypes>);

    impl SubCmd for QueryBlock {
        const CMD: &'static str = "block";

        fn parse(matches: &ArgMatches) -> Option<Self> {
            matches
                .subcommand_matches(Self::CMD)
                .map(|matches| QueryBlock(args::Query::parse(matches)))
        }

        fn def() -> App {
            App::new(Self::CMD)
                .about("Query the last committed block.")
                .add_args::<args::Query<args::CliTypes>>()
        }
    }

    #[derive(Clone, Debug)]
    pub struct QueryBalance(pub args::QueryBalance<args::CliTypes>);

    impl SubCmd for QueryBalance {
        const CMD: &'static str = "balance";

        fn parse(matches: &ArgMatches) -> Option<Self> {
            matches
                .subcommand_matches(Self::CMD)
                .map(|matches| QueryBalance(args::QueryBalance::parse(matches)))
        }

        fn def() -> App {
            App::new(Self::CMD)
                .about("Query balance(s) of tokens.")
                .add_args::<args::QueryBalance<args::CliTypes>>()
        }
    }

    #[derive(Clone, Debug)]
    pub struct QueryBonds(pub args::QueryBonds<args::CliTypes>);

    impl SubCmd for QueryBonds {
        const CMD: &'static str = "bonds";

        fn parse(matches: &ArgMatches) -> Option<Self> {
            matches
                .subcommand_matches(Self::CMD)
                .map(|matches| QueryBonds(args::QueryBonds::parse(matches)))
        }

        fn def() -> App {
            App::new(Self::CMD)
                .about("Query PoS bond(s).")
                .add_args::<args::QueryBonds<args::CliTypes>>()
        }
    }

    #[derive(Clone, Debug)]
    pub struct QueryBondedStake(pub args::QueryBondedStake<args::CliTypes>);

    impl SubCmd for QueryBondedStake {
        const CMD: &'static str = "bonded-stake";

        fn parse(matches: &ArgMatches) -> Option<Self> {
            matches.subcommand_matches(Self::CMD).map(|matches| {
                QueryBondedStake(args::QueryBondedStake::parse(matches))
            })
        }

        fn def() -> App {
            App::new(Self::CMD)
                .about("Query PoS bonded stake.")
                .add_args::<args::QueryBondedStake<args::CliTypes>>()
        }
    }

    #[derive(Clone, Debug)]
    pub struct QueryTransfers(pub args::QueryTransfers<args::CliTypes>);

    impl SubCmd for QueryTransfers {
        const CMD: &'static str = "show-transfers";

        fn parse(matches: &ArgMatches) -> Option<Self> {
            matches.subcommand_matches(Self::CMD).map(|matches| {
                QueryTransfers(args::QueryTransfers::parse(matches))
            })
        }

        fn def() -> App {
            App::new(Self::CMD)
                .about("Query the accepted transfers to date.")
                .add_args::<args::QueryTransfers<args::CliTypes>>()
        }
    }

    #[derive(Clone, Debug)]
    pub struct QueryCommissionRate(
        pub args::QueryCommissionRate<args::CliTypes>,
    );

    impl SubCmd for QueryCommissionRate {
        const CMD: &'static str = "commission-rate";

        fn parse(matches: &ArgMatches) -> Option<Self> {
            matches.subcommand_matches(Self::CMD).map(|matches| {
                QueryCommissionRate(args::QueryCommissionRate::parse(matches))
            })
        }

        fn def() -> App {
            App::new(Self::CMD)
                .about("Query commission rate.")
                .add_args::<args::QueryCommissionRate<args::CliTypes>>()
        }
    }

    #[derive(Clone, Debug)]
    pub struct QuerySlashes(pub args::QuerySlashes<args::CliTypes>);

    impl SubCmd for QuerySlashes {
        const CMD: &'static str = "slashes";

        fn parse(matches: &ArgMatches) -> Option<Self>
        where
            Self: Sized,
        {
            matches
                .subcommand_matches(Self::CMD)
                .map(|matches| QuerySlashes(args::QuerySlashes::parse(matches)))
        }

        fn def() -> App {
            App::new(Self::CMD)
                .about("Query PoS applied slashes.")
                .add_args::<args::QuerySlashes<args::CliTypes>>()
        }
    }

    #[derive(Clone, Debug)]
    pub struct QueryRawBytes(pub args::QueryRawBytes<args::CliTypes>);

    impl SubCmd for QueryRawBytes {
        const CMD: &'static str = "query-bytes";

        fn parse(matches: &ArgMatches) -> Option<Self> {
            matches.subcommand_matches(Self::CMD).map(|matches| {
                QueryRawBytes(args::QueryRawBytes::parse(matches))
            })
        }

        fn def() -> App {
            App::new(Self::CMD)
                .about("Query the raw bytes of a given storage key")
                .add_args::<args::QueryRawBytes<args::CliTypes>>()
        }
    }

    #[derive(Clone, Debug)]
    pub struct TxInitProposal(pub args::InitProposal<args::CliTypes>);

    impl SubCmd for TxInitProposal {
        const CMD: &'static str = "init-proposal";

        fn parse(matches: &ArgMatches) -> Option<Self>
        where
            Self: Sized,
        {
            matches.subcommand_matches(Self::CMD).map(|matches| {
                TxInitProposal(args::InitProposal::parse(matches))
            })
        }

        fn def() -> App {
            App::new(Self::CMD)
                .about("Create a new proposal.")
                .add_args::<args::InitProposal<args::CliTypes>>()
        }
    }

    #[derive(Clone, Debug)]
    pub struct TxVoteProposal(pub args::VoteProposal<args::CliTypes>);

    impl SubCmd for TxVoteProposal {
        const CMD: &'static str = "vote-proposal";

        fn parse(matches: &ArgMatches) -> Option<Self>
        where
            Self: Sized,
        {
            matches.subcommand_matches(Self::CMD).map(|matches| {
                TxVoteProposal(args::VoteProposal::parse(matches))
            })
        }

        fn def() -> App {
            App::new(Self::CMD)
                .about("Vote a proposal.")
                .add_args::<args::VoteProposal<args::CliTypes>>()
        }
    }

    #[derive(Clone, Debug)]
    pub struct TxRevealPk(pub args::RevealPk<args::CliTypes>);

    impl SubCmd for TxRevealPk {
        const CMD: &'static str = "reveal-pk";

        fn parse(matches: &ArgMatches) -> Option<Self>
        where
            Self: Sized,
        {
            matches
                .subcommand_matches(Self::CMD)
                .map(|matches| TxRevealPk(args::RevealPk::parse(matches)))
        }

        fn def() -> App {
            App::new(Self::CMD)
                .about(
                    "Submit a tx to reveal the public key an implicit \
                     account. Typically, you don't have to do this manually \
                     and the client will detect when a tx to reveal PK is \
                     needed and submit it automatically. This will write the \
                     PK into the account's storage so that it can be used for \
                     signature verification on transactions authorized by \
                     this account.",
                )
                .add_args::<args::RevealPk<args::CliTypes>>()
        }
    }

    #[derive(Clone, Debug)]
    pub enum Utils {
        JoinNetwork(JoinNetwork),
        FetchWasms(FetchWasms),
        InitNetwork(InitNetwork),
        InitGenesisValidator(InitGenesisValidator),
    }

    impl SubCmd for Utils {
        const CMD: &'static str = "utils";

        fn parse(matches: &ArgMatches) -> Option<Self> {
            matches.subcommand_matches(Self::CMD).and_then(|matches| {
                let join_network =
                    SubCmd::parse(matches).map(Self::JoinNetwork);
                let fetch_wasms = SubCmd::parse(matches).map(Self::FetchWasms);
                let init_network =
                    SubCmd::parse(matches).map(Self::InitNetwork);
                let init_genesis =
                    SubCmd::parse(matches).map(Self::InitGenesisValidator);
                join_network
                    .or(fetch_wasms)
                    .or(init_network)
                    .or(init_genesis)
            })
        }

        fn def() -> App {
            App::new(Self::CMD)
                .about("Utilities.")
                .subcommand(JoinNetwork::def())
                .subcommand(FetchWasms::def())
                .subcommand(InitNetwork::def())
                .subcommand(InitGenesisValidator::def())
                .setting(AppSettings::SubcommandRequiredElseHelp)
        }
    }

    #[derive(Clone, Debug)]
    pub struct JoinNetwork(pub args::JoinNetwork);

    impl SubCmd for JoinNetwork {
        const CMD: &'static str = "join-network";

        fn parse(matches: &ArgMatches) -> Option<Self> {
            matches
                .subcommand_matches(Self::CMD)
                .map(|matches| Self(args::JoinNetwork::parse(matches)))
        }

        fn def() -> App {
            App::new(Self::CMD)
                .about("Configure Namada to join an existing network.")
                .add_args::<args::JoinNetwork>()
        }
    }

    #[derive(Clone, Debug)]
    pub struct FetchWasms(pub args::FetchWasms);

    impl SubCmd for FetchWasms {
        const CMD: &'static str = "fetch-wasms";

        fn parse(matches: &ArgMatches) -> Option<Self> {
            matches
                .subcommand_matches(Self::CMD)
                .map(|matches| Self(args::FetchWasms::parse(matches)))
        }

        fn def() -> App {
            App::new(Self::CMD)
                .about("Ensure pre-built wasms are present")
                .add_args::<args::FetchWasms>()
        }
    }

    #[derive(Clone, Debug)]
    pub struct InitNetwork(pub args::InitNetwork);

    impl SubCmd for InitNetwork {
        const CMD: &'static str = "init-network";

        fn parse(matches: &ArgMatches) -> Option<Self> {
            matches
                .subcommand_matches(Self::CMD)
                .map(|matches| Self(args::InitNetwork::parse(matches)))
        }

        fn def() -> App {
            App::new(Self::CMD)
                .about("Initialize a new test network.")
                .add_args::<args::InitNetwork>()
        }
    }

    #[derive(Clone, Debug)]
    pub struct InitGenesisValidator(pub args::InitGenesisValidator);

    impl SubCmd for InitGenesisValidator {
        const CMD: &'static str = "init-genesis-validator";

        fn parse(matches: &ArgMatches) -> Option<Self> {
            matches
                .subcommand_matches(Self::CMD)
                .map(|matches| Self(args::InitGenesisValidator::parse(matches)))
        }

        fn def() -> App {
            App::new(Self::CMD)
                .about(
                    "Initialize genesis validator's address, consensus key \
                     and validator account key and use it in the ledger's \
                     node.",
                )
                .add_args::<args::InitGenesisValidator>()
        }
    }
}

pub mod args {

    use std::env;
    use std::net::SocketAddr;
    use std::path::PathBuf;
    use std::str::FromStr;

    use namada::ibc::core::ics24_host::identifier::{ChannelId, PortId};
    pub use namada::ledger::args::*;
    use namada::types::address::Address;
    use namada::types::chain::{ChainId, ChainIdPrefix};
    use namada::types::governance::ProposalVote;
    use namada::types::key::*;
    use namada::types::masp::MaspValue;
    use namada::types::storage::{self, Epoch};
    use namada::types::time::DateTimeUtc;
    use namada::types::token;
    use rust_decimal::Decimal;

    use super::context::*;
    use super::utils::*;
    use super::{ArgGroup, ArgMatches};
    use crate::config;
    use crate::config::TendermintMode;
    use crate::facade::tendermint::Timeout;
    use crate::facade::tendermint_config::net::Address as TendermintAddress;

    const TX_INIT_ACCOUNT_WASM: &str = "tx_init_account.wasm";
    const TX_INIT_VALIDATOR_WASM: &str = "tx_init_validator.wasm";
    const TX_INIT_PROPOSAL: &str = "tx_init_proposal.wasm";
    const TX_VOTE_PROPOSAL: &str = "tx_vote_proposal.wasm";
    const TX_REVEAL_PK: &str = "tx_reveal_pk.wasm";
    const TX_UPDATE_VP_WASM: &str = "tx_update_vp.wasm";
    const TX_TRANSFER_WASM: &str = "tx_transfer.wasm";
    const TX_IBC_WASM: &str = "tx_ibc.wasm";
    const VP_USER_WASM: &str = "vp_user.wasm";
    const TX_BOND_WASM: &str = "tx_bond.wasm";
    const TX_UNBOND_WASM: &str = "tx_unbond.wasm";
    const TX_WITHDRAW_WASM: &str = "tx_withdraw.wasm";
    const TX_CHANGE_COMMISSION_WASM: &str =
        "tx_change_validator_commission.wasm";

    const ADDRESS: Arg<WalletAddress> = arg("address");
    const ALIAS_OPT: ArgOpt<String> = ALIAS.opt();
    const ALIAS: Arg<String> = arg("alias");
    const ALLOW_DUPLICATE_IP: ArgFlag = flag("allow-duplicate-ip");
    const AMOUNT: Arg<token::Amount> = arg("amount");
    const ARCHIVE_DIR: ArgOpt<PathBuf> = arg_opt("archive-dir");
    const BALANCE_OWNER: ArgOpt<WalletBalanceOwner> = arg_opt("owner");
    const BASE_DIR: ArgDefault<PathBuf> = arg_default(
        "base-dir",
        DefaultFn(|| match env::var("NAMADA_BASE_DIR") {
            Ok(dir) => dir.into(),
            Err(_) => config::DEFAULT_BASE_DIR.into(),
        }),
    );
    const BROADCAST_ONLY: ArgFlag = flag("broadcast-only");
    const CHAIN_ID: Arg<ChainId> = arg("chain-id");
    const CHAIN_ID_OPT: ArgOpt<ChainId> = CHAIN_ID.opt();
    const CHAIN_ID_PREFIX: Arg<ChainIdPrefix> = arg("chain-prefix");
    const CHANNEL_ID: Arg<ChannelId> = arg("channel-id");
    const CODE_PATH: Arg<PathBuf> = arg("code-path");
    const CODE_PATH_OPT: ArgOpt<PathBuf> = CODE_PATH.opt();
    const COMMISSION_RATE: Arg<Decimal> = arg("commission-rate");
    const CONSENSUS_TIMEOUT_COMMIT: ArgDefault<Timeout> = arg_default(
        "consensus-timeout-commit",
        DefaultFn(|| Timeout::from_str("1s").unwrap()),
    );
    const DATA_PATH_OPT: ArgOpt<PathBuf> = arg_opt("data-path");
    const DATA_PATH: Arg<PathBuf> = arg("data-path");
    const DECRYPT: ArgFlag = flag("decrypt");
    const DONT_ARCHIVE: ArgFlag = flag("dont-archive");
    const DRY_RUN_TX: ArgFlag = flag("dry-run");
    const EPOCH: ArgOpt<Epoch> = arg_opt("epoch");
    const FORCE: ArgFlag = flag("force");
    const DONT_PREFETCH_WASM: ArgFlag = flag("dont-prefetch-wasm");
    const GAS_AMOUNT: ArgDefault<token::Amount> =
        arg_default("gas-amount", DefaultFn(|| token::Amount::from(0)));
    const GAS_LIMIT: ArgDefault<token::Amount> =
        arg_default("gas-limit", DefaultFn(|| token::Amount::from(0)));
    const GAS_TOKEN: ArgDefaultFromCtx<WalletAddress> =
        arg_default_from_ctx("gas-token", DefaultFn(|| "NAM".into()));
    const GENESIS_PATH: Arg<PathBuf> = arg("genesis-path");
    const GENESIS_VALIDATOR: ArgOpt<String> = arg("genesis-validator").opt();
    const LEDGER_ADDRESS_ABOUT: &str =
        "Address of a ledger node as \"{scheme}://{host}:{port}\". If the \
         scheme is not supplied, it is assumed to be TCP.";
    const LEDGER_ADDRESS_DEFAULT: ArgDefault<TendermintAddress> =
        LEDGER_ADDRESS.default(DefaultFn(|| {
            let raw = "127.0.0.1:26657";
            TendermintAddress::from_str(raw).unwrap()
        }));

    const LEDGER_ADDRESS: Arg<TendermintAddress> = arg("ledger-address");
    const LOCALHOST: ArgFlag = flag("localhost");
    const MASP_VALUE: Arg<MaspValue> = arg("value");
    const MAX_COMMISSION_RATE_CHANGE: Arg<Decimal> =
        arg("max-commission-rate-change");
    const MODE: ArgOpt<String> = arg_opt("mode");
    const NET_ADDRESS: Arg<SocketAddr> = arg("net-address");
    const NAMADA_START_TIME: ArgOpt<DateTimeUtc> = arg_opt("time");
    const NO_CONVERSIONS: ArgFlag = flag("no-conversions");
    const OWNER: ArgOpt<WalletAddress> = arg_opt("owner");
    const PIN: ArgFlag = flag("pin");
    const PORT_ID: ArgDefault<PortId> = arg_default(
        "port-id",
        DefaultFn(|| PortId::from_str("transfer").unwrap()),
    );
    const PROPOSAL_OFFLINE: ArgFlag = flag("offline");
    const PROTOCOL_KEY: ArgOpt<WalletPublicKey> = arg_opt("protocol-key");
    const PRE_GENESIS_PATH: ArgOpt<PathBuf> = arg_opt("pre-genesis-path");
    const PUBLIC_KEY: Arg<WalletPublicKey> = arg("public-key");
    const PROPOSAL_ID: Arg<u64> = arg("proposal-id");
    const PROPOSAL_ID_OPT: ArgOpt<u64> = arg_opt("proposal-id");
    const PROPOSAL_VOTE: Arg<ProposalVote> = arg("vote");
    const RAW_ADDRESS: Arg<Address> = arg("address");
    const RAW_ADDRESS_OPT: ArgOpt<Address> = RAW_ADDRESS.opt();
    const RAW_PUBLIC_KEY_OPT: ArgOpt<common::PublicKey> = arg_opt("public-key");
    const RECEIVER: Arg<String> = arg("receiver");
    const SCHEME: ArgDefault<SchemeType> =
        arg_default("scheme", DefaultFn(|| SchemeType::Ed25519));
    const SIGNER: ArgOpt<WalletAddress> = arg_opt("signer");
    const SIGNING_KEY_OPT: ArgOpt<WalletKeypair> = SIGNING_KEY.opt();
    const SIGNING_KEY: Arg<WalletKeypair> = arg("signing-key");
    const SOURCE: Arg<WalletAddress> = arg("source");
    const SOURCE_OPT: ArgOpt<WalletAddress> = SOURCE.opt();
    const STORAGE_KEY: Arg<storage::Key> = arg("storage-key");
    const SUB_PREFIX: ArgOpt<String> = arg_opt("sub-prefix");
    const TIMEOUT_HEIGHT: ArgOpt<u64> = arg_opt("timeout-height");
    const TIMEOUT_SEC_OFFSET: ArgOpt<u64> = arg_opt("timeout-sec-offset");
    const TOKEN_OPT: ArgOpt<WalletAddress> = TOKEN.opt();
    const TOKEN: Arg<WalletAddress> = arg("token");
    const TRANSFER_SOURCE: Arg<WalletTransferSource> = arg("source");
    const TRANSFER_TARGET: Arg<WalletTransferTarget> = arg("target");
    const TX_HASH: Arg<String> = arg("tx-hash");
    const UNSAFE_DONT_ENCRYPT: ArgFlag = flag("unsafe-dont-encrypt");
    const UNSAFE_SHOW_SECRET: ArgFlag = flag("unsafe-show-secret");
    const VALIDATOR: Arg<WalletAddress> = arg("validator");
    const VALIDATOR_OPT: ArgOpt<WalletAddress> = VALIDATOR.opt();
    const VALIDATOR_ACCOUNT_KEY: ArgOpt<WalletPublicKey> =
        arg_opt("account-key");
    const VALIDATOR_CONSENSUS_KEY: ArgOpt<WalletKeypair> =
        arg_opt("consensus-key");
    const VALIDATOR_CODE_PATH: ArgOpt<PathBuf> = arg_opt("validator-code-path");
    const VALUE: ArgOpt<String> = arg_opt("value");
    const VIEWING_KEY: Arg<WalletViewingKey> = arg("key");
    const WASM_CHECKSUMS_PATH: Arg<PathBuf> = arg("wasm-checksums-path");
    const WASM_DIR: ArgOpt<PathBuf> = arg_opt("wasm-dir");

    /// Global command arguments
    #[derive(Clone, Debug)]
    pub struct Global {
        pub chain_id: Option<ChainId>,
        pub base_dir: PathBuf,
        pub wasm_dir: Option<PathBuf>,
        pub mode: Option<TendermintMode>,
    }

    impl Global {
        /// Parse global arguments
        pub fn parse(matches: &ArgMatches) -> Self {
            let chain_id = CHAIN_ID_OPT.parse(matches);
            let base_dir = BASE_DIR.parse(matches);
            let wasm_dir = WASM_DIR.parse(matches);
            let mode = MODE.parse(matches).map(TendermintMode::from);
            Global {
                chain_id,
                base_dir,
                wasm_dir,
                mode,
            }
        }

        /// Add global args definition. Should be added to every top-level
        /// command.
        pub fn def(app: App) -> App {
            app.arg(CHAIN_ID_OPT.def().about("The chain ID."))
                .arg(BASE_DIR.def().about(
                    "The base directory is where the nodes, client and wallet \
                     configuration and state is stored. This value can also \
                     be set via `NAMADA_BASE_DIR` environment variable, but \
                     the argument takes precedence, if specified. Defaults to \
                     `.namada`.",
                ))
                .arg(WASM_DIR.def().about(
                    "Directory with built WASM validity predicates, \
                     transactions. This value can also be set via \
                     `NAMADA_WASM_DIR` environment variable, but the argument \
                     takes precedence, if specified.",
                ))
                .arg(MODE.def().about(
                    "The mode in which to run Namada. Options are \n\t * \
                     Validator (default)\n\t * Full\n\t * Seed",
                ))
        }
    }

<<<<<<< HEAD
    pub trait CliToSdk<X>: Args {
        fn to_sdk(self, ctx: &mut Context) -> X;
=======
    #[derive(Clone, Debug)]
    pub struct LedgerRun(pub Option<DateTimeUtc>);

    impl Args for LedgerRun {
        fn parse(matches: &ArgMatches) -> Self {
            let time = NAMADA_START_TIME.parse(matches);
            Self(time)
        }

        fn def(app: App) -> App {
            app.arg(
                NAMADA_START_TIME
                    .def()
                    .about("The start time of the ledger."),
            )
        }
    }

    /// Transaction associated results arguments
    #[derive(Clone, Debug)]
    pub struct QueryResult {
        /// Common query args
        pub query: Query,
        /// Hash of transaction to lookup
        pub tx_hash: String,
>>>>>>> 5da82f09
    }

    impl CliToSdk<QueryResult<SdkTypes>> for QueryResult<CliTypes> {
        fn to_sdk(self, ctx: &mut Context) -> QueryResult<SdkTypes> {
            QueryResult::<SdkTypes> {
                query: self.query.to_sdk(ctx),
                tx_hash: self.tx_hash,
            }
        }
    }

    impl Args for QueryResult<CliTypes> {
        fn parse(matches: &ArgMatches) -> Self {
            let query = Query::parse(matches);
            let tx_hash = TX_HASH.parse(matches);
            Self { query, tx_hash }
        }

        fn def(app: App) -> App {
            app.add_args::<Query<CliTypes>>().arg(
                TX_HASH
                    .def()
                    .about("The hash of the transaction being looked up."),
            )
        }
    }

    impl CliToSdk<TxCustom<SdkTypes>> for TxCustom<CliTypes> {
        fn to_sdk(self, ctx: &mut Context) -> TxCustom<SdkTypes> {
            TxCustom::<SdkTypes> {
                tx: self.tx.to_sdk(ctx),
                code_path: ctx.read_wasm(self.code_path),
                data_path: self.data_path.map(|data_path| {
                    std::fs::read(data_path)
                        .expect("Expected a file at given data path")
                }),
            }
        }
    }

    impl Args for TxCustom<CliTypes> {
        fn parse(matches: &ArgMatches) -> Self {
            let tx = Tx::parse(matches);
            let code_path = CODE_PATH.parse(matches);
            let data_path = DATA_PATH_OPT.parse(matches);
            Self {
                tx,
                code_path,
                data_path,
            }
        }

        fn def(app: App) -> App {
            app.add_args::<Tx<CliTypes>>()
                .arg(
                    CODE_PATH
                        .def()
                        .about("The path to the transaction's WASM code."),
                )
                .arg(DATA_PATH_OPT.def().about(
                    "The data file at this path containing arbitrary bytes \
                     will be passed to the transaction code when it's \
                     executed.",
                ))
        }
    }

    impl CliToSdk<TxTransfer<SdkTypes>> for TxTransfer<CliTypes> {
        fn to_sdk(self, ctx: &mut Context) -> TxTransfer<SdkTypes> {
            TxTransfer::<SdkTypes> {
                tx: self.tx.to_sdk(ctx),
                source: ctx.get_cached(&self.source),
                target: ctx.get(&self.target),
                token: ctx.get(&self.token),
                sub_prefix: self.sub_prefix,
                amount: self.amount,
                native_token: ctx.native_token.clone(),
                tx_code_path: ctx.read_wasm(self.tx_code_path),
            }
        }
    }

    impl Args for TxTransfer<CliTypes> {
        fn parse(matches: &ArgMatches) -> Self {
            let tx = Tx::parse(matches);
            let source = TRANSFER_SOURCE.parse(matches);
            let target = TRANSFER_TARGET.parse(matches);
            let token = TOKEN.parse(matches);
            let sub_prefix = SUB_PREFIX.parse(matches);
            let amount = AMOUNT.parse(matches);
            let tx_code_path = PathBuf::from(TX_TRANSFER_WASM);
            Self {
                tx,
                source,
                target,
                token,
                sub_prefix,
                amount,
                native_token: (),
                tx_code_path,
            }
        }

        fn def(app: App) -> App {
            app.add_args::<Tx<CliTypes>>()
                .arg(TRANSFER_SOURCE.def().about(
                    "The source account address. The source's key may be used \
                     to produce the signature.",
                ))
                .arg(TRANSFER_TARGET.def().about(
                    "The target account address. The target's key may be used \
                     to produce the signature.",
                ))
                .arg(TOKEN.def().about("The transfer token."))
                .arg(SUB_PREFIX.def().about("The token's sub prefix."))
                .arg(AMOUNT.def().about("The amount to transfer in decimal."))
        }
    }

    impl CliToSdk<TxIbcTransfer<SdkTypes>> for TxIbcTransfer<CliTypes> {
        fn to_sdk(self, ctx: &mut Context) -> TxIbcTransfer<SdkTypes> {
            TxIbcTransfer::<SdkTypes> {
                tx: self.tx.to_sdk(ctx),
                source: ctx.get(&self.source),
                receiver: self.receiver,
                token: ctx.get(&self.token),
                sub_prefix: self.sub_prefix,
                amount: self.amount,
                port_id: self.port_id,
                channel_id: self.channel_id,
                timeout_height: self.timeout_height,
                timeout_sec_offset: self.timeout_sec_offset,
                tx_code_path: ctx.read_wasm(self.tx_code_path),
            }
        }
    }

    impl Args for TxIbcTransfer<CliTypes> {
        fn parse(matches: &ArgMatches) -> Self {
            let tx = Tx::parse(matches);
            let source = SOURCE.parse(matches);
            let receiver = RECEIVER.parse(matches);
            let token = TOKEN.parse(matches);
            let sub_prefix = SUB_PREFIX.parse(matches);
            let amount = AMOUNT.parse(matches);
            let port_id = PORT_ID.parse(matches);
            let channel_id = CHANNEL_ID.parse(matches);
            let timeout_height = TIMEOUT_HEIGHT.parse(matches);
            let timeout_sec_offset = TIMEOUT_SEC_OFFSET.parse(matches);
            let tx_code_path = PathBuf::from(TX_IBC_WASM);
            Self {
                tx,
                source,
                receiver,
                token,
                sub_prefix,
                amount,
                port_id,
                channel_id,
                timeout_height,
                timeout_sec_offset,
                tx_code_path,
            }
        }

        fn def(app: App) -> App {
            app.add_args::<Tx<CliTypes>>()
                .arg(SOURCE.def().about(
                    "The source account address. The source's key is used to \
                     produce the signature.",
                ))
                .arg(RECEIVER.def().about(
                    "The receiver address on the destination chain as string.",
                ))
                .arg(TOKEN.def().about("The transfer token."))
                .arg(SUB_PREFIX.def().about("The token's sub prefix."))
                .arg(AMOUNT.def().about("The amount to transfer in decimal."))
                .arg(PORT_ID.def().about("The port ID."))
                .arg(CHANNEL_ID.def().about("The channel ID."))
                .arg(
                    TIMEOUT_HEIGHT
                        .def()
                        .about("The timeout height of the destination chain."),
                )
                .arg(TIMEOUT_SEC_OFFSET.def().about("The timeout as seconds."))
        }
    }

    impl CliToSdk<TxInitAccount<SdkTypes>> for TxInitAccount<CliTypes> {
        fn to_sdk(self, ctx: &mut Context) -> TxInitAccount<SdkTypes> {
            TxInitAccount::<SdkTypes> {
                tx: self.tx.to_sdk(ctx),
                source: ctx.get(&self.source),
                vp_code_path: ctx.read_wasm(self.vp_code_path),
                tx_code_path: ctx.read_wasm(self.tx_code_path),
                public_key: ctx.get_cached(&self.public_key),
            }
        }
    }

    impl Args for TxInitAccount<CliTypes> {
        fn parse(matches: &ArgMatches) -> Self {
            let tx = Tx::parse(matches);
            let source = SOURCE.parse(matches);
            let vp_code_path = CODE_PATH_OPT
                .parse(matches)
                .unwrap_or_else(|| PathBuf::from(VP_USER_WASM));
            let tx_code_path = PathBuf::from(TX_INIT_ACCOUNT_WASM);
            let public_key = PUBLIC_KEY.parse(matches);
            Self {
                tx,
                source,
                vp_code_path,
                public_key,
                tx_code_path,
            }
        }

        fn def(app: App) -> App {
            app.add_args::<Tx<CliTypes>>()
                .arg(SOURCE.def().about(
                    "The source account's address that signs the transaction.",
                ))
                .arg(CODE_PATH_OPT.def().about(
                    "The path to the validity predicate WASM code to be used \
                     for the new account. Uses the default user VP if none \
                     specified.",
                ))
                .arg(PUBLIC_KEY.def().about(
                    "A public key to be used for the new account in \
                     hexadecimal encoding.",
                ))
        }
    }

    impl CliToSdk<TxInitValidator<SdkTypes>> for TxInitValidator<CliTypes> {
        fn to_sdk(self, ctx: &mut Context) -> TxInitValidator<SdkTypes> {
            TxInitValidator::<SdkTypes> {
                tx: self.tx.to_sdk(ctx),
                source: ctx.get(&self.source),
                scheme: self.scheme,
                account_key: self.account_key.map(|x| ctx.get_cached(&x)),
                consensus_key: self.consensus_key.map(|x| ctx.get_cached(&x)),
                protocol_key: self.protocol_key.map(|x| ctx.get_cached(&x)),
                commission_rate: self.commission_rate,
                max_commission_rate_change: self.max_commission_rate_change,
                validator_vp_code_path: ctx
                    .read_wasm(self.validator_vp_code_path),
                unsafe_dont_encrypt: self.unsafe_dont_encrypt,
                tx_code_path: ctx.read_wasm(self.tx_code_path),
            }
        }
    }

    impl Args for TxInitValidator<CliTypes> {
        fn parse(matches: &ArgMatches) -> Self {
            let tx = Tx::parse(matches);
            let source = SOURCE.parse(matches);
            let scheme = SCHEME.parse(matches);
            let account_key = VALIDATOR_ACCOUNT_KEY.parse(matches);
            let consensus_key = VALIDATOR_CONSENSUS_KEY.parse(matches);
            let protocol_key = PROTOCOL_KEY.parse(matches);
            let commission_rate = COMMISSION_RATE.parse(matches);
            let max_commission_rate_change =
                MAX_COMMISSION_RATE_CHANGE.parse(matches);
            let validator_vp_code_path = VALIDATOR_CODE_PATH
                .parse(matches)
                .unwrap_or_else(|| PathBuf::from(VP_USER_WASM));
            let unsafe_dont_encrypt = UNSAFE_DONT_ENCRYPT.parse(matches);
            let tx_code_path = PathBuf::from(TX_INIT_VALIDATOR_WASM);
            Self {
                tx,
                source,
                scheme,
                account_key,
                consensus_key,
                protocol_key,
                commission_rate,
                max_commission_rate_change,
                validator_vp_code_path,
                unsafe_dont_encrypt,
                tx_code_path,
            }
        }

        fn def(app: App) -> App {
            app.add_args::<Tx<CliTypes>>()
                .arg(SOURCE.def().about(
                    "The source account's address that signs the transaction.",
                ))
                .arg(SCHEME.def().about(
                    "The key scheme/type used for the validator keys. \
                     Currently supports ed25519 and secp256k1.",
                ))
                .arg(VALIDATOR_ACCOUNT_KEY.def().about(
                    "A public key for the validator account. A new one will \
                     be generated if none given.",
                ))
                .arg(VALIDATOR_CONSENSUS_KEY.def().about(
                    "A consensus key for the validator account. A new one \
                     will be generated if none given.",
                ))
                .arg(PROTOCOL_KEY.def().about(
                    "A public key for signing protocol transactions. A new \
                     one will be generated if none given.",
                ))
                .arg(COMMISSION_RATE.def().about(
                    "The commission rate charged by the validator for \
                     delegation rewards. Expressed as a decimal between 0 and \
                     1. This is a required parameter.",
                ))
                .arg(MAX_COMMISSION_RATE_CHANGE.def().about(
                    "The maximum change per epoch in the commission rate \
                     charged by the validator for delegation rewards. \
                     Expressed as a decimal between 0 and 1. This is a \
                     required parameter.",
                ))
                .arg(VALIDATOR_CODE_PATH.def().about(
                    "The path to the validity predicate WASM code to be used \
                     for the validator account. Uses the default validator VP \
                     if none specified.",
                ))
                .arg(UNSAFE_DONT_ENCRYPT.def().about(
                    "UNSAFE: Do not encrypt the generated keypairs. Do not \
                     use this for keys used in a live network.",
                ))
        }
    }

    impl CliToSdk<TxUpdateVp<SdkTypes>> for TxUpdateVp<CliTypes> {
        fn to_sdk(self, ctx: &mut Context) -> TxUpdateVp<SdkTypes> {
            TxUpdateVp::<SdkTypes> {
                tx: self.tx.to_sdk(ctx),
                vp_code_path: ctx.read_wasm(self.vp_code_path),
                tx_code_path: ctx.read_wasm(self.tx_code_path),
                addr: ctx.get(&self.addr),
            }
        }
    }

    impl Args for TxUpdateVp<CliTypes> {
        fn parse(matches: &ArgMatches) -> Self {
            let tx = Tx::parse(matches);
            let vp_code_path = CODE_PATH.parse(matches);
            let addr = ADDRESS.parse(matches);
            let tx_code_path = PathBuf::from(TX_UPDATE_VP_WASM);
            Self {
                tx,
                vp_code_path,
                addr,
                tx_code_path,
            }
        }

        fn def(app: App) -> App {
            app.add_args::<Tx<CliTypes>>()
                .arg(
                    CODE_PATH.def().about(
                        "The path to the new validity predicate WASM code.",
                    ),
                )
                .arg(ADDRESS.def().about(
                    "The account's address. It's key is used to produce the \
                     signature.",
                ))
        }
    }

    impl CliToSdk<Bond<SdkTypes>> for Bond<CliTypes> {
        fn to_sdk(self, ctx: &mut Context) -> Bond<SdkTypes> {
            Bond::<SdkTypes> {
                tx: self.tx.to_sdk(ctx),
                validator: ctx.get(&self.validator),
                amount: self.amount,
                source: self.source.map(|x| ctx.get(&x)),
                native_token: ctx.native_token.clone(),
                tx_code_path: ctx.read_wasm(self.tx_code_path),
            }
        }
    }

    impl Args for Bond<CliTypes> {
        fn parse(matches: &ArgMatches) -> Self {
            let tx = Tx::parse(matches);
            let validator = VALIDATOR.parse(matches);
            let amount = AMOUNT.parse(matches);
            let source = SOURCE_OPT.parse(matches);
            let tx_code_path = PathBuf::from(TX_BOND_WASM);
            Self {
                tx,
                validator,
                amount,
                source,
                native_token: (),
                tx_code_path,
            }
        }

        fn def(app: App) -> App {
            app.add_args::<Tx<CliTypes>>()
                .arg(VALIDATOR.def().about("Validator address."))
                .arg(AMOUNT.def().about("Amount of tokens to stake in a bond."))
                .arg(SOURCE_OPT.def().about(
                    "Source address for delegations. For self-bonds, the \
                     validator is also the source.",
                ))
        }
    }

    impl CliToSdk<Unbond<SdkTypes>> for Unbond<CliTypes> {
        fn to_sdk(self, ctx: &mut Context) -> Unbond<SdkTypes> {
            Unbond::<SdkTypes> {
                tx: self.tx.to_sdk(ctx),
                validator: ctx.get(&self.validator),
                amount: self.amount,
                source: self.source.map(|x| ctx.get(&x)),
                tx_code_path: ctx.read_wasm(self.tx_code_path),
            }
        }
    }

    impl Args for Unbond<CliTypes> {
        fn parse(matches: &ArgMatches) -> Self {
            let tx = Tx::parse(matches);
            let validator = VALIDATOR.parse(matches);
            let amount = AMOUNT.parse(matches);
            let source = SOURCE_OPT.parse(matches);
            let tx_code_path = PathBuf::from(TX_UNBOND_WASM);
            Self {
                tx,
                validator,
                amount,
                source,
                tx_code_path,
            }
        }

        fn def(app: App) -> App {
            app.add_args::<Tx<CliTypes>>()
                .arg(VALIDATOR.def().about("Validator address."))
                .arg(
                    AMOUNT
                        .def()
                        .about("Amount of tokens to unbond from a bond."),
                )
                .arg(SOURCE_OPT.def().about(
                    "Source address for unbonding from delegations. For \
                     unbonding from self-bonds, the validator is also the \
                     source.",
                ))
        }
    }

    #[derive(Clone, Debug)]
    pub struct InitProposal<C: NamadaTypes = SdkTypes> {
        /// Common tx arguments
        pub tx: Tx<C>,
        /// The proposal file path
        pub proposal_data: PathBuf,
        /// Flag if proposal should be run offline
        pub offline: bool,
        /// Native token address
        pub native_token: C::NativeAddress,
        /// Path to the TX WASM code file
        pub tx_code_path: C::Data,
    }

    impl CliToSdk<InitProposal<SdkTypes>> for InitProposal<CliTypes> {
        fn to_sdk(self, ctx: &mut Context) -> InitProposal<SdkTypes> {
            InitProposal::<SdkTypes> {
                tx: self.tx.to_sdk(ctx),
                proposal_data: self.proposal_data,
                offline: self.offline,
                native_token: ctx.native_token.clone(),
                tx_code_path: ctx.read_wasm(self.tx_code_path),
            }
        }
    }

    impl Args for InitProposal<CliTypes> {
        fn parse(matches: &ArgMatches) -> Self {
            let tx = Tx::parse(matches);
            let proposal_data = DATA_PATH.parse(matches);
            let offline = PROPOSAL_OFFLINE.parse(matches);
            let tx_code_path = PathBuf::from(TX_INIT_PROPOSAL);

            Self {
                tx,
                proposal_data,
                offline,
                native_token: (),
                tx_code_path,
            }
        }

        fn def(app: App) -> App {
            app.add_args::<Tx<CliTypes>>()
                .arg(DATA_PATH.def().about(
                    "The data path file (json) that describes the proposal.",
                ))
                .arg(
                    PROPOSAL_OFFLINE
                        .def()
                        .about("Flag if the proposal vote should run offline."),
                )
        }
    }

    #[derive(Clone, Debug)]
    pub struct VoteProposal<C: NamadaTypes = SdkTypes> {
        /// Common tx arguments
        pub tx: Tx<C>,
        /// Proposal id
        pub proposal_id: Option<u64>,
        /// The vote
        pub vote: ProposalVote,
        /// Flag if proposal vote should be run offline
        pub offline: bool,
        /// The proposal file path
        pub proposal_data: Option<PathBuf>,
        /// Path to the TX WASM code file
        pub tx_code_path: C::Data,
    }

    impl CliToSdk<VoteProposal<SdkTypes>> for VoteProposal<CliTypes> {
        fn to_sdk(self, ctx: &mut Context) -> VoteProposal<SdkTypes> {
            VoteProposal::<SdkTypes> {
                tx: self.tx.to_sdk(ctx),
                proposal_id: self.proposal_id,
                vote: self.vote,
                offline: self.offline,
                proposal_data: self.proposal_data,
                tx_code_path: ctx.read_wasm(self.tx_code_path),
            }
        }
    }

    impl Args for VoteProposal<CliTypes> {
        fn parse(matches: &ArgMatches) -> Self {
            let tx = Tx::parse(matches);
            let proposal_id = PROPOSAL_ID_OPT.parse(matches);
            let vote = PROPOSAL_VOTE.parse(matches);
            let offline = PROPOSAL_OFFLINE.parse(matches);
            let proposal_data = DATA_PATH_OPT.parse(matches);
            let tx_code_path = PathBuf::from(TX_VOTE_PROPOSAL);

            Self {
                tx,
                proposal_id,
                vote,
                offline,
                proposal_data,
                tx_code_path,
            }
        }

        fn def(app: App) -> App {
            app.add_args::<Tx<CliTypes>>()
                .arg(
                    PROPOSAL_ID_OPT
                        .def()
                        .about("The proposal identifier.")
                        .conflicts_with_all(&[
                            PROPOSAL_OFFLINE.name,
                            DATA_PATH_OPT.name,
                        ]),
                )
                .arg(
                    PROPOSAL_VOTE
                        .def()
                        .about("The vote for the proposal. Either yay or nay."),
                )
                .arg(
                    PROPOSAL_OFFLINE
                        .def()
                        .about("Flag if the proposal vote should run offline.")
                        .conflicts_with(PROPOSAL_ID.name),
                )
                .arg(
                    DATA_PATH_OPT
                        .def()
                        .about(
                            "The data path file (json) that describes the \
                             proposal.",
                        )
                        .conflicts_with(PROPOSAL_ID.name),
                )
        }
    }

    impl CliToSdk<RevealPk<SdkTypes>> for RevealPk<CliTypes> {
        fn to_sdk(self, ctx: &mut Context) -> RevealPk<SdkTypes> {
            RevealPk::<SdkTypes> {
                tx: self.tx.to_sdk(ctx),
                public_key: ctx.get_cached(&self.public_key),
            }
        }
    }

    impl Args for RevealPk<CliTypes> {
        fn parse(matches: &ArgMatches) -> Self {
            let tx = Tx::parse(matches);
            let public_key = PUBLIC_KEY.parse(matches);

            Self { tx, public_key }
        }

        fn def(app: App) -> App {
            app.add_args::<Tx<CliTypes>>()
                .arg(PUBLIC_KEY.def().about("A public key to reveal."))
        }
    }

    impl CliToSdk<QueryProposal<SdkTypes>> for QueryProposal<CliTypes> {
        fn to_sdk(self, ctx: &mut Context) -> QueryProposal<SdkTypes> {
            QueryProposal::<SdkTypes> {
                query: self.query.to_sdk(ctx),
                proposal_id: self.proposal_id,
            }
        }
    }

    impl Args for QueryProposal<CliTypes> {
        fn parse(matches: &ArgMatches) -> Self {
            let query = Query::parse(matches);
            let proposal_id = PROPOSAL_ID_OPT.parse(matches);

            Self { query, proposal_id }
        }

        fn def(app: App) -> App {
            app.add_args::<Tx<CliTypes>>()
                .arg(PROPOSAL_ID_OPT.def().about("The proposal identifier."))
        }
    }

    #[derive(Clone, Debug)]
    pub struct QueryProposalResult<C: NamadaTypes = SdkTypes> {
        /// Common query args
        pub query: Query<C>,
        /// Proposal id
        pub proposal_id: Option<u64>,
        /// Flag if proposal result should be run on offline data
        pub offline: bool,
        /// The folder containing the proposal and votes
        pub proposal_folder: Option<PathBuf>,
    }

    impl CliToSdk<QueryProposalResult<SdkTypes>> for QueryProposalResult<CliTypes> {
        fn to_sdk(self, ctx: &mut Context) -> QueryProposalResult<SdkTypes> {
            QueryProposalResult::<SdkTypes> {
                query: self.query.to_sdk(ctx),
                proposal_id: self.proposal_id,
                offline: self.offline,
                proposal_folder: self.proposal_folder,
            }
        }
    }

    impl Args for QueryProposalResult<CliTypes> {
        fn parse(matches: &ArgMatches) -> Self {
            let query = Query::parse(matches);
            let proposal_id = PROPOSAL_ID_OPT.parse(matches);
            let offline = PROPOSAL_OFFLINE.parse(matches);
            let proposal_folder = DATA_PATH_OPT.parse(matches);

            Self {
                query,
                proposal_id,
                offline,
                proposal_folder,
            }
        }

        fn def(app: App) -> App {
            app.add_args::<Query<CliTypes>>()
                .arg(PROPOSAL_ID_OPT.def().about("The proposal identifier."))
                .arg(
                    PROPOSAL_OFFLINE
                        .def()
                        .about(
                            "Flag if the proposal result should run on \
                             offline data.",
                        )
                        .conflicts_with(PROPOSAL_ID.name),
                )
                .arg(
                    DATA_PATH_OPT
                        .def()
                        .about(
                            "The path to the folder containing the proposal \
                             json and votes",
                        )
                        .conflicts_with(PROPOSAL_ID.name),
                )
        }
    }

    impl CliToSdk<QueryProtocolParameters<SdkTypes>>
        for QueryProtocolParameters<CliTypes>
    {
        fn to_sdk(
            self,
            ctx: &mut Context,
        ) -> QueryProtocolParameters<SdkTypes> {
            QueryProtocolParameters::<SdkTypes> {
                query: self.query.to_sdk(ctx),
            }
        }
    }

    impl Args for QueryProtocolParameters<CliTypes> {
        fn parse(matches: &ArgMatches) -> Self {
            let query = Query::parse(matches);

            Self { query }
        }

        fn def(app: App) -> App {
            app.add_args::<Query<CliTypes>>()
        }
    }

    impl CliToSdk<Withdraw<SdkTypes>> for Withdraw<CliTypes> {
        fn to_sdk(self, ctx: &mut Context) -> Withdraw<SdkTypes> {
            Withdraw::<SdkTypes> {
                tx: self.tx.to_sdk(ctx),
                validator: ctx.get(&self.validator),
                source: self.source.map(|x| ctx.get(&x)),
                tx_code_path: ctx.read_wasm(self.tx_code_path),
            }
        }
    }

    impl Args for Withdraw<CliTypes> {
        fn parse(matches: &ArgMatches) -> Self {
            let tx = Tx::parse(matches);
            let validator = VALIDATOR.parse(matches);
            let source = SOURCE_OPT.parse(matches);
            let tx_code_path = PathBuf::from(TX_WITHDRAW_WASM);
            Self {
                tx,
                validator,
                source,
                tx_code_path,
            }
        }

        fn def(app: App) -> App {
            app.add_args::<Tx<CliTypes>>()
                .arg(VALIDATOR.def().about("Validator address."))
                .arg(SOURCE_OPT.def().about(
                    "Source address for withdrawing from delegations. For \
                     withdrawing from self-bonds, the validator is also the \
                     source.",
                ))
        }
    }

    impl CliToSdk<QueryConversions<SdkTypes>> for QueryConversions<CliTypes> {
        fn to_sdk(self, ctx: &mut Context) -> QueryConversions<SdkTypes> {
            QueryConversions::<SdkTypes> {
                query: self.query.to_sdk(ctx),
                token: self.token.map(|x| ctx.get(&x)),
                epoch: self.epoch,
            }
        }
    }

    impl Args for QueryConversions<CliTypes> {
        fn parse(matches: &ArgMatches) -> Self {
            let query = Query::parse(matches);
            let token = TOKEN_OPT.parse(matches);
            let epoch = EPOCH.parse(matches);
            Self {
                query,
                epoch,
                token,
            }
        }

        fn def(app: App) -> App {
            app.add_args::<Query<CliTypes>>()
                .arg(
                    EPOCH
                        .def()
                        .about("The epoch for which to query conversions."),
                )
                .arg(
                    TOKEN_OPT.def().about(
                        "The token address for which to query conversions.",
                    ),
                )
        }
    }

    impl CliToSdk<QueryBalance<SdkTypes>> for QueryBalance<CliTypes> {
        fn to_sdk(self, ctx: &mut Context) -> QueryBalance<SdkTypes> {
            QueryBalance::<SdkTypes> {
                query: self.query.to_sdk(ctx),
                owner: self.owner.map(|x| ctx.get_cached(&x)),
                token: self.token.map(|x| ctx.get(&x)),
                no_conversions: self.no_conversions,
                sub_prefix: self.sub_prefix,
            }
        }
    }

    impl Args for QueryBalance<CliTypes> {
        fn parse(matches: &ArgMatches) -> Self {
            let query = Query::parse(matches);
            let owner = BALANCE_OWNER.parse(matches);
            let token = TOKEN_OPT.parse(matches);
            let no_conversions = NO_CONVERSIONS.parse(matches);
            let sub_prefix = SUB_PREFIX.parse(matches);
            Self {
                query,
                owner,
                token,
                no_conversions,
                sub_prefix,
            }
        }

        fn def(app: App) -> App {
            app.add_args::<Query<CliTypes>>()
                .arg(
                    BALANCE_OWNER
                        .def()
                        .about("The account address whose balance to query."),
                )
                .arg(
                    TOKEN_OPT
                        .def()
                        .about("The token's address whose balance to query."),
                )
                .arg(
                    NO_CONVERSIONS.def().about(
                        "Whether not to automatically perform conversions.",
                    ),
                )
                .arg(
                    SUB_PREFIX.def().about(
                        "The token's sub prefix whose balance to query.",
                    ),
                )
        }
    }

    impl CliToSdk<QueryTransfers<SdkTypes>> for QueryTransfers<CliTypes> {
        fn to_sdk(self, ctx: &mut Context) -> QueryTransfers<SdkTypes> {
            QueryTransfers::<SdkTypes> {
                query: self.query.to_sdk(ctx),
                owner: self.owner.map(|x| ctx.get_cached(&x)),
                token: self.token.map(|x| ctx.get(&x)),
            }
        }
    }

    impl Args for QueryTransfers<CliTypes> {
        fn parse(matches: &ArgMatches) -> Self {
            let query = Query::parse(matches);
            let owner = BALANCE_OWNER.parse(matches);
            let token = TOKEN_OPT.parse(matches);
            Self {
                query,
                owner,
                token,
            }
        }

        fn def(app: App) -> App {
            app.add_args::<Query<CliTypes>>()
                .arg(BALANCE_OWNER.def().about(
                    "The account address that queried transfers must involve.",
                ))
                .arg(TOKEN_OPT.def().about(
                    "The token address that queried transfers must involve.",
                ))
        }
    }

    impl CliToSdk<QueryBonds<SdkTypes>> for QueryBonds<CliTypes> {
        fn to_sdk(self, ctx: &mut Context) -> QueryBonds<SdkTypes> {
            QueryBonds::<SdkTypes> {
                query: self.query.to_sdk(ctx),
                owner: self.owner.map(|x| ctx.get(&x)),
                validator: self.validator.map(|x| ctx.get(&x)),
            }
        }
    }

    impl Args for QueryBonds<CliTypes> {
        fn parse(matches: &ArgMatches) -> Self {
            let query = Query::parse(matches);
            let owner = OWNER.parse(matches);
            let validator = VALIDATOR_OPT.parse(matches);
            Self {
                query,
                owner,
                validator,
            }
        }

        fn def(app: App) -> App {
            app.add_args::<Query<CliTypes>>()
                .arg(
                    OWNER.def().about(
                        "The owner account address whose bonds to query.",
                    ),
                )
                .arg(
                    VALIDATOR_OPT
                        .def()
                        .about("The validator's address whose bonds to query."),
                )
        }
    }

    impl CliToSdk<QueryBondedStake<SdkTypes>> for QueryBondedStake<CliTypes> {
        fn to_sdk(self, ctx: &mut Context) -> QueryBondedStake<SdkTypes> {
            QueryBondedStake::<SdkTypes> {
                query: self.query.to_sdk(ctx),
                validator: self.validator.map(|x| ctx.get(&x)),
                epoch: self.epoch,
            }
        }
    }

    impl Args for QueryBondedStake<CliTypes> {
        fn parse(matches: &ArgMatches) -> Self {
            let query = Query::parse(matches);
            let validator = VALIDATOR_OPT.parse(matches);
            let epoch = EPOCH.parse(matches);
            Self {
                query,
                validator,
                epoch,
            }
        }

        fn def(app: App) -> App {
            app.add_args::<Query<CliTypes>>()
                .arg(VALIDATOR_OPT.def().about(
                    "The validator's address whose bonded stake to query.",
                ))
                .arg(EPOCH.def().about(
                    "The epoch at which to query (last committed, if not \
                     specified).",
                ))
        }
    }

    impl CliToSdk<TxCommissionRateChange<SdkTypes>>
        for TxCommissionRateChange<CliTypes>
    {
        fn to_sdk(self, ctx: &mut Context) -> TxCommissionRateChange<SdkTypes> {
            TxCommissionRateChange::<SdkTypes> {
                tx: self.tx.to_sdk(ctx),
                validator: ctx.get(&self.validator),
                rate: self.rate,
                tx_code_path: ctx.read_wasm(self.tx_code_path),
            }
        }
    }

    impl Args for TxCommissionRateChange<CliTypes> {
        fn parse(matches: &ArgMatches) -> Self {
            let tx = Tx::parse(matches);
            let validator = VALIDATOR.parse(matches);
            let rate = COMMISSION_RATE.parse(matches);
            let tx_code_path = PathBuf::from(TX_CHANGE_COMMISSION_WASM);
            Self {
                tx,
                validator,
                rate,
                tx_code_path,
            }
        }

        fn def(app: App) -> App {
            app.add_args::<Query<CliTypes>>()
                .arg(VALIDATOR.def().about(
                    "The validator's address whose commission rate to change.",
                ))
                .arg(
                    COMMISSION_RATE
                        .def()
                        .about("The desired new commission rate."),
                )
        }
    }

    impl CliToSdk<QueryCommissionRate<SdkTypes>> for QueryCommissionRate<CliTypes> {
        fn to_sdk(self, ctx: &mut Context) -> QueryCommissionRate<SdkTypes> {
            QueryCommissionRate::<SdkTypes> {
                query: self.query.to_sdk(ctx),
                validator: ctx.get(&self.validator),
                epoch: self.epoch,
            }
        }
    }

    impl Args for QueryCommissionRate<CliTypes> {
        fn parse(matches: &ArgMatches) -> Self {
            let query = Query::parse(matches);
            let validator = VALIDATOR.parse(matches);
            let epoch = EPOCH.parse(matches);
            Self {
                query,
                validator,
                epoch,
            }
        }

        fn def(app: App) -> App {
            app.add_args::<Query<CliTypes>>()
                .arg(VALIDATOR.def().about(
                    "The validator's address whose commission rate to query.",
                ))
                .arg(EPOCH.def().about(
                    "The epoch at which to query (last committed, if not \
                     specified).",
                ))
        }
    }

    impl CliToSdk<QuerySlashes<SdkTypes>> for QuerySlashes<CliTypes> {
        fn to_sdk(self, ctx: &mut Context) -> QuerySlashes<SdkTypes> {
            QuerySlashes::<SdkTypes> {
                query: self.query.to_sdk(ctx),
                validator: self.validator.map(|x| ctx.get(&x)),
            }
        }
    }

    impl Args for QuerySlashes<CliTypes> {
        fn parse(matches: &ArgMatches) -> Self {
            let query = Query::parse(matches);
            let validator = VALIDATOR_OPT.parse(matches);
            Self { query, validator }
        }

        fn def(app: App) -> App {
            app.add_args::<Query<CliTypes>>().arg(
                VALIDATOR_OPT
                    .def()
                    .about("The validator's address whose slashes to query."),
            )
        }
    }

    impl CliToSdk<QueryRawBytes<SdkTypes>> for QueryRawBytes<CliTypes> {
        fn to_sdk(self, ctx: &mut Context) -> QueryRawBytes<SdkTypes> {
            QueryRawBytes::<SdkTypes> {
                query: self.query.to_sdk(ctx),
                storage_key: self.storage_key,
            }
        }
    }

    impl Args for QueryRawBytes<CliTypes> {
        fn parse(matches: &ArgMatches) -> Self {
            let storage_key = STORAGE_KEY.parse(matches);
            let query = Query::parse(matches);
            Self { storage_key, query }
        }

        fn def(app: App) -> App {
            app.add_args::<Query<CliTypes>>()
                .arg(STORAGE_KEY.def().about("Storage key"))
        }
    }

    /// The concrete types being used in the CLI
    #[derive(Clone, Debug)]
    pub struct CliTypes;

    impl NamadaTypes for CliTypes {
        type Address = WalletAddress;
        type BalanceOwner = WalletBalanceOwner;
        type Data = PathBuf;
        type Keypair = WalletKeypair;
        type NativeAddress = ();
        type PublicKey = WalletPublicKey;
        type TendermintAddress = TendermintAddress;
        type TransferSource = WalletTransferSource;
        type TransferTarget = WalletTransferTarget;
        type ViewingKey = WalletViewingKey;
    }

    impl CliToSdk<Tx<SdkTypes>> for Tx<CliTypes> {
        fn to_sdk(self, ctx: &mut Context) -> Tx<SdkTypes> {
            Tx::<SdkTypes> {
                dry_run: self.dry_run,
                force: self.force,
                broadcast_only: self.broadcast_only,
                ledger_address: (),
                initialized_account_alias: self.initialized_account_alias,
                fee_amount: self.fee_amount,
                fee_token: ctx.get(&self.fee_token),
                gas_limit: self.gas_limit,
                signing_key: self.signing_key.map(|x| ctx.get_cached(&x)),
                signer: self.signer.map(|x| ctx.get(&x)),
                tx_code_path: ctx.read_wasm(self.tx_code_path),
                password: self.password,
            }
        }
    }

    impl Args for Tx<CliTypes> {
        fn def(app: App) -> App {
            app.arg(
                DRY_RUN_TX
                    .def()
                    .about("Simulate the transaction application."),
            )
            .arg(FORCE.def().about(
                "Submit the transaction even if it doesn't pass client checks.",
            ))
            .arg(BROADCAST_ONLY.def().about(
                "Do not wait for the transaction to be applied. This will \
                 return once the transaction is added to the mempool.",
            ))
            .arg(LEDGER_ADDRESS_DEFAULT.def().about(LEDGER_ADDRESS_ABOUT))
            .arg(ALIAS_OPT.def().about(
                "If any new account is initialized by the tx, use the given \
                 alias to save it in the wallet. If multiple accounts are \
                 initialized, the alias will be the prefix of each new \
                 address joined with a number.",
            ))
            .arg(GAS_AMOUNT.def().about(
                "The amount being paid for the inclusion of this transaction",
            ))
            .arg(GAS_TOKEN.def().about("The token for paying the gas"))
            .arg(
                GAS_LIMIT.def().about(
                    "The maximum amount of gas needed to run transaction",
                ),
            )
            .arg(
                SIGNING_KEY_OPT
                    .def()
                    .about(
                        "Sign the transaction with the key for the given \
                         public key, public key hash or alias from your \
                         wallet.",
                    )
                    .conflicts_with(SIGNER.name),
            )
            .arg(
                SIGNER
                    .def()
                    .about(
                        "Sign the transaction with the keypair of the public \
                         key of the given address.",
                    )
                    .conflicts_with(SIGNING_KEY_OPT.name),
            )
        }

        fn parse(matches: &ArgMatches) -> Self {
            let dry_run = DRY_RUN_TX.parse(matches);
            let force = FORCE.parse(matches);
            let broadcast_only = BROADCAST_ONLY.parse(matches);
            let ledger_address = LEDGER_ADDRESS_DEFAULT.parse(matches);
            let initialized_account_alias = ALIAS_OPT.parse(matches);
            let fee_amount = GAS_AMOUNT.parse(matches);
            let fee_token = GAS_TOKEN.parse(matches);
            let gas_limit = GAS_LIMIT.parse(matches).into();
            let signing_key = SIGNING_KEY_OPT.parse(matches);
            let signer = SIGNER.parse(matches);
            let tx_code_path = PathBuf::from(TX_REVEAL_PK);
            let password = None;
            Self {
                dry_run,
                force,
                broadcast_only,
                ledger_address,
                initialized_account_alias,
                fee_amount,
                fee_token,
                gas_limit,
                signing_key,
                signer,
                tx_code_path,
                password,
            }
        }
    }

    impl CliToSdk<Query<SdkTypes>> for Query<CliTypes> {
        fn to_sdk(self, _ctx: &mut Context) -> Query<SdkTypes> {
            Query::<SdkTypes> { ledger_address: () }
        }
    }

    impl Args for Query<CliTypes> {
        fn def(app: App) -> App {
            app.arg(LEDGER_ADDRESS_DEFAULT.def().about(LEDGER_ADDRESS_ABOUT))
        }

        fn parse(matches: &ArgMatches) -> Self {
            let ledger_address = LEDGER_ADDRESS_DEFAULT.parse(matches);
            Self { ledger_address }
        }
    }

    impl Args for MaspAddrKeyAdd {
        fn parse(matches: &ArgMatches) -> Self {
            let alias = ALIAS.parse(matches);
            let value = MASP_VALUE.parse(matches);
            let unsafe_dont_encrypt = UNSAFE_DONT_ENCRYPT.parse(matches);
            Self {
                alias,
                value,
                unsafe_dont_encrypt,
            }
        }

        fn def(app: App) -> App {
            app.arg(
                ALIAS
                    .def()
                    .about("An alias to be associated with the new entry."),
            )
            .arg(
                MASP_VALUE
                    .def()
                    .about("A spending key, viewing key, or payment address."),
            )
            .arg(UNSAFE_DONT_ENCRYPT.def().about(
                "UNSAFE: Do not encrypt the keypair. Do not use this for keys \
                 used in a live network.",
            ))
        }
    }

    impl Args for MaspSpendKeyGen {
        fn parse(matches: &ArgMatches) -> Self {
            let alias = ALIAS.parse(matches);
            let unsafe_dont_encrypt = UNSAFE_DONT_ENCRYPT.parse(matches);
            Self {
                alias,
                unsafe_dont_encrypt,
            }
        }

        fn def(app: App) -> App {
            app.arg(
                ALIAS
                    .def()
                    .about("An alias to be associated with the spending key."),
            )
            .arg(UNSAFE_DONT_ENCRYPT.def().about(
                "UNSAFE: Do not encrypt the keypair. Do not use this for keys \
                 used in a live network.",
            ))
        }
    }

    impl CliToSdk<MaspPayAddrGen<SdkTypes>> for MaspPayAddrGen<CliTypes> {
        fn to_sdk(self, ctx: &mut Context) -> MaspPayAddrGen<SdkTypes> {
            MaspPayAddrGen::<SdkTypes> {
                alias: self.alias,
                viewing_key: ctx.get_cached(&self.viewing_key),
                pin: self.pin,
            }
        }
    }

    impl Args for MaspPayAddrGen<CliTypes> {
        fn parse(matches: &ArgMatches) -> Self {
            let alias = ALIAS.parse(matches);
            let viewing_key = VIEWING_KEY.parse(matches);
            let pin = PIN.parse(matches);
            Self {
                alias,
                viewing_key,
                pin,
            }
        }

        fn def(app: App) -> App {
            app.arg(
                ALIAS.def().about(
                    "An alias to be associated with the payment address.",
                ),
            )
            .arg(VIEWING_KEY.def().about("The viewing key."))
            .arg(PIN.def().about(
                "Require that the single transaction to this address be \
                 pinned.",
            ))
        }
    }

    impl Args for KeyAndAddressGen {
        fn parse(matches: &ArgMatches) -> Self {
            let scheme = SCHEME.parse(matches);
            let alias = ALIAS_OPT.parse(matches);
            let unsafe_dont_encrypt = UNSAFE_DONT_ENCRYPT.parse(matches);
            Self {
                scheme,
                alias,
                unsafe_dont_encrypt,
            }
        }

        fn def(app: App) -> App {
            app.arg(SCHEME.def().about(
                "The type of key that should be generated. Argument must be \
                 either ed25519 or secp256k1. If none provided, the default \
                 key scheme is ed25519.",
            ))
            .arg(ALIAS_OPT.def().about(
                "The key and address alias. If none provided, the alias will \
                 be the public key hash.",
            ))
            .arg(UNSAFE_DONT_ENCRYPT.def().about(
                "UNSAFE: Do not encrypt the keypair. Do not use this for keys \
                 used in a live network.",
            ))
        }
    }

    impl Args for KeyFind {
        fn parse(matches: &ArgMatches) -> Self {
            let public_key = RAW_PUBLIC_KEY_OPT.parse(matches);
            let alias = ALIAS_OPT.parse(matches);
            let value = VALUE.parse(matches);
            let unsafe_show_secret = UNSAFE_SHOW_SECRET.parse(matches);

            Self {
                public_key,
                alias,
                value,
                unsafe_show_secret,
            }
        }

        fn def(app: App) -> App {
            app.arg(
                RAW_PUBLIC_KEY_OPT
                    .def()
                    .about("A public key associated with the keypair.")
                    .conflicts_with_all(&[ALIAS_OPT.name, VALUE.name]),
            )
            .arg(
                ALIAS_OPT
                    .def()
                    .about("An alias associated with the keypair.")
                    .conflicts_with(VALUE.name),
            )
            .arg(
                VALUE.def().about(
                    "A public key or alias associated with the keypair.",
                ),
            )
            .arg(
                UNSAFE_SHOW_SECRET
                    .def()
                    .about("UNSAFE: Print the secret key."),
            )
        }
    }

    impl Args for AddrKeyFind {
        fn parse(matches: &ArgMatches) -> Self {
            let alias = ALIAS.parse(matches);
            let unsafe_show_secret = UNSAFE_SHOW_SECRET.parse(matches);
            Self {
                alias,
                unsafe_show_secret,
            }
        }

        fn def(app: App) -> App {
            app.arg(ALIAS.def().about("The alias that is to be found."))
                .arg(
                    UNSAFE_SHOW_SECRET
                        .def()
                        .about("UNSAFE: Print the spending key values."),
                )
        }
    }

    impl Args for MaspKeysList {
        fn parse(matches: &ArgMatches) -> Self {
            let decrypt = DECRYPT.parse(matches);
            let unsafe_show_secret = UNSAFE_SHOW_SECRET.parse(matches);
            Self {
                decrypt,
                unsafe_show_secret,
            }
        }

        fn def(app: App) -> App {
            app.arg(DECRYPT.def().about("Decrypt keys that are encrypted."))
                .arg(
                    UNSAFE_SHOW_SECRET
                        .def()
                        .about("UNSAFE: Print the spending key values."),
                )
        }
    }

    impl Args for KeyList {
        fn parse(matches: &ArgMatches) -> Self {
            let decrypt = DECRYPT.parse(matches);
            let unsafe_show_secret = UNSAFE_SHOW_SECRET.parse(matches);
            Self {
                decrypt,
                unsafe_show_secret,
            }
        }

        fn def(app: App) -> App {
            app.arg(DECRYPT.def().about("Decrypt keys that are encrypted."))
                .arg(
                    UNSAFE_SHOW_SECRET
                        .def()
                        .about("UNSAFE: Print the secret keys."),
                )
        }
    }

    impl Args for KeyExport {
        fn parse(matches: &ArgMatches) -> Self {
            let alias = ALIAS.parse(matches);

            Self { alias }
        }

        fn def(app: App) -> App {
            app.arg(
                ALIAS
                    .def()
                    .about("The alias of the key you wish to export."),
            )
        }
    }

    impl Args for AddressOrAliasFind {
        fn parse(matches: &ArgMatches) -> Self {
            let alias = ALIAS_OPT.parse(matches);
            let address = RAW_ADDRESS_OPT.parse(matches);
            Self { alias, address }
        }

        fn def(app: App) -> App {
            app.arg(
                ALIAS_OPT
                    .def()
                    .about("An alias associated with the address."),
            )
            .arg(
                RAW_ADDRESS_OPT
                    .def()
                    .about("The bech32m encoded address string."),
            )
            .group(
                ArgGroup::new("find_flags")
                    .args(&[ALIAS_OPT.name, RAW_ADDRESS_OPT.name])
                    .required(true),
            )
        }
    }

    impl Args for AddressAdd {
        fn parse(matches: &ArgMatches) -> Self {
            let alias = ALIAS.parse(matches);
            let address = RAW_ADDRESS.parse(matches);
            Self { alias, address }
        }

        fn def(app: App) -> App {
            app.arg(
                ALIAS
                    .def()
                    .about("An alias to be associated with the address."),
            )
            .arg(
                RAW_ADDRESS
                    .def()
                    .about("The bech32m encoded address string."),
            )
        }
    }

    #[derive(Clone, Debug)]
    pub struct JoinNetwork {
        pub chain_id: ChainId,
        pub genesis_validator: Option<String>,
        pub pre_genesis_path: Option<PathBuf>,
        pub dont_prefetch_wasm: bool,
    }

    impl Args for JoinNetwork {
        fn parse(matches: &ArgMatches) -> Self {
            let chain_id = CHAIN_ID.parse(matches);
            let genesis_validator = GENESIS_VALIDATOR.parse(matches);
            let pre_genesis_path = PRE_GENESIS_PATH.parse(matches);
            let dont_prefetch_wasm = DONT_PREFETCH_WASM.parse(matches);
            Self {
                chain_id,
                genesis_validator,
                pre_genesis_path,
                dont_prefetch_wasm,
            }
        }

        fn def(app: App) -> App {
            app.arg(CHAIN_ID.def().about("The chain ID. The chain must be known in the https://github.com/heliaxdev/anoma-network-config repository."))
                .arg(GENESIS_VALIDATOR.def().about("The alias of the genesis validator that you want to set up as, if any."))
                .arg(PRE_GENESIS_PATH.def().about("The path to the pre-genesis directory for genesis validator, if any. Defaults to \"{base-dir}/pre-genesis/{genesis-validator}\"."))
            .arg(DONT_PREFETCH_WASM.def().about(
                "Do not pre-fetch WASM.",
            ))
        }
    }

    #[derive(Clone, Debug)]
    pub struct FetchWasms {
        pub chain_id: ChainId,
    }

    impl Args for FetchWasms {
        fn parse(matches: &ArgMatches) -> Self {
            let chain_id = CHAIN_ID.parse(matches);
            Self { chain_id }
        }

        fn def(app: App) -> App {
            app.arg(CHAIN_ID.def().about("The chain ID. The chain must be known in the https://github.com/heliaxdev/anoma-network-config repository, in which case it should have pre-built wasms available for download."))
        }
    }

    #[derive(Clone, Debug)]
    pub struct InitNetwork {
        pub genesis_path: PathBuf,
        pub wasm_checksums_path: PathBuf,
        pub chain_id_prefix: ChainIdPrefix,
        pub unsafe_dont_encrypt: bool,
        pub consensus_timeout_commit: Timeout,
        pub localhost: bool,
        pub allow_duplicate_ip: bool,
        pub dont_archive: bool,
        pub archive_dir: Option<PathBuf>,
    }

    impl Args for InitNetwork {
        fn parse(matches: &ArgMatches) -> Self {
            let genesis_path = GENESIS_PATH.parse(matches);
            let wasm_checksums_path = WASM_CHECKSUMS_PATH.parse(matches);
            let chain_id_prefix = CHAIN_ID_PREFIX.parse(matches);
            let unsafe_dont_encrypt = UNSAFE_DONT_ENCRYPT.parse(matches);
            let consensus_timeout_commit =
                CONSENSUS_TIMEOUT_COMMIT.parse(matches);
            let localhost = LOCALHOST.parse(matches);
            let allow_duplicate_ip = ALLOW_DUPLICATE_IP.parse(matches);
            let dont_archive = DONT_ARCHIVE.parse(matches);
            let archive_dir = ARCHIVE_DIR.parse(matches);
            Self {
                genesis_path,
                wasm_checksums_path,
                chain_id_prefix,
                unsafe_dont_encrypt,
                consensus_timeout_commit,
                localhost,
                allow_duplicate_ip,
                dont_archive,
                archive_dir,
            }
        }

        fn def(app: App) -> App {
            app.arg(
                GENESIS_PATH.def().about(
                    "Path to the preliminary genesis configuration file.",
                ),
            )
            .arg(
                WASM_CHECKSUMS_PATH
                    .def()
                    .about("Path to the WASM checksums file."),
            )
            .arg(CHAIN_ID_PREFIX.def().about(
                "The chain ID prefix. Up to 19 alphanumeric, '.', '-' or '_' \
                 characters.",
            ))
            .arg(UNSAFE_DONT_ENCRYPT.def().about(
                "UNSAFE: Do not encrypt the generated keypairs. Do not use \
                 this for keys used in a live network.",
            ))
            .arg(CONSENSUS_TIMEOUT_COMMIT.def().about(
                "The Tendermint consensus timeout_commit configuration as \
                 e.g. `1s` or `1000ms`. Defaults to 10 seconds.",
            ))
            .arg(LOCALHOST.def().about(
                "Use localhost address for P2P and RPC connections for the \
                 validators ledger",
            ))
            .arg(ALLOW_DUPLICATE_IP.def().about(
                "Toggle to disable guard against peers connecting from the \
                 same IP. This option shouldn't be used in mainnet.",
            ))
            .arg(
                DONT_ARCHIVE
                    .def()
                    .about("Do NOT create the release archive."),
            )
            .arg(ARCHIVE_DIR.def().about(
                "Specify a directory into which to store the archive. Default \
                 is the current working directory.",
            ))
        }
    }

    #[derive(Clone, Debug)]
    pub struct InitGenesisValidator {
        pub alias: String,
        pub commission_rate: Decimal,
        pub max_commission_rate_change: Decimal,
        pub net_address: SocketAddr,
        pub unsafe_dont_encrypt: bool,
        pub key_scheme: SchemeType,
    }

    impl Args for InitGenesisValidator {
        fn parse(matches: &ArgMatches) -> Self {
            let alias = ALIAS.parse(matches);
            let commission_rate = COMMISSION_RATE.parse(matches);
            let max_commission_rate_change =
                MAX_COMMISSION_RATE_CHANGE.parse(matches);
            let net_address = NET_ADDRESS.parse(matches);
            let unsafe_dont_encrypt = UNSAFE_DONT_ENCRYPT.parse(matches);
            let key_scheme = SCHEME.parse(matches);
            Self {
                alias,
                net_address,
                unsafe_dont_encrypt,
                key_scheme,
                commission_rate,
                max_commission_rate_change,
            }
        }

        fn def(app: App) -> App {
            app.arg(ALIAS.def().about("The validator address alias."))
                .arg(NET_ADDRESS.def().about(
                    "Static {host:port} of your validator node's P2P address. \
                     Namada uses port `26656` for P2P connections by default, \
                     but you can configure a different value.",
                ))
                .arg(COMMISSION_RATE.def().about(
                    "The commission rate charged by the validator for \
                     delegation rewards. This is a required parameter.",
                ))
                .arg(MAX_COMMISSION_RATE_CHANGE.def().about(
                    "The maximum change per epoch in the commission rate \
                     charged by the validator for delegation rewards. This is \
                     a required parameter.",
                ))
                .arg(UNSAFE_DONT_ENCRYPT.def().about(
                    "UNSAFE: Do not encrypt the generated keypairs. Do not \
                     use this for keys used in a live network.",
                ))
                .arg(SCHEME.def().about(
                    "The key scheme/type used for the validator keys. \
                     Currently supports ed25519 and secp256k1.",
                ))
        }
    }
}

pub fn namada_cli() -> (cmds::Namada, String) {
    let app = namada_app();
    let matches = app.get_matches();
    let raw_sub_cmd =
        matches.subcommand().map(|(raw, _matches)| raw.to_string());
    let result = cmds::Namada::parse(&matches);
    match (result, raw_sub_cmd) {
        (Some(cmd), Some(raw_sub)) => return (cmd, raw_sub),
        _ => {
            namada_app().print_help().unwrap();
        }
    }
    safe_exit(2);
}

pub fn namada_node_cli() -> Result<(cmds::NamadaNode, Context)> {
    let app = namada_node_app();
    cmds::NamadaNode::parse_or_print_help(app)
}

#[allow(clippy::large_enum_variant)]
pub enum NamadaClient {
    WithoutContext(cmds::Utils, args::Global),
    WithContext(Box<(cmds::NamadaClientWithContext, Context)>),
}

pub fn namada_client_cli() -> Result<NamadaClient> {
    let app = namada_client_app();
    let mut app = cmds::NamadaClient::add_sub(app);
    let matches = app.clone().get_matches();
    match Cmd::parse(&matches) {
        Some(cmd) => {
            let global_args = args::Global::parse(&matches);
            match cmd {
                cmds::NamadaClient::WithContext(sub_cmd) => {
                    let context = Context::new(global_args)?;
                    Ok(NamadaClient::WithContext(Box::new((sub_cmd, context))))
                }
                cmds::NamadaClient::WithoutContext(sub_cmd) => {
                    Ok(NamadaClient::WithoutContext(sub_cmd, global_args))
                }
            }
        }
        None => {
            app.print_help().unwrap();
            safe_exit(2);
        }
    }
}

pub fn namada_wallet_cli() -> Result<(cmds::NamadaWallet, Context)> {
    let app = namada_wallet_app();
    cmds::NamadaWallet::parse_or_print_help(app)
}

fn namada_app() -> App {
    let app = App::new(APP_NAME)
        .version(namada_version())
        .about("Namada command line interface.")
        .setting(AppSettings::SubcommandRequiredElseHelp);
    cmds::Namada::add_sub(args::Global::def(app))
}

fn namada_node_app() -> App {
    let app = App::new(APP_NAME)
        .version(namada_version())
        .about("Namada node command line interface.")
        .setting(AppSettings::SubcommandRequiredElseHelp);
    cmds::NamadaNode::add_sub(args::Global::def(app))
}

fn namada_client_app() -> App {
    let app = App::new(APP_NAME)
        .version(namada_version())
        .about("Namada client command line interface.")
        .setting(AppSettings::SubcommandRequiredElseHelp);
    cmds::NamadaClient::add_sub(args::Global::def(app))
}

fn namada_wallet_app() -> App {
    let app = App::new(APP_NAME)
        .version(namada_version())
        .about("Namada wallet command line interface.")
        .setting(AppSettings::SubcommandRequiredElseHelp);
    cmds::NamadaWallet::add_sub(args::Global::def(app))
}<|MERGE_RESOLUTION|>--- conflicted
+++ resolved
@@ -1712,36 +1712,8 @@
         }
     }
 
-<<<<<<< HEAD
     pub trait CliToSdk<X>: Args {
         fn to_sdk(self, ctx: &mut Context) -> X;
-=======
-    #[derive(Clone, Debug)]
-    pub struct LedgerRun(pub Option<DateTimeUtc>);
-
-    impl Args for LedgerRun {
-        fn parse(matches: &ArgMatches) -> Self {
-            let time = NAMADA_START_TIME.parse(matches);
-            Self(time)
-        }
-
-        fn def(app: App) -> App {
-            app.arg(
-                NAMADA_START_TIME
-                    .def()
-                    .about("The start time of the ledger."),
-            )
-        }
-    }
-
-    /// Transaction associated results arguments
-    #[derive(Clone, Debug)]
-    pub struct QueryResult {
-        /// Common query args
-        pub query: Query,
-        /// Hash of transaction to lookup
-        pub tx_hash: String,
->>>>>>> 5da82f09
     }
 
     impl CliToSdk<QueryResult<SdkTypes>> for QueryResult<CliTypes> {
