name: Build and Test Ethereum Bridge

on:
  push:
    branches:
      - eth-bridge-integration
  # Run in PRs with conflicts (https://docs.github.com/en/actions/using-workflows/events-that-trigger-workflows#pull_request)
  pull_request_target:
    branches:
      - eth-bridge-integration
      - '**/ethbridge/**'
    types: [opened, synchronize, reopened]
  workflow_dispatch:

concurrency:
  group: ${{ github.workflow }}-${{ github.event.pull_request.number }}
  cancel-in-progress: true

permissions:
  id-token: write
  contents: read
  packages: read

env:
  GIT_LFS_SKIP_SMUDGE: 1


jobs:
  build-wasm:
    timeout-minutes: 30
    runs-on: ${{ matrix.os }}
    container: 
      image: ghcr.io/anoma/namada:wasm-0.8.0
    strategy:
      fail-fast: false
      matrix:
        os: [ubuntu-latest]
        wasm_cache_version: ["v2"]
        mold_version: [1.7.0]

    steps:
      - name: Checkout repo
        uses: actions/checkout@v3
        if: ${{ github.event_name != 'pull_request_target' }}
      - name: Checkout PR
        uses: actions/checkout@v3
        if: ${{ github.event_name == 'pull_request_target' }}
        # From https://docs.github.com/en/actions/using-workflows/events-that-trigger-workflows#pull_request_target:
        # "This event runs in the context of the base of the pull request, 
        # rather than in the context of the merge commit, as the pull_request 
        # event does."
        # We set the ref to the head commit of the PR instead.
        # For this, we have to make sure that we're not running CI on untrusted
        # code (more info in the link above), so the repo MUST be configured
        # to disallow that.
        with:
          ref: ${{ github.event.pull_request.head.sha }}
      - name: Build WASM
        run: |
          make build-wasm-scripts
      - name: Upload wasm artifacts
        uses: actions/upload-artifact@v3
        with:
          name: wasm-${{ github.event.pull_request.head.sha || github.sha }}
          path: |
            wasm/tx_*.wasm
            wasm/vp_*.wasm
            wasm/checksums.json

  test-wasm:
    timeout-minutes: 30
    runs-on: ${{ matrix.os }}
    needs: [build-wasm]
    container: 
      image: ghcr.io/anoma/namada:wasm-0.8.0
    strategy:
      fail-fast: false
      matrix:
        os: [ubuntu-latest]
        wasm_cache_version: ["v2"]
        mold_version: [1.7.0]

    steps:
      - name: Checkout repo
        uses: actions/checkout@v3
        if: ${{ github.event_name != 'pull_request_target' }}
      - name: Checkout PR
        uses: actions/checkout@v3
        if: ${{ github.event_name == 'pull_request_target' }}
        with:
          ref: ${{ github.event.pull_request.head.sha }}
      - name: Duplicate checksums file
        run: cp wasm/checksums.json wasm/original-checksums.json
      - name: Install mold linker
        run: |
          wget -q -O- https://github.com/rui314/mold/releases/download/v${{ matrix.mold_version }}/mold-${{ matrix.mold_version }}-x86_64-linux.tar.gz | tar -xz
          mv mold-${{ matrix.mold_version }}-x86_64-linux/bin/mold  /usr/local/bin
      - name: Download wasm artifacts
        uses: actions/download-artifact@v3
        with:
          name: wasm-${{ github.event.pull_request.head.sha|| github.sha }}
          path: ./wasm
        env:
          RUSTFLAGS: "-C linker=clang -C link-arg=-fuse-ld=/usr/local/bin/mold"
      - name: Test Wasm
        run: make test-wasm
      - name: Check wasm up-to-date
        run: cmp -- wasm/checksums.json wasm/original-checksums.json || true
      - name: Print diff
        run: diff -y -W 150 wasm/checksums.json wasm/original-checksums.json --suppress-common-lines || true

  update-wasm:
    runs-on: ${{ matrix.os }}
    if: ${{ github.event_name == 'push' && github.ref == 'refs/heads/main' && needs.build-wasm.result == 'success' }}
    timeout-minutes: 30
    needs: [build-wasm]
    strategy:
      fail-fast: false
      matrix:
        os: [ubuntu-latest]

    steps:
      - name: Configure AWS Credentials
        uses: aws-actions/configure-aws-credentials@v1
        with:
          role-to-assume: arn:aws:iam::375643557360:role/anoma-github-action-ci-master
          aws-region: eu-west-1
      - name: Download wasm artifacts
        uses: actions/download-artifact@v3
        with:
          name: wasm-${{ github.event.pull_request.head.sha || github.sha }}
          path: ./wasm
      - name: Update WASM
        run: aws s3 sync wasm s3://$BUCKET_NAME --acl public-read --exclude "*" --include "*.wasm" --exclude "*/*" --region $AWS_REGION
        env:
          BUCKET_NAME: namada-wasm-master
          AWS_REGION: eu-west-1

  anoma-eth:
    runs-on: ${{ matrix.os }}
    timeout-minutes: 80
    needs: [build-wasm]
    strategy:
      fail-fast: false
      matrix:
        os: [ubuntu-latest]
        nightly_version: [nightly-2022-05-20]
        mold_version: [1.7.0]
        make:
          - name: ABCI
            suffix: ''
            cache_key: anoma
            cache_version: v2
            tendermint_artifact: tendermint-unreleased-ad825dcadbd4b98c3f91ce5a711e4fb36a69c377

    env:
      CARGO_INCREMENTAL: 0
      RUST_BACKTRACE: full
      RUSTC_WRAPPER: sccache
      SCCACHE_CACHE_SIZE: 100G
      SCCACHE_BUCKET: namada-sccache-master

    steps:
      - name: Checkout repo
        uses: actions/checkout@v3
        if: ${{ github.event_name != 'pull_request_target' }}
      - name: Checkout PR
        uses: actions/checkout@v3
        if: ${{ github.event_name == 'pull_request_target' }}
        # See comment in build-and-test.yml
        with:
          ref: ${{ github.event.pull_request.head.sha }}
      - name: Configure AWS Credentials
        uses: aws-actions/configure-aws-credentials@v1
        with:
          role-to-assume: arn:aws:iam::375643557360:role/anoma-github-action-ci-master
          aws-region: eu-west-1
      - name: Install sccache (ubuntu-latest)
        if: matrix.os == 'ubuntu-latest'
        env:
          LINK: https://github.com/mozilla/sccache/releases/download
          SCCACHE_VERSION: v0.3.0
        run: |
          SCCACHE_FILE=sccache-$SCCACHE_VERSION-x86_64-unknown-linux-musl
          mkdir -p $HOME/.local/bin
          curl -L "$LINK/$SCCACHE_VERSION/$SCCACHE_FILE.tar.gz" | tar xz
          mv -f $SCCACHE_FILE/sccache $HOME/.local/bin/sccache
          chmod +x $HOME/.local/bin/sccache
          echo "$HOME/.local/bin" >> $GITHUB_PATH
      - name: Install sccache (macos-latest)
        if: matrix.os == 'macos-latest'
        run: |
          brew update
          brew install sccache
      - name: Setup rust toolchain
        uses: oxidecomputer/actions-rs_toolchain@ad3f86084a8a5acf2c09cb691421b31cf8af7a36
        with:
          profile: default
          override: true
      - name: Setup rust nightly
        uses: oxidecomputer/actions-rs_toolchain@ad3f86084a8a5acf2c09cb691421b31cf8af7a36
        with:
          toolchain: ${{ matrix.nightly_version }}
          profile: default
      - name: Cache cargo registry
        uses: actions/cache@v3
        continue-on-error: false
        with:
          path: |
            ~/.cargo/registry
            ~/.cargo/git
          key: ${{ runner.os }}-${{ matrix.make.cache_key }}-${{ matrix.make.cache_version }}-cargo-${{ hashFiles('**/Cargo.lock') }}
          restore-keys: ${{ runner.os }}-${{ matrix.make.cache_key }}-${{ matrix.make.cache_version }}-cargo-
      - name: Start sccache server
        run: sccache --start-server
      - name: Install mold linker
        run: |
          wget -q -O- https://github.com/rui314/mold/releases/download/v${{ matrix.mold_version }}/mold-${{ matrix.mold_version }}-x86_64-linux.tar.gz | tar -xz
          mv mold-${{ matrix.mold_version }}-x86_64-linux/bin/mold  /usr/local/bin
      - name: Download wasm artifacts
        uses: actions/download-artifact@v3
        with:
          name: wasm-${{ github.event.pull_request.head.sha|| github.sha }}
          path: ./wasm
      - uses: taiki-e/install-action@cargo-llvm-cov
      - name: Run unit test
<<<<<<< HEAD
        run: make test-unit${{ matrix.make.suffix }}
        env:
          RUSTFLAGS: "-C linker=clang -C link-arg=-fuse-ld=/usr/local/bin/mold"
      - name: Wait for release binaries
        uses: lewagon/wait-on-check-action@v1.2.0
        with:
          ref: ${{ github.event.pull_request.head.sha || github.ref }}
          check-name: ${{ matrix.make.wait_for }}
          repo-token: ${{ secrets.GITHUB_TOKEN }}
          wait-interval: 30
          allowed-conclusions: success
      - name: Download tendermint binaries
        uses: dawidd6/action-download-artifact@v2
        with:
          github_token: ${{secrets.GITHUB_TOKEN}}
          workflow: build-tendermint.yml
          workflow_conclusion: success
          name: ${{ matrix.make.tendermint_artifact }}
          path: /usr/local/bin
      - name: Download anoma binaries
        uses: actions/download-artifact@v3
        with:
          name: binaries${{ matrix.make.suffix }}-${{ github.sha }}
          path: ./target/release/
      - name: Change permissions
        run: |
          chmod +x target/release/namada
          chmod +x target/release/namadaw
          chmod +x target/release/namadan
          chmod +x target/release/namadac
          chmod +x /usr/local/bin/tendermint
      - name: Download masp parameters
        run: |
          mkdir /home/runner/work/masp
          curl -o /home/runner/work/masp/masp-spend.params -sLO https://github.com/anoma/masp/blob/ef0ef75e81696ff4428db775c654fbec1b39c21f/masp-spend.params?raw=true
          curl -o /home/runner/work/masp/masp-output.params -sLO https://github.com/anoma/masp/blob/ef0ef75e81696ff4428db775c654fbec1b39c21f/masp-output.params?raw=true
          curl -o /home/runner/work/masp/masp-convert.params -sLO https://github.com/anoma/masp/blob/ef0ef75e81696ff4428db775c654fbec1b39c21f/masp-convert.params?raw=true
      - name: Run e2e test
        run: make test-e2e${{ matrix.make.suffix }}
=======
        run: make test-unit-coverage${{ matrix.make.suffix }}
>>>>>>> 36fd7d78
        env:
          RUSTFLAGS: "-C linker=clang -C link-arg=-fuse-ld=/usr/local/bin/mold"
      - name: Upload coverage
        uses: actions/upload-artifact@v3
        with:
          name: coverage${{ matrix.make.suffix }}-${{ github.event.pull_request.head.sha || github.sha }}
          path: target/html
          retention-days: 3
      - name: Print sccache stats
        if: always()
        run: sccache --show-stats
      - name: Stop sccache server
        if: always()
        run: sccache --stop-server || true

  anoma-release-eth:
    runs-on: ${{ matrix.os }}
    timeout-minutes: 25
    strategy:
      fail-fast: false
      matrix:
        os: [ubuntu-latest]
        mold_version: [1.7.0]
        make:
          - name: ABCI Release build
            suffix: ''
            cache_key: anoma-e2e-release
            cache_version: "v2"

    env:
      CARGO_INCREMENTAL: 0
      RUST_BACKTRACE: full
      RUSTC_WRAPPER: sccache
      SCCACHE_CACHE_SIZE: 100G
      SCCACHE_BUCKET: namada-sccache-master

    steps:
      - name: Checkout repo
        uses: actions/checkout@v3
        if: ${{ github.event_name != 'pull_request_target' }}
      - name: Checkout PR
        uses: actions/checkout@v3
        if: ${{ github.event_name == 'pull_request_target' }}
        # See comment in build-and-test.yml
        with:
          ref: ${{ github.event.pull_request.head.sha }}
      - name: Configure AWS Credentials
        uses: aws-actions/configure-aws-credentials@v1
        with:
          role-to-assume: arn:aws:iam::375643557360:role/anoma-github-action-ci-master
          aws-region: eu-west-1
      - name: Install sccache (ubuntu-latest)
        if: matrix.os == 'ubuntu-latest'
        env:
          LINK: https://github.com/mozilla/sccache/releases/download
          SCCACHE_VERSION: v0.3.0
        run: |
          SCCACHE_FILE=sccache-$SCCACHE_VERSION-x86_64-unknown-linux-musl
          mkdir -p $HOME/.local/bin
          curl -L "$LINK/$SCCACHE_VERSION/$SCCACHE_FILE.tar.gz" | tar xz
          mv -f $SCCACHE_FILE/sccache $HOME/.local/bin/sccache
          chmod +x $HOME/.local/bin/sccache
          echo "$HOME/.local/bin" >> $GITHUB_PATH
      - name: Install sccache (macos-latest)
        if: matrix.os == 'macos-latest'
        run: |
          brew update
          brew install sccache
      - name: Setup rust toolchain
        uses: oxidecomputer/actions-rs_toolchain@ad3f86084a8a5acf2c09cb691421b31cf8af7a36
        with:
          profile: default
          override: true
      - name: Cache cargo registry
        uses: actions/cache@v3
        continue-on-error: false
        with:
          path: |
            ~/.cargo/registry
            ~/.cargo/git
          key: ${{ runner.os }}-${{ matrix.make.cache_key }}-${{ matrix.make.cache_version }}-cargo-${{ hashFiles('**/Cargo.lock') }}
          restore-keys: ${{ runner.os }}-${{ matrix.make.cache_key }}-${{ matrix.make.cache_version }}-cargo-
      - name: Install mold linker
        run: |
          wget -q -O- https://github.com/rui314/mold/releases/download/v${{ matrix.mold_version }}/mold-${{ matrix.mold_version }}-x86_64-linux.tar.gz | tar -xz
          mv mold-${{ matrix.mold_version }}-x86_64-linux/bin/mold  /usr/local/bin
      - name: Start sccache server
        run: sccache --start-server
      - name: Build
        run: make build-release${{ matrix.make.suffix }}
        env:
          RUSTFLAGS: "-C linker=clang -C link-arg=-fuse-ld=/usr/local/bin/mold"
      - name: Upload target binaries
        uses: actions/upload-artifact@v3
        with:
          name: binaries${{ matrix.make.suffix }}-${{ github.event.pull_request.head.sha || github.sha }}
          path: |
            target/release/namada
            target/release/namadac
            target/release/namadaw
            target/release/namadan
      - name: Upload build timing report
        if: success() || failure()
        uses: actions/upload-artifact@v3
        with:
          name: build-timings-${{ github.event.pull_request.head.sha || github.sha }}
          path: |
            target/cargo-timings/cargo-timing.html
          retention-days: 5
      - name: Print sccache stats
        if: always()
        run: sccache --show-stats
      - name: Stop sccache server
        if: always()
        run: sccache --stop-server || true


  anoma-e2e-eth:
    runs-on: ${{ matrix.os }}
    timeout-minutes: 80
    strategy:
      fail-fast: false
      matrix:
        os: [ubuntu-latest]
        nightly_version: [nightly-2022-05-20]
        mold_version: [1.7.0]
        make:
          - name: e2e
            suffix: ''
            index: 0
            cache_key: anoma
            cache_version: v2
            tendermint_artifact: tendermint-unreleased-ad825dcadbd4b98c3f91ce5a711e4fb36a69c377
            wait_for: anoma-release-eth (ubuntu-latest, 1.7.0, ABCI Release build, anoma-e2e-release, v2)
          - name: e2e
            suffix: ''
            index: 1
            cache_key: anoma
            cache_version: v2
            tendermint_artifact: tendermint-unreleased-ad825dcadbd4b98c3f91ce5a711e4fb36a69c377
            wait_for: anoma-release-eth (ubuntu-latest, 1.7.0, ABCI Release build, anoma-e2e-release, v2)

    env:
      CARGO_INCREMENTAL: 0
      RUST_BACKTRACE: full
      RUSTC_WRAPPER: sccache
      SCCACHE_CACHE_SIZE: 100G
      SCCACHE_BUCKET: namada-sccache-master

    steps:
      - name: Checkout repo
        uses: actions/checkout@v3
        if: ${{ github.event_name != 'pull_request_target' }}
      - name: Checkout PR
        uses: actions/checkout@v3
        if: ${{ github.event_name == 'pull_request_target' }}
        # See comment in build-and-test.yml
        with:
          ref: ${{ github.event.pull_request.head.sha }}
      - name: Configure AWS Credentials
        uses: aws-actions/configure-aws-credentials@v1
        with:
          role-to-assume: arn:aws:iam::375643557360:role/anoma-github-action-ci-master
          aws-region: eu-west-1
      - name: Install sccache (ubuntu-latest)
        if: matrix.os == 'ubuntu-latest'
        env:
          LINK: https://github.com/mozilla/sccache/releases/download
          SCCACHE_VERSION: v0.3.0
        run: |
          SCCACHE_FILE=sccache-$SCCACHE_VERSION-x86_64-unknown-linux-musl
          mkdir -p $HOME/.local/bin
          curl -L "$LINK/$SCCACHE_VERSION/$SCCACHE_FILE.tar.gz" | tar xz
          mv -f $SCCACHE_FILE/sccache $HOME/.local/bin/sccache
          chmod +x $HOME/.local/bin/sccache
          echo "$HOME/.local/bin" >> $GITHUB_PATH
      - name: Install sccache (macos-latest)
        if: matrix.os == 'macos-latest'
        run: |
          brew update
          brew install sccache
      - name: Setup rust toolchain
        uses: oxidecomputer/actions-rs_toolchain@ad3f86084a8a5acf2c09cb691421b31cf8af7a36
        with:
          profile: default
          override: true
      - name: Setup rust nightly
        uses: oxidecomputer/actions-rs_toolchain@ad3f86084a8a5acf2c09cb691421b31cf8af7a36
        with:
          toolchain: ${{ matrix.nightly_version }}
          profile: default
      - name: Cache cargo registry
        uses: actions/cache@v3
        continue-on-error: false
        with:
          path: |
            ~/.cargo/registry
            ~/.cargo/git
          key: ${{ runner.os }}-${{ matrix.make.cache_key }}-${{ matrix.make.cache_version }}-cargo-${{ hashFiles('**/Cargo.lock') }}
          restore-keys: ${{ runner.os }}-${{ matrix.make.cache_key }}-${{ matrix.make.cache_version }}-cargo-
      - name: Start sccache server
        run: sccache --start-server
      - name: Install mold linker
        run: |
          wget -q -O- https://github.com/rui314/mold/releases/download/v${{ matrix.mold_version }}/mold-${{ matrix.mold_version }}-x86_64-linux.tar.gz | tar -xz
          mv mold-${{ matrix.mold_version }}-x86_64-linux/bin/mold  /usr/local/bin
      - name: Download tendermint binaries
        uses: dawidd6/action-download-artifact@v2
        with:
          github_token: ${{secrets.GITHUB_TOKEN}}
          workflow: build-tendermint.yml
          workflow_conclusion: success
          name: ${{ matrix.make.tendermint_artifact }}
          path: /usr/local/bin
      - name: Download masp parameters
        run: |
          mkdir /home/runner/work/masp
          curl -o /home/runner/work/masp/masp-spend.params -sLO https://github.com/anoma/masp/blob/ef0ef75e81696ff4428db775c654fbec1b39c21f/masp-spend.params?raw=true
          curl -o /home/runner/work/masp/masp-output.params -sLO https://github.com/anoma/masp/blob/ef0ef75e81696ff4428db775c654fbec1b39c21f/masp-output.params?raw=true
          curl -o /home/runner/work/masp/masp-convert.params -sLO https://github.com/anoma/masp/blob/ef0ef75e81696ff4428db775c654fbec1b39c21f/masp-convert.params?raw=true
      - name: Build 
        run: make build
        env:
          RUSTFLAGS: "-C linker=clang -C link-arg=-fuse-ld=/usr/local/bin/mold"
      - name: Build test
        run: make build-test
        env:
          RUSTFLAGS: "-C linker=clang -C link-arg=-fuse-ld=/usr/local/bin/mold"
      - name: Wait for release binaries
        uses: lewagon/wait-on-check-action@v1.2.0
        with:
          ref: ${{ github.event.pull_request.head.sha || github.ref }}
          check-name: ${{ matrix.make.wait_for }}
          repo-token: ${{ secrets.GITHUB_TOKEN }}
          wait-interval: 30
          allowed-conclusions: success
      - name: Download wasm artifacts
        uses: actions/download-artifact@v3
        with:
          name: wasm-${{ github.event.pull_request.head.sha|| github.sha }}
          path: ./wasm
      - name: Download anoma binaries
        uses: actions/download-artifact@v3
        with:
          name: binaries${{ matrix.make.suffix }}-${{ github.event.pull_request.head.sha || github.sha }}
          path: ./target/release/
      - name: Change permissions
        run: |
          chmod +x target/release/namada
          chmod +x target/release/namadaw
          chmod +x target/release/namadan
          chmod +x target/release/namadac
          chmod +x /usr/local/bin/tendermint
      - name: Run e2e test
        run: python3 .github/workflows/scripts/schedule-e2e.py
        env:
          ANOMA_TENDERMINT_WEBSOCKET_TIMEOUT: 20
          ANOMA_E2E_USE_PREBUILT_BINARIES: "true"
          ANOMA_E2E_KEEP_TEMP: "true"
          ANOMA_TM_STDOUT: "false"
          ANOMA_LOG_COLOR: "false"
          ANOMA_MASP_PARAMS_DIR: "/home/runner/work/masp"
          ANOMA_LOG: "info"
          RUSTFLAGS: "-C linker=clang -C link-arg=-fuse-ld=/usr/local/bin/mold"
          INDEX: ${{ matrix.make.index }}
      - name: Upload e2e logs
        if: success() || failure()
        uses: actions/upload-artifact@v3
        with:
          name: logs-e2e-${{ matrix.make.index }}-${{ github.event.pull_request.head.sha || github.sha }}
          path: |
            /tmp/.*/logs/
            /tmp/.*/e2e-test.*/setup/validator-*/.anoma/logs/*.log
          retention-days: 5
      - name: Print sccache stats
        if: always()
        run: sccache --show-stats
      - name: Stop sccache server
        if: always()
        run: sccache --stop-server || true<|MERGE_RESOLUTION|>--- conflicted
+++ resolved
@@ -8,7 +8,6 @@
   pull_request_target:
     branches:
       - eth-bridge-integration
-      - '**/ethbridge/**'
     types: [opened, synchronize, reopened]
   workflow_dispatch:
 
@@ -224,49 +223,7 @@
           path: ./wasm
       - uses: taiki-e/install-action@cargo-llvm-cov
       - name: Run unit test
-<<<<<<< HEAD
-        run: make test-unit${{ matrix.make.suffix }}
-        env:
-          RUSTFLAGS: "-C linker=clang -C link-arg=-fuse-ld=/usr/local/bin/mold"
-      - name: Wait for release binaries
-        uses: lewagon/wait-on-check-action@v1.2.0
-        with:
-          ref: ${{ github.event.pull_request.head.sha || github.ref }}
-          check-name: ${{ matrix.make.wait_for }}
-          repo-token: ${{ secrets.GITHUB_TOKEN }}
-          wait-interval: 30
-          allowed-conclusions: success
-      - name: Download tendermint binaries
-        uses: dawidd6/action-download-artifact@v2
-        with:
-          github_token: ${{secrets.GITHUB_TOKEN}}
-          workflow: build-tendermint.yml
-          workflow_conclusion: success
-          name: ${{ matrix.make.tendermint_artifact }}
-          path: /usr/local/bin
-      - name: Download anoma binaries
-        uses: actions/download-artifact@v3
-        with:
-          name: binaries${{ matrix.make.suffix }}-${{ github.sha }}
-          path: ./target/release/
-      - name: Change permissions
-        run: |
-          chmod +x target/release/namada
-          chmod +x target/release/namadaw
-          chmod +x target/release/namadan
-          chmod +x target/release/namadac
-          chmod +x /usr/local/bin/tendermint
-      - name: Download masp parameters
-        run: |
-          mkdir /home/runner/work/masp
-          curl -o /home/runner/work/masp/masp-spend.params -sLO https://github.com/anoma/masp/blob/ef0ef75e81696ff4428db775c654fbec1b39c21f/masp-spend.params?raw=true
-          curl -o /home/runner/work/masp/masp-output.params -sLO https://github.com/anoma/masp/blob/ef0ef75e81696ff4428db775c654fbec1b39c21f/masp-output.params?raw=true
-          curl -o /home/runner/work/masp/masp-convert.params -sLO https://github.com/anoma/masp/blob/ef0ef75e81696ff4428db775c654fbec1b39c21f/masp-convert.params?raw=true
-      - name: Run e2e test
-        run: make test-e2e${{ matrix.make.suffix }}
-=======
         run: make test-unit-coverage${{ matrix.make.suffix }}
->>>>>>> 36fd7d78
         env:
           RUSTFLAGS: "-C linker=clang -C link-arg=-fuse-ld=/usr/local/bin/mold"
       - name: Upload coverage
