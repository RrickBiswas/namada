package = namada

cargo := $(env) cargo
rustup := $(env) rustup
debug-env := RUST_BACKTRACE=1 RUST_LOG=$(package)=debug
debug-cargo := $(env) $(debug-env) cargo
# Nightly build is currently used for rustfmt and clippy.
nightly := $(shell cat rust-nightly-version)

# Path to the wasm source for the provided txs and VPs
wasms := wasm/wasm_source
wasms_for_tests := wasm_for_tests/wasm_source
# Paths for all the wasm templates
wasm_templates := wasm/tx_template wasm/vp_template

# TODO upgrade libp2p
audit-ignores += RUSTSEC-2021-0076

build:
	$(cargo) build

<<<<<<< HEAD
build-abci-plus-plus:
	$(cargo) build --no-default-features --features "ABCI-plus-plus eth-fullnode"

build-test:
	$(cargo) build --tests

build-test-abci-plus-plus:
	$(cargo) build --tests --no-default-features --features "ABCI-plus-plus eth-fullnode"

=======
build-test:
	$(cargo) build --tests

>>>>>>> d1a06a26
build-release:
	ANOMA_DEV=false $(cargo) build --release --package namada_apps --manifest-path Cargo.toml

check-release:
	ANOMA_DEV=false $(cargo) check --release --package namada_apps

package: build-release
	scripts/make-package.sh

build-release-image-docker:
	docker build -t namada-build - < docker/namada-build/Dockerfile

build-release-docker: build-release-image-docker
	docker run --rm -v ${PWD}:/var/build namada-build make build-release

package-docker: build-release-image-docker
	docker run --rm -v ${PWD}:/var/build namada-build make package

check-wasm = $(cargo) check --target wasm32-unknown-unknown --manifest-path $(wasm)/Cargo.toml
check:
	$(cargo) check && \
	make -C $(wasms) check && \
	make -C $(wasms_for_tests) check && \
	$(foreach wasm,$(wasm_templates),$(check-wasm) && ) true

clippy-wasm = $(cargo) +$(nightly) clippy --manifest-path $(wasm)/Cargo.toml --all-targets -- -D warnings

clippy:
	ANOMA_DEV=false $(cargo) +$(nightly) clippy --all-targets --features eth-fullnode -- -D warnings && \
	make -C $(wasms) clippy && \
	make -C $(wasms_for_tests) clippy && \
	$(foreach wasm,$(wasm_templates),$(clippy-wasm) && ) true

<<<<<<< HEAD
clippy-abci-plus-plus:
	ANOMA_DEV=false $(cargo) +$(nightly) clippy --all-targets \
		--manifest-path ./apps/Cargo.toml \
		--no-default-features \
		--features "std testing ABCI-plus-plus eth-fullnode" && \
	$(cargo) +$(nightly) clippy --all-targets \
		--manifest-path ./proof_of_stake/Cargo.toml \
		--features "testing" && \
	$(cargo) +$(nightly) clippy --all-targets \
		--manifest-path ./shared/Cargo.toml \
		--no-default-features \
		--features "testing wasm-runtime ABCI-plus-plus ibc-mocks" && \
	$(cargo) +$(nightly) clippy --all-targets \
		--manifest-path ./tests/Cargo.toml \
		--no-default-features \
		--features "wasm-runtime ABCI-plus-plus namada_apps/ABCI-plus-plus namada_apps/eth-fullnode" && \
	$(cargo) +$(nightly) clippy \
		--all-targets \
		--manifest-path ./vm_env/Cargo.toml \
		--no-default-features \
		--features "ABCI-plus-plus" && \
	make -C $(wasms) clippy && \
	$(foreach wasm,$(wasm_templates),$(clippy-wasm) && ) true

=======
>>>>>>> d1a06a26
clippy-fix:
	$(cargo) +$(nightly) clippy --fix -Z unstable-options --all-targets --allow-dirty --allow-staged

install: tendermint
	ANOMA_DEV=false $(cargo) install --path ./apps --locked

tendermint:
	./scripts/get_tendermint.sh

run-ledger:
	# runs the node
	$(cargo) run --bin namadan -- ledger run

run-gossip:
	# runs the node gossip node
	$(cargo) run --bin namadan -- gossip run

reset-ledger:
	# runs the node
	$(cargo) run --bin namadan -- ledger reset

audit:
	$(cargo) audit $(foreach ignore,$(audit-ignores), --ignore $(ignore))

test: test-unit test-e2e test-wasm

test-e2e:
	RUST_BACKTRACE=1 $(cargo) test e2e \
<<<<<<< HEAD
		--manifest-path ./tests/Cargo.toml \
		--no-default-features \
		--features "wasm-runtime ABCI-plus-plus namada_apps/ABCI-plus-plus" \
		-- --test-threads=1

test-unit-abci-plus-plus:
	$(cargo) test \
		--manifest-path ./apps/Cargo.toml \
		--no-default-features \
		--features "testing std ABCI-plus-plus eth-fullnode" && \
	$(cargo) test --manifest-path ./proof_of_stake/Cargo.toml \
		--features "testing" && \
	$(cargo) test \
		--manifest-path ./shared/Cargo.toml \
		--no-default-features \
		--features "testing wasm-runtime ABCI-plus-plus ibc-mocks" && \
	$(cargo) test \
		--manifest-path ./tests/Cargo.toml \
		--no-default-features \
		--features "wasm-runtime ABCI-plus-plus namada_apps/ABCI-plus-plus namada_apps/eth-fullnode" \
		-- --skip e2e && \
	$(cargo) test \
		--manifest-path ./vm_env/Cargo.toml \
		--no-default-features \
		--features "ABCI-plus-plus"

test-unit:
	$(cargo) test --no-default-features \
		--features "wasm-runtime ABCI ibc-mocks-abci eth-fullnode" \
		-- --skip e2e
=======
		-- \
		--test-threads=1 \
		-Z unstable-options --report-time

test-unit:
	$(cargo) test \
			-- \
			--skip e2e \
			-Z unstable-options --report-time
>>>>>>> d1a06a26

test-wasm:
	make -C $(wasms) test

test-wasm-template = $(cargo) test \
	--manifest-path $(wasm)/Cargo.toml \
		-- \
		-Z unstable-options --report-time
test-wasm-templates:
	$(foreach wasm,$(wasm_templates),$(test-wasm-template) && ) true

test-debug:
	$(debug-cargo) test \
		-- \
		--nocapture \
		-Z unstable-options --report-time

fmt-wasm = $(cargo) +$(nightly) fmt --manifest-path $(wasm)/Cargo.toml
fmt:
	$(cargo) +$(nightly) fmt --all && \
	make -C $(wasms) fmt && \
	$(foreach wasm,$(wasm_templates),$(fmt-wasm) && ) true

fmt-check-wasm = $(cargo) +$(nightly) fmt --manifest-path $(wasm)/Cargo.toml -- --check
fmt-check:
	$(cargo) +$(nightly) fmt --all -- --check && \
	make -C $(wasms) fmt-check && \
	$(foreach wasm,$(wasm_templates),$(fmt-check-wasm) && ) true

watch:
	$(cargo) watch

clean:
	$(cargo) clean

build-doc:
	$(cargo) doc --no-deps
	$(cargo) run --bin namada_encoding_spec
	make -C docs build

doc:
	# build and opens the docs in browser
	$(cargo) doc --open

build-wasm-image-docker:
	docker build -t namada-wasm - < docker/namada-wasm/Dockerfile

build-wasm-scripts-docker: build-wasm-image-docker
	docker run --rm -v ${PWD}:/__w/namada/namada namada-wasm make build-wasm-scripts

# Build the validity predicate, transactions, matchmaker and matchmaker filter wasm
build-wasm-scripts:
	make -C $(wasms)
	make opt-wasm
	make checksum-wasm

# need python
checksum-wasm:
	python3 wasm/checksums.py

# this command needs wasm-opt installed
opt-wasm:
	@for file in $(shell ls wasm/*.wasm); do wasm-opt -Oz -o $${file} $${file}; done

clean-wasm-scripts:
	make -C $(wasms) clean

dev-deps:
	$(rustup) toolchain install $(nightly)
	$(rustup) target add wasm32-unknown-unknown
	$(rustup) component add rustfmt clippy miri --toolchain $(nightly)
	$(cargo) install cargo-watch unclog

test-miri:
	$(cargo) +$(nightly) miri setup
	$(cargo) +$(nightly) clean
	MIRIFLAGS="-Zmiri-disable-isolation" $(cargo) +$(nightly) miri test


.PHONY : build check build-release clippy install run-ledger run-gossip reset-ledger test test-debug fmt watch clean build-doc doc build-wasm-scripts-docker build-wasm-scripts clean-wasm-scripts dev-deps test-miri<|MERGE_RESOLUTION|>--- conflicted
+++ resolved
@@ -19,21 +19,9 @@
 build:
 	$(cargo) build
 
-<<<<<<< HEAD
-build-abci-plus-plus:
-	$(cargo) build --no-default-features --features "ABCI-plus-plus eth-fullnode"
-
 build-test:
 	$(cargo) build --tests
 
-build-test-abci-plus-plus:
-	$(cargo) build --tests --no-default-features --features "ABCI-plus-plus eth-fullnode"
-
-=======
-build-test:
-	$(cargo) build --tests
-
->>>>>>> d1a06a26
 build-release:
 	ANOMA_DEV=false $(cargo) build --release --package namada_apps --manifest-path Cargo.toml
 
@@ -67,33 +55,6 @@
 	make -C $(wasms_for_tests) clippy && \
 	$(foreach wasm,$(wasm_templates),$(clippy-wasm) && ) true
 
-<<<<<<< HEAD
-clippy-abci-plus-plus:
-	ANOMA_DEV=false $(cargo) +$(nightly) clippy --all-targets \
-		--manifest-path ./apps/Cargo.toml \
-		--no-default-features \
-		--features "std testing ABCI-plus-plus eth-fullnode" && \
-	$(cargo) +$(nightly) clippy --all-targets \
-		--manifest-path ./proof_of_stake/Cargo.toml \
-		--features "testing" && \
-	$(cargo) +$(nightly) clippy --all-targets \
-		--manifest-path ./shared/Cargo.toml \
-		--no-default-features \
-		--features "testing wasm-runtime ABCI-plus-plus ibc-mocks" && \
-	$(cargo) +$(nightly) clippy --all-targets \
-		--manifest-path ./tests/Cargo.toml \
-		--no-default-features \
-		--features "wasm-runtime ABCI-plus-plus namada_apps/ABCI-plus-plus namada_apps/eth-fullnode" && \
-	$(cargo) +$(nightly) clippy \
-		--all-targets \
-		--manifest-path ./vm_env/Cargo.toml \
-		--no-default-features \
-		--features "ABCI-plus-plus" && \
-	make -C $(wasms) clippy && \
-	$(foreach wasm,$(wasm_templates),$(clippy-wasm) && ) true
-
-=======
->>>>>>> d1a06a26
 clippy-fix:
 	$(cargo) +$(nightly) clippy --fix -Z unstable-options --all-targets --allow-dirty --allow-staged
 
@@ -122,38 +83,6 @@
 
 test-e2e:
 	RUST_BACKTRACE=1 $(cargo) test e2e \
-<<<<<<< HEAD
-		--manifest-path ./tests/Cargo.toml \
-		--no-default-features \
-		--features "wasm-runtime ABCI-plus-plus namada_apps/ABCI-plus-plus" \
-		-- --test-threads=1
-
-test-unit-abci-plus-plus:
-	$(cargo) test \
-		--manifest-path ./apps/Cargo.toml \
-		--no-default-features \
-		--features "testing std ABCI-plus-plus eth-fullnode" && \
-	$(cargo) test --manifest-path ./proof_of_stake/Cargo.toml \
-		--features "testing" && \
-	$(cargo) test \
-		--manifest-path ./shared/Cargo.toml \
-		--no-default-features \
-		--features "testing wasm-runtime ABCI-plus-plus ibc-mocks" && \
-	$(cargo) test \
-		--manifest-path ./tests/Cargo.toml \
-		--no-default-features \
-		--features "wasm-runtime ABCI-plus-plus namada_apps/ABCI-plus-plus namada_apps/eth-fullnode" \
-		-- --skip e2e && \
-	$(cargo) test \
-		--manifest-path ./vm_env/Cargo.toml \
-		--no-default-features \
-		--features "ABCI-plus-plus"
-
-test-unit:
-	$(cargo) test --no-default-features \
-		--features "wasm-runtime ABCI ibc-mocks-abci eth-fullnode" \
-		-- --skip e2e
-=======
 		-- \
 		--test-threads=1 \
 		-Z unstable-options --report-time
@@ -163,7 +92,6 @@
 			-- \
 			--skip e2e \
 			-Z unstable-options --report-time
->>>>>>> d1a06a26
 
 test-wasm:
 	make -C $(wasms) test
