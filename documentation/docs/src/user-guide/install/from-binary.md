--- conflicted
+++ resolved
@@ -4,24 +4,12 @@
 Prebuilt binaries might not be available for a specific release or architecture, in this case you have to [build from source](#from-source).
 ```
 
-<<<<<<< HEAD
-If you'd like to install Namada from binaries you will have to install some dependencies first: [Tendermint](https://docs.tendermint.com/v0.34/introduction/install.html) `0.34.x` and GLIBC `v2.29` or higher.
+## Installing Tendermint
 
-Let's install Tendermint.
-
-You can either follow the instructions on the [Tendermint guide](https://docs.tendermint.com/v0.34/introduction/install.html) or download the `get_tendermint.sh` script from the [Namada repository](https://github.com/anoma/namada/blob/main/scripts/get_tendermint.sh) and execute it (will ask you for `root` access):
-
-```shell
-curl -LO https://raw.githubusercontent.com/anoma/namada/main/scripts/get_tendermint.sh
-chmod +x get_tendermint.sh
-./get_tendermint.sh
-```
-=======
-## Installing tendermint
-Namada binaries require a unique fork of tendermint from Heliax. Please follow [these instructions](./installing-tendermint.md).
->>>>>>> 7931c021
+Namada binaries require a unique fork of Tendermint from Heliax. Please follow [these instructions](./installing-tendermint.md).
 
 ## Installing GLIBC
+
 Finally, you should have GLIBC `v2.29` or higher.
 
 **MacOS**: the system-provided glibc should be recent enough.
