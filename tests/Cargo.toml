--- conflicted
+++ resolved
@@ -23,10 +23,7 @@
 [dependencies]
 namada = {path = "../shared", default-features = false, features = ["testing"]}
 namada_core = {path = "../core", default-features = false, features = ["testing"]}
-<<<<<<< HEAD
-=======
 namada_test_utils = {path = "../test_utils"}
->>>>>>> 07b8ff2c
 namada_vp_prelude = {path = "../vp_prelude", default-features = false}
 namada_tx_prelude = {path = "../tx_prelude", default-features = false}
 chrono = {version = "0.4.22", default-features = false, features = ["clock", "std"]}
