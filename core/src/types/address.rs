--- conflicted
+++ resolved
@@ -336,11 +336,7 @@
                     Ok(Address::Internal(InternalAddress::Multitoken))
                 }
                 internal::PGF => Ok(Address::Internal(InternalAddress::Pgf)),
-<<<<<<< HEAD
-                _ => Err(Error::new(
-=======
                 _ => Err(DecodeError::InvalidInnerEncoding(
->>>>>>> 9b67281e
                     ErrorKind::InvalidData,
                     "Invalid internal address".to_string(),
                 )),
