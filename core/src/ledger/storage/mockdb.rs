//! DB mock for testing

use std::cell::RefCell;
use std::collections::{btree_map, BTreeMap};
use std::ops::Bound::{Excluded, Included};
use std::path::Path;
use std::str::FromStr;

use borsh::{BorshDeserialize, BorshSerialize};

use super::merkle_tree::{MerkleTreeStoresRead, StoreType};
use super::{
    BlockStateRead, BlockStateWrite, DBIter, DBWriteBatch, Error, Result, DB,
};
use crate::ledger::storage::types::{self, KVBytes, PrefixIterator};
use crate::types::ethereum_structs;
#[cfg(feature = "ferveo-tpke")]
use crate::types::internal::TxQueue;
use crate::types::storage::{
    BlockHeight, BlockResults, Epoch, Epochs, EthEventsQueue, Header, Key,
    KeySeg, KEY_SEGMENT_SEPARATOR,
};
use crate::types::time::DateTimeUtc;

/// An in-memory DB for testing.
#[derive(Debug, Default)]
pub struct MockDB(
    // The state is wrapped in `RefCell` to allow modifying it directly from
    // batch write method (which requires immutable self ref).
    RefCell<BTreeMap<String, Vec<u8>>>,
);

// The `MockDB` is not `Sync`, but we're sharing it across threads for reading
// only (for parallelized VP runs). In a different context, this may not be
// safe.
unsafe impl Sync for MockDB {}

/// An in-memory write batch is not needed as it just updates values in memory.
/// It's here to satisfy the storage interface.
#[derive(Debug, Default)]
pub struct MockDBWriteBatch;

impl DB for MockDB {
    /// There is no cache for MockDB
    type Cache = ();
    type WriteBatch = MockDBWriteBatch;

    fn open(_db_path: impl AsRef<Path>, _cache: Option<&Self::Cache>) -> Self {
        Self::default()
    }

    fn flush(&self, _wait: bool) -> Result<()> {
        Ok(())
    }

    fn read_last_block(&mut self) -> Result<Option<BlockStateRead>> {
        // Block height
        let height: BlockHeight = match self.0.borrow().get("height") {
            Some(bytes) => types::decode(bytes).map_err(Error::CodingError)?,
            None => return Ok(None),
        };
        // Block results
        let results_path = format!("results/{}", height.raw());
        let results: BlockResults =
            match self.0.borrow().get(results_path.as_str()) {
                Some(bytes) => {
                    types::decode(bytes).map_err(Error::CodingError)?
                }
                None => return Ok(None),
            };

        // Epoch start height and time
        let next_epoch_min_start_height: BlockHeight =
            match self.0.borrow().get("next_epoch_min_start_height") {
                Some(bytes) => {
                    types::decode(bytes).map_err(Error::CodingError)?
                }
                None => return Ok(None),
            };
        let next_epoch_min_start_time: DateTimeUtc =
            match self.0.borrow().get("next_epoch_min_start_time") {
                Some(bytes) => {
                    types::decode(bytes).map_err(Error::CodingError)?
                }
                None => return Ok(None),
            };
        let update_epoch_blocks_delay: Option<u32> =
            match self.0.borrow().get("update_epoch_blocks_delay") {
                Some(bytes) => {
                    types::decode(bytes).map_err(Error::CodingError)?
                }
                None => return Ok(None),
            };
        #[cfg(feature = "ferveo-tpke")]
        let tx_queue: TxQueue = match self.0.borrow().get("tx_queue") {
            Some(bytes) => types::decode(bytes).map_err(Error::CodingError)?,
            None => return Ok(None),
        };

        let ethereum_height: Option<ethereum_structs::BlockHeight> =
            match self.0.borrow().get("ethereum_height") {
                Some(bytes) => {
                    types::decode(bytes).map_err(Error::CodingError)?
                }
                None => return Ok(None),
            };

        let eth_events_queue: EthEventsQueue =
            match self.0.borrow().get("ethereum_height") {
                Some(bytes) => {
                    types::decode(bytes).map_err(Error::CodingError)?
                }
                None => return Ok(None),
            };

        // Load data at the height
        let prefix = format!("{}/", height.raw());
        let upper_prefix = format!("{}/", height.next_height().raw());
        let mut merkle_tree_stores = MerkleTreeStoresRead::default();
        let mut hash = None;
        let mut epoch = None;
        let mut pred_epochs = None;
        let mut address_gen = None;
        for (path, bytes) in self
            .0
            .borrow()
            .range((Included(prefix), Excluded(upper_prefix)))
        {
            let segments: Vec<&str> =
                path.split(KEY_SEGMENT_SEPARATOR).collect();
            match segments.get(1) {
                Some(prefix) => match *prefix {
                    "tree" => match segments.get(2) {
                        Some(s) => {
                            let st = StoreType::from_str(s)?;
                            match segments.get(3) {
                                Some(&"root") => merkle_tree_stores.set_root(
                                    &st,
                                    types::decode(bytes)
                                        .map_err(Error::CodingError)?,
                                ),
                                Some(&"store") => merkle_tree_stores
                                    .set_store(st.decode_store(bytes)?),
                                _ => unknown_key_error(path)?,
                            }
                        }
                        None => unknown_key_error(path)?,
                    },
                    "header" => {
                        // the block header doesn't have to be restored
                    }
                    "hash" => {
                        hash = Some(
                            types::decode(bytes).map_err(Error::CodingError)?,
                        )
                    }
                    "epoch" => {
                        epoch = Some(
                            types::decode(bytes).map_err(Error::CodingError)?,
                        )
                    }
                    "pred_epochs" => {
                        pred_epochs = Some(
                            types::decode(bytes).map_err(Error::CodingError)?,
                        )
                    }
                    "address_gen" => {
                        address_gen = Some(
                            types::decode(bytes).map_err(Error::CodingError)?,
                        );
                    }
                    _ => unknown_key_error(path)?,
                },
                None => unknown_key_error(path)?,
            }
        }
        match (hash, epoch, pred_epochs, address_gen) {
            (Some(hash), Some(epoch), Some(pred_epochs), Some(address_gen)) => {
                Ok(Some(BlockStateRead {
                    merkle_tree_stores,
                    hash,
                    height,
                    epoch,
                    pred_epochs,
                    next_epoch_min_start_height,
                    next_epoch_min_start_time,
                    update_epoch_blocks_delay,
                    address_gen,
                    results,
                    #[cfg(feature = "ferveo-tpke")]
                    tx_queue,
                    ethereum_height,
                    eth_events_queue,
                }))
            }
            _ => Err(Error::Temporary {
                error: "Essential data couldn't be read from the DB"
                    .to_string(),
            }),
        }
    }

    fn write_block(
        &mut self,
        state: BlockStateWrite,
        _batch: &mut Self::WriteBatch,
        _is_full_commit: bool,
    ) -> Result<()> {
        let BlockStateWrite {
            merkle_tree_stores,
            header,
            hash,
            height,
            epoch,
            pred_epochs,
            next_epoch_min_start_height,
            next_epoch_min_start_time,
            update_epoch_blocks_delay,
            address_gen,
            results,
            ethereum_height,
            eth_events_queue,
            #[cfg(feature = "ferveo-tpke")]
            tx_queue,
        }: BlockStateWrite = state;

        // Epoch start height and time
        self.0.borrow_mut().insert(
            "next_epoch_min_start_height".into(),
            types::encode(&next_epoch_min_start_height),
        );
        self.0.borrow_mut().insert(
            "next_epoch_min_start_time".into(),
            types::encode(&next_epoch_min_start_time),
        );
<<<<<<< HEAD
        self.0
            .borrow_mut()
            .insert("ethereum_height".into(), types::encode(&ethereum_height));
        self.0.borrow_mut().insert(
            "eth_events_queue".into(),
            types::encode(&eth_events_queue),
=======
        self.0.borrow_mut().insert(
            "update_epoch_blocks_delay".into(),
            types::encode(&update_epoch_blocks_delay),
>>>>>>> 8cf11e1a
        );
        #[cfg(feature = "ferveo-tpke")]
        {
            self.0
                .borrow_mut()
                .insert("tx_queue".into(), types::encode(&tx_queue));
        }

        let prefix_key = Key::from(height.to_db_key());
        // Merkle tree
        {
            let prefix_key = prefix_key
                .push(&"tree".to_owned())
                .map_err(Error::KeyError)?;
            for st in StoreType::iter() {
                let prefix_key = prefix_key
                    .push(&st.to_string())
                    .map_err(Error::KeyError)?;
                let root_key = prefix_key
                    .push(&"root".to_owned())
                    .map_err(Error::KeyError)?;
                self.0.borrow_mut().insert(
                    root_key.to_string(),
                    types::encode(merkle_tree_stores.root(st)),
                );
                let store_key = prefix_key
                    .push(&"store".to_owned())
                    .map_err(Error::KeyError)?;
                self.0.borrow_mut().insert(
                    store_key.to_string(),
                    merkle_tree_stores.store(st).encode(),
                );
            }
        }
        // Block header
        {
            if let Some(h) = header {
                let key = prefix_key
                    .push(&"header".to_owned())
                    .map_err(Error::KeyError)?;
                self.0.borrow_mut().insert(
                    key.to_string(),
                    h.try_to_vec().expect("serialization failed"),
                );
            }
        }
        // Block hash
        {
            let key = prefix_key
                .push(&"hash".to_owned())
                .map_err(Error::KeyError)?;
            self.0
                .borrow_mut()
                .insert(key.to_string(), types::encode(&hash));
        }
        // Block epoch
        {
            let key = prefix_key
                .push(&"epoch".to_owned())
                .map_err(Error::KeyError)?;
            self.0
                .borrow_mut()
                .insert(key.to_string(), types::encode(&epoch));
        }
        // Predecessor block epochs
        {
            let key = prefix_key
                .push(&"pred_epochs".to_owned())
                .map_err(Error::KeyError)?;
            self.0
                .borrow_mut()
                .insert(key.to_string(), types::encode(&pred_epochs));
        }
        // Address gen
        {
            let key = prefix_key
                .push(&"address_gen".to_owned())
                .map_err(Error::KeyError)?;
            let value = &address_gen;
            self.0
                .borrow_mut()
                .insert(key.to_string(), types::encode(value));
        }
        self.0
            .borrow_mut()
            .insert("height".to_owned(), types::encode(&height));
        // Block results
        {
            let results_path = format!("results/{}", height.raw());
            self.0
                .borrow_mut()
                .insert(results_path, types::encode(&results));
        }
        Ok(())
    }

    fn read_block_header(&self, height: BlockHeight) -> Result<Option<Header>> {
        let prefix_key = Key::from(height.to_db_key());
        let key = prefix_key
            .push(&"header".to_owned())
            .map_err(Error::KeyError)?;
        let value = self.0.borrow().get(&key.to_string()).cloned();
        match value {
            Some(v) => Ok(Some(
                BorshDeserialize::try_from_slice(&v[..])
                    .map_err(Error::BorshCodingError)?,
            )),
            None => Ok(None),
        }
    }

    fn read_merkle_tree_stores(
        &self,
        height: BlockHeight,
    ) -> Result<Option<(BlockHeight, MerkleTreeStoresRead)>> {
        let mut merkle_tree_stores = MerkleTreeStoresRead::default();
        let height_key = Key::from(height.to_db_key());
        let tree_key = height_key
            .push(&"tree".to_owned())
            .map_err(Error::KeyError)?;
        for st in StoreType::iter() {
            let prefix_key =
                tree_key.push(&st.to_string()).map_err(Error::KeyError)?;
            let root_key = prefix_key
                .push(&"root".to_owned())
                .map_err(Error::KeyError)?;
            let bytes = self.0.borrow().get(&root_key.to_string()).cloned();
            match bytes {
                Some(b) => {
                    let root = types::decode(b).map_err(Error::CodingError)?;
                    merkle_tree_stores.set_root(st, root);
                }
                None => return Ok(None),
            }

            let store_key = prefix_key
                .push(&"store".to_owned())
                .map_err(Error::KeyError)?;
            let bytes = self.0.borrow().get(&store_key.to_string()).cloned();
            match bytes {
                Some(b) => {
                    merkle_tree_stores.set_store(st.decode_store(b)?);
                }
                None => return Ok(None),
            }
        }
        Ok(Some((height, merkle_tree_stores)))
    }

    fn read_subspace_val(&self, key: &Key) -> Result<Option<Vec<u8>>> {
        let key = Key::parse("subspace").map_err(Error::KeyError)?.join(key);
        Ok(self.0.borrow().get(&key.to_string()).cloned())
    }

    fn read_subspace_val_with_height(
        &self,
        key: &Key,
        _height: BlockHeight,
        _last_height: BlockHeight,
    ) -> Result<Option<Vec<u8>>> {
        tracing::warn!(
            "read_subspace_val_with_height is not implemented, will read \
             subspace value from latest height"
        );
        self.read_subspace_val(key)
    }

    fn write_subspace_val(
        &mut self,
        _height: BlockHeight,
        key: &Key,
        value: impl AsRef<[u8]>,
    ) -> Result<i64> {
        let value = value.as_ref();
        let key = Key::parse("subspace").map_err(Error::KeyError)?.join(key);
        let current_len = value.len() as i64;
        Ok(
            match self
                .0
                .borrow_mut()
                .insert(key.to_string(), value.to_owned())
            {
                Some(prev_value) => current_len - prev_value.len() as i64,
                None => current_len,
            },
        )
    }

    fn delete_subspace_val(
        &mut self,
        _height: BlockHeight,
        key: &Key,
    ) -> Result<i64> {
        let key = Key::parse("subspace").map_err(Error::KeyError)?.join(key);
        Ok(match self.0.borrow_mut().remove(&key.to_string()) {
            Some(value) => value.len() as i64,
            None => 0,
        })
    }

    fn batch() -> Self::WriteBatch {
        MockDBWriteBatch
    }

    fn exec_batch(&mut self, _batch: Self::WriteBatch) -> Result<()> {
        // Nothing to do - in MockDB, batch writes are committed directly from
        // `batch_write_subspace_val` and `batch_delete_subspace_val`.
        Ok(())
    }

    fn batch_write_subspace_val(
        &self,
        _batch: &mut Self::WriteBatch,
        _height: BlockHeight,
        key: &Key,
        value: impl AsRef<[u8]>,
    ) -> Result<i64> {
        let value = value.as_ref();
        let key = Key::parse("subspace").map_err(Error::KeyError)?.join(key);
        let current_len = value.len() as i64;
        Ok(
            match self
                .0
                .borrow_mut()
                .insert(key.to_string(), value.to_owned())
            {
                Some(prev_value) => current_len - prev_value.len() as i64,
                None => current_len,
            },
        )
    }

    fn batch_delete_subspace_val(
        &self,
        _batch: &mut Self::WriteBatch,
        _height: BlockHeight,
        key: &Key,
    ) -> Result<i64> {
        let key = Key::parse("subspace").map_err(Error::KeyError)?.join(key);
        Ok(match self.0.borrow_mut().remove(&key.to_string()) {
            Some(value) => value.len() as i64,
            None => 0,
        })
    }

    fn prune_merkle_tree_stores(
        &mut self,
        _batch: &mut Self::WriteBatch,
        epoch: Epoch,
        pred_epochs: &Epochs,
    ) -> Result<()> {
        match pred_epochs.get_start_height_of_epoch(epoch) {
            Some(height) => {
                let prefix_key = Key::from(height.to_db_key())
                    .push(&"tree".to_owned())
                    .map_err(Error::KeyError)?;
                for st in StoreType::iter() {
                    if *st != StoreType::Base {
                        let prefix_key = prefix_key
                            .push(&st.to_string())
                            .map_err(Error::KeyError)?;
                        let root_key = prefix_key
                            .push(&"root".to_owned())
                            .map_err(Error::KeyError)?;
                        self.0.borrow_mut().remove(&root_key.to_string());
                        let store_key = prefix_key
                            .push(&"store".to_owned())
                            .map_err(Error::KeyError)?;
                        self.0.borrow_mut().remove(&store_key.to_string());
                    }
                }
                Ok(())
            }
            None => Ok(()),
        }
    }
}

impl<'iter> DBIter<'iter> for MockDB {
    type PrefixIter = MockPrefixIterator;

    fn iter_prefix(&'iter self, prefix: &Key) -> MockPrefixIterator {
        let db_prefix = "subspace/".to_owned();
        let prefix = format!("{}{}", db_prefix, prefix);
        let iter = self.0.borrow().clone().into_iter();
        MockPrefixIterator::new(MockIterator { prefix, iter }, db_prefix)
    }

    fn iter_results(&'iter self) -> MockPrefixIterator {
        let db_prefix = "results/".to_owned();
        let prefix = "results".to_owned();
        let iter = self.0.borrow().clone().into_iter();
        MockPrefixIterator::new(MockIterator { prefix, iter }, db_prefix)
    }

    fn iter_old_diffs(&self, _height: BlockHeight) -> MockPrefixIterator {
        // Mock DB can read only the latest value for now
        unimplemented!()
    }

    fn iter_new_diffs(&self, _height: BlockHeight) -> MockPrefixIterator {
        // Mock DB can read only the latest value for now
        unimplemented!()
    }
}

/// A prefix iterator base for the [`MockPrefixIterator`].
#[derive(Debug)]
pub struct MockIterator {
    prefix: String,
    /// The concrete iterator
    pub iter: btree_map::IntoIter<String, Vec<u8>>,
}

/// A prefix iterator for the [`MockDB`].
pub type MockPrefixIterator = PrefixIterator<MockIterator>;

impl Iterator for MockIterator {
    type Item = Result<KVBytes>;

    fn next(&mut self) -> Option<Self::Item> {
        for (key, val) in &mut self.iter {
            if key.starts_with(&self.prefix) {
                return Some(Ok((
                    Box::from(key.as_bytes()),
                    Box::from(val.as_slice()),
                )));
            }
        }
        None
    }
}

impl Iterator for PrefixIterator<MockIterator> {
    type Item = (String, Vec<u8>, u64);

    /// Returns the next pair and the gas cost
    fn next(&mut self) -> Option<(String, Vec<u8>, u64)> {
        match self.iter.next() {
            Some(result) => {
                let (key, val) =
                    result.expect("Prefix iterator shouldn't fail");
                let key = String::from_utf8(key.to_vec())
                    .expect("Cannot convert from bytes to key string");
                match key.strip_prefix(&self.db_prefix) {
                    Some(k) => {
                        let gas = k.len() + val.len();
                        Some((k.to_owned(), val.to_vec(), gas as _))
                    }
                    None => self.next(),
                }
            }
            None => None,
        }
    }
}

impl DBWriteBatch for MockDBWriteBatch {}

fn unknown_key_error(key: &str) -> Result<()> {
    Err(Error::UnknownKey {
        key: key.to_owned(),
    })
}<|MERGE_RESOLUTION|>--- conflicted
+++ resolved
@@ -233,18 +233,16 @@
             "next_epoch_min_start_time".into(),
             types::encode(&next_epoch_min_start_time),
         );
-<<<<<<< HEAD
+        self.0.borrow_mut().insert(
+            "update_epoch_blocks_delay".into(),
+            types::encode(&update_epoch_blocks_delay),
+        );
         self.0
             .borrow_mut()
             .insert("ethereum_height".into(), types::encode(&ethereum_height));
         self.0.borrow_mut().insert(
             "eth_events_queue".into(),
             types::encode(&eth_events_queue),
-=======
-        self.0.borrow_mut().insert(
-            "update_epoch_blocks_delay".into(),
-            types::encode(&update_epoch_blocks_delay),
->>>>>>> 8cf11e1a
         );
         #[cfg(feature = "ferveo-tpke")]
         {
